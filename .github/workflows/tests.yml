name: Tests

on:
  push:
    branches:
      - main
      - v2.**
  pull_request:

concurrency:
  group: ${{ github.workflow }}-${{ github.ref }}
  cancel-in-progress: true

jobs:

  predis:
    name: PHP ${{ matrix.php }} (Redis ${{ matrix.redis }})
    runs-on: ubuntu-latest

    strategy:
      fail-fast: false
      matrix:
        php:
          - '7.2'
          - '7.3'
          - '7.4'
          - '8.0'
          - '8.1'
          - '8.2'
        redis:
          - 3
          - 4
          - 5
          - 6
<<<<<<< HEAD
=======
          - 7
>>>>>>> 6fbbb897

    services:
      redis:
        image: redis:${{ matrix.redis }}
        options: --health-cmd="redis-cli ping" --health-interval=10s --health-timeout=5s --health-retries=3
        ports:
          - 6379:6379

    steps:

      - name: Checkout repository
        uses: actions/checkout@v3

      - name: Setup PHP with Composer and extensions
        uses: shivammathur/setup-php@v2
        with:
          php-version: ${{ matrix.php }}
          extensions: relay
          coverage: ${{ (matrix.php == '8.1' && matrix.redis == '7') && 'xdebug' || 'none' }}

      - name: Install Composer dependencies
        uses: ramsey/composer-install@v2
        with:
          dependency-versions: highest
          composer-options: ${{ matrix.php == '8.0' && '--ignore-platform-reqs' || '' }}

      - name: Run tests
        if: ${{ matrix.php != '8.1' || matrix.redis != '7' }}
        run: vendor/bin/phpunit

      - name: Run tests with coverage
        if: ${{ matrix.php == '8.1' && matrix.redis == '7' }}
        run: vendor/bin/phpunit --coverage-clover build/logs/clover.xml --coverage-filter ./src

      - name: Run tests using Relay
        if: ${{ matrix.redis >= '6' }}
        run: vendor/bin/phpunit -c phpunit.relay.xml

      - name: Send coverage to Coveralls
        env:
            COVERALLS_REPO_TOKEN: ${{ secrets.GITHUB_TOKEN }}
        if: ${{ env.COVERALLS_REPO_TOKEN && matrix.php == '8.1' && matrix.redis == '7' }}
        run: |
          wget "https://github.com/php-coveralls/php-coveralls/releases/download/v2.5.3/php-coveralls.phar"
          php ./php-coveralls.phar -v<|MERGE_RESOLUTION|>--- conflicted
+++ resolved
@@ -32,10 +32,7 @@
           - 4
           - 5
           - 6
-<<<<<<< HEAD
-=======
           - 7
->>>>>>> 6fbbb897
 
     services:
       redis:
