--- conflicted
+++ resolved
@@ -32,10 +32,7 @@
           - 4
           - 5
           - 6
-<<<<<<< HEAD
-=======
           - 7
->>>>>>> e831a3ef
 
     services:
       redis:
