<?php

/*
 * This file is part of the Predis package.
 *
 * (c) Daniele Alessandri <suppakilla@gmail.com>
 *
 * For the full copyright and license information, please view the LICENSE
 * file that was distributed with this source code.
 */

namespace Predis\Transaction;

use Predis\Client;
use Predis\Command\CommandInterface;
use Predis\Response;
use PredisTestCase;

/**
 * @group realm-transaction
 */
class MultiExecTest extends PredisTestCase
{
    /**
     * @group disconnected
<<<<<<< HEAD
     * @expectedException \Predis\NotSupportedException
     * @expectedExceptionMessage MULTI, EXEC and DISCARD are not supported by the current command factory.
=======
>>>>>>> 36a02cf8
     */
    public function testThrowsExceptionOnUnsupportedMultiExecInCommandFactory()
    {
<<<<<<< HEAD
        $commands = $this->getMock('Predis\Command\FactoryInterface');
        $commands
            ->expects($this->once())
            ->method('supportsCommands')
            ->with(array('MULTI', 'EXEC', 'DISCARD'))
            ->will($this->returnValue(false));

        $connection = $this->getMock('Predis\Connection\NodeConnectionInterface');
        $client = new Client($connection, array('commands' => $commands));
=======
        $this->expectException('Predis\NotSupportedException');
        $this->expectExceptionMessage('The current profile does not support MULTI, EXEC and DISCARD');

        $profile = $this->getMockBuilder('Predis\Profile\ProfileInterface')->getMock();
        $profile->expects($this->once())
                ->method('supportsCommands')
                ->with(array('MULTI', 'EXEC', 'DISCARD'))
                ->will($this->returnValue(false));

        $connection = $this->getMockBuilder('Predis\Connection\NodeConnectionInterface')->getMock();
        $client = new Client($connection, array('profile' => $profile));
>>>>>>> 36a02cf8

        new MultiExec($client);
    }

    /**
     * @group disconnected
<<<<<<< HEAD
     * @expectedException \Predis\NotSupportedException
     * @expectedExceptionMessage WATCH is not supported by the current command factory.
     */
    public function testThrowsExceptionOnUnsupportedWatchInCommandFactory()
    {
        $commands = $this->getMock('Predis\Command\FactoryInterface');
        $commands
            ->expects($this->once())
            ->method('supportsCommands')
            ->with(array('MULTI', 'EXEC', 'DISCARD'))
            ->will($this->returnValue(true));
        $commands
            ->expects($this->once())
            ->method('supportsCommand')
            ->with('WATCH')
            ->will($this->returnValue(false));

        $connection = $this->getMock('Predis\Connection\NodeConnectionInterface');
        $client = new Client($connection, array('commands' => $commands));
=======
     */
    public function testThrowsExceptionOnUnsupportedWatchInProfile()
    {
        $this->expectException('Predis\NotSupportedException');
        $this->expectExceptionMessage('WATCH is not supported by the current profile');

        $profile = $this->getMockBuilder('Predis\Profile\ProfileInterface')->getMock();
        $profile->expects($this->once())
                ->method('supportsCommands')
                ->with(array('MULTI', 'EXEC', 'DISCARD'))
                ->will($this->returnValue(true));
        $profile->expects($this->once())
                ->method('supportsCommand')
                ->with('WATCH')
                ->will($this->returnValue(false));

        $connection = $this->getMockBuilder('Predis\Connection\NodeConnectionInterface')->getMock();
        $client = new Client($connection, array('profile' => $profile));
>>>>>>> 36a02cf8

        $tx = new MultiExec($client, array('options' => 'cas'));
        $tx->watch('foo');
    }

    /**
     * @group disconnected
<<<<<<< HEAD
     * @expectedException \Predis\NotSupportedException
     * @expectedExceptionMessage UNWATCH is not supported by the current command factory.
     */
    public function testThrowsExceptionOnUnsupportedUnwatchInCommandFactory()
    {
        $commands = $this->getMock('Predis\Command\FactoryInterface');
        $commands
            ->expects($this->once())
            ->method('supportsCommands')
            ->with(array('MULTI', 'EXEC', 'DISCARD'))
            ->will($this->returnValue(true));
        $commands
            ->expects($this->once())
            ->method('supportsCommand')
            ->with('UNWATCH')
            ->will($this->returnValue(false));

        $connection = $this->getMock('Predis\Connection\NodeConnectionInterface');
        $client = new Client($connection, array('commands' => $commands));
=======
     */
    public function testThrowsExceptionOnUnsupportedUnwatchInProfile()
    {
        $this->expectException('Predis\NotSupportedException');
        $this->expectExceptionMessage('UNWATCH is not supported by the current profile');

        $profile = $this->getMockBuilder('Predis\Profile\ProfileInterface')->getMock();
        $profile->expects($this->once())
                ->method('supportsCommands')
                ->with(array('MULTI', 'EXEC', 'DISCARD'))
                ->will($this->returnValue(true));
        $profile->expects($this->once())
                ->method('supportsCommand')
                ->with('UNWATCH')
                ->will($this->returnValue(false));

        $connection = $this->getMockBuilder('Predis\Connection\NodeConnectionInterface')->getMock();
        $client = new Client($connection, array('profile' => $profile));
>>>>>>> 36a02cf8

        $tx = new MultiExec($client, array('options' => 'cas'));

        $tx->unwatch('foo');
    }

    /**
     * @group disconnected
     */
    public function testExecutionWithFluentInterface()
    {
        $commands = array();
        $expected = array('one', 'two', 'three');

        $callback = $this->getExecuteCallback($expected, $commands);
        $tx = $this->getMockedTransaction($callback);

        $this->assertSame($expected, $tx->echo('one')->echo('two')->echo('three')->execute());
        $this->assertSame(array('MULTI', 'ECHO', 'ECHO', 'ECHO', 'EXEC'), self::commandsToIDs($commands));
    }

    /**
     * @group disconnected
     */
    public function testExecutionWithCallable()
    {
        $commands = array();
        $expected = array('one', 'two', 'three');

        $callback = $this->getExecuteCallback($expected, $commands);
        $tx = $this->getMockedTransaction($callback);

        $responses = $tx->execute(function ($tx) {
            $tx->echo('one');
            $tx->echo('two');
            $tx->echo('three');
        });

        $this->assertSame($expected, $responses);
        $this->assertSame(array('MULTI', 'ECHO', 'ECHO', 'ECHO', 'EXEC'), self::commandsToIDs($commands));
    }

    /**
     * @group disconnected
     */
    public function testCannotMixExecutionWithFluentInterfaceAndCallable()
    {
        $commands = array();

        $callback = $this->getExecuteCallback(null, $commands);
        $tx = $this->getMockedTransaction($callback);

        $exception = null;

        try {
            $tx->echo('foo')->execute(function ($tx) {
                $tx->echo('bar');
            });
        } catch (\Exception $ex) {
            $exception = $ex;
        }

        $this->assertInstanceOf('Predis\ClientException', $exception);
        $this->assertSame(array('MULTI', 'ECHO', 'DISCARD'), self::commandsToIDs($commands));
    }

    /**
     * @group disconnected
     */
    public function testEmptyTransactionDoesNotSendMultiExecCommands()
    {
        $commands = array();

        $callback = $this->getExecuteCallback(null, $commands);
        $tx = $this->getMockedTransaction($callback);

        $responses = $tx->execute(function ($tx) {
            // NOOP
        });

        $this->assertNull($responses);
        $this->assertSame(array(), self::commandsToIDs($commands));
    }

    /**
     * @group disconnected
     */
    public function testThrowsExceptionOnExecInsideTransactionBlock()
    {
        $this->expectException('Predis\ClientException');
        $this->expectExceptionMessage('Cannot invoke "execute" or "exec" inside an active transaction context');

        $commands = array();

        $callback = $this->getExecuteCallback(null, $commands);
        $tx = $this->getMockedTransaction($callback);

        $responses = $tx->execute(function ($tx) {
            $tx->exec();
        });

        $this->assertNull($responses);
        $this->assertSame(array(), self::commandsToIDs($commands));
    }

    /**
     * @group disconnected
     */
    public function testEmptyTransactionIgnoresDiscard()
    {
        $commands = array();

        $callback = $this->getExecuteCallback(null, $commands);
        $tx = $this->getMockedTransaction($callback);

        $responses = $tx->execute(function ($tx) {
            $tx->discard();
        });

        $this->assertNull($responses);
        $this->assertSame(array(), self::commandsToIDs($commands));
    }

    /**
     * @group disconnected
     */
    public function testTransactionWithCommandsSendsDiscard()
    {
        $commands = array();

        $callback = $this->getExecuteCallback(null, $commands);
        $tx = $this->getMockedTransaction($callback);

        $responses = $tx->execute(function ($tx) {
            $tx->set('foo', 'bar');
            $tx->get('foo');
            $tx->discard();
        });

        $this->assertNull($responses);
        $this->assertSame(array('MULTI', 'SET', 'GET', 'DISCARD'), self::commandsToIDs($commands));
    }

    /**
     * @group disconnected
     */
    public function testSendMultiOnCommandsFollowingDiscard()
    {
        $commands = array();
        $expected = array('after DISCARD');

        $callback = $this->getExecuteCallback($expected, $commands);
        $tx = $this->getMockedTransaction($callback);

        $responses = $tx->execute(function ($tx) {
            $tx->echo('before DISCARD');
            $tx->discard();
            $tx->echo('after DISCARD');
        });

        $this->assertSame($responses, $expected);
        $this->assertSame(array('MULTI', 'ECHO', 'DISCARD', 'MULTI', 'ECHO', 'EXEC'), self::commandsToIDs($commands));
    }
    /**
     * @group disconnected
     */
    public function testThrowsExceptionOnWatchInsideMulti()
    {
        $this->expectException('Predis\ClientException');

        $callback = $this->getExecuteCallback();
        $tx = $this->getMockedTransaction($callback);

        $tx->echo('foobar')->watch('foo')->execute();
    }

    /**
     * @group disconnected
     */
    public function testUnwatchInsideMulti()
    {
        $commands = array();
        $expected = array('foobar', true);

        $callback = $this->getExecuteCallback($expected, $commands);
        $tx = $this->getMockedTransaction($callback);

        $responses = $tx->echo('foobar')->unwatch('foo')->execute();

        $this->assertSame($responses, $expected);
        $this->assertSame(array('MULTI', 'ECHO', 'UNWATCH', 'EXEC'), self::commandsToIDs($commands));
    }

    /**
     * @group disconnected
     */
    public function testAutomaticWatchInOptions()
    {
        $txCommands = $casCommands = array();
        $expected = array('bar', 'piyo');
        $options = array('watch' => array('foo', 'hoge'));

        $callback = $this->getExecuteCallback($expected, $txCommands, $casCommands);
        $tx = $this->getMockedTransaction($callback, $options);

        $responses = $tx->execute(function ($tx) {
            $tx->get('foo');
            $tx->get('hoge');
        });

        $this->assertSame($responses, $expected);
        $this->assertSame(array('WATCH'), self::commandsToIDs($casCommands));
        $this->assertSame(array('foo', 'hoge'), $casCommands[0]->getArguments());
        $this->assertSame(array('MULTI', 'GET', 'GET', 'EXEC'), self::commandsToIDs($txCommands));
    }
    /**
     * @group disconnected
     */
    public function testCheckAndSetWithFluentInterface()
    {
        $txCommands = $casCommands = array();
        $expected = array('bar', 'piyo');
        $options = array('cas' => true, 'watch' => array('foo', 'hoge'));

        $callback = $this->getExecuteCallback($expected, $txCommands, $casCommands);
        $tx = $this->getMockedTransaction($callback, $options);

        $tx->watch('foobar');
        $this->assertSame('DUMMY_RESPONSE', $tx->get('foo'));
        $this->assertSame('DUMMY_RESPONSE', $tx->get('hoge'));

        $responses = $tx
            ->multi()
            ->get('foo')
            ->get('hoge')
            ->execute();

        $this->assertSame($responses, $expected);
        $this->assertSame(array('WATCH', 'WATCH', 'GET', 'GET'), self::commandsToIDs($casCommands));
        $this->assertSame(array('MULTI', 'GET', 'GET', 'EXEC'), self::commandsToIDs($txCommands));
    }

    /**
     * @group disconnected
     */
    public function testCheckAndSetWithBlock()
    {
        $txCommands = $casCommands = array();
        $expected = array('bar', 'piyo');
        $options = array('cas' => true, 'watch' => array('foo', 'hoge'));

        $callback = $this->getExecuteCallback($expected, $txCommands, $casCommands);
        $tx = $this->getMockedTransaction($callback, $options);

        $test = $this;
        $responses = $tx->execute(function ($tx) use ($test) {
            $tx->watch('foobar');

            $response1 = $tx->get('foo');
            $response2 = $tx->get('hoge');

            $test->assertSame('DUMMY_RESPONSE', $response1);
            $test->assertSame('DUMMY_RESPONSE', $response2);

            $tx->multi();

            $tx->get('foo');
            $tx->get('hoge');
        });

        $this->assertSame($responses, $expected);
        $this->assertSame(array('WATCH', 'WATCH', 'GET', 'GET'), self::commandsToIDs($casCommands));
        $this->assertSame(array('MULTI', 'GET', 'GET', 'EXEC'), self::commandsToIDs($txCommands));
    }

    /**
     * @group disconnected
     */
    public function testCheckAndSetWithEmptyBlock()
    {
        $txCommands = $casCommands = array();
        $options = array('cas' => true);

        $callback = $this->getExecuteCallback(array(), $txCommands, $casCommands);
        $tx = $this->getMockedTransaction($callback, $options);

        $tx->execute(function ($tx) {
            $tx->multi();
        });

        $this->assertSame(array(), self::commandsToIDs($casCommands));
        $this->assertSame(array(), self::commandsToIDs($txCommands));
    }

    /**
     * @group disconnected
     */
    public function testCheckAndSetWithoutExec()
    {
        $txCommands = $casCommands = array();
        $options = array('cas' => true);

        $callback = $this->getExecuteCallback(array(), $txCommands, $casCommands);
        $tx = $this->getMockedTransaction($callback, $options);

        $tx->execute(function ($tx) {
            $tx->get('foo');
            $tx->set('hoge', 'piyo');
        });

        $this->assertSame(array('GET', 'SET'), self::commandsToIDs($casCommands));
        $this->assertSame(array(), self::commandsToIDs($txCommands));
    }

    /**
     * @group disconnected
     */
    public function testThrowsExceptionOnAutomaticRetriesWithFluentInterface()
    {
        $this->expectException('Predis\ClientException');
        $this->expectExceptionMessage('Automatic retries are supported only when a callable block is provided');


        $options = array('retry' => 1);

        $callback = $this->getExecuteCallback();
        $tx = $this->getMockedTransaction($callback, $options);

        $tx->echo('message')->execute();
    }

    /**
     * @group disconnected
     */
    public function testAutomaticRetryOnServerSideTransactionAbort()
    {
        $casCommands = $txCommands = array();
        $expected = array('bar');
        $options = array('watch' => array('foo', 'bar'), 'retry' => ($attempts = 2) + 1);

        $sentinel = $this->getMockBuilder('stdClass')
            ->setMethods(array('signal'))
            ->getMock();
        $sentinel->expects($this->exactly($attempts))->method('signal');

        $callback = $this->getExecuteCallback($expected, $txCommands, $casCommands);
        $tx = $this->getMockedTransaction($callback, $options);

        $responses = $tx->execute(function ($tx) use ($sentinel, &$attempts) {
            $tx->get('foo');

            if ($attempts > 0) {
                $attempts -= 1;
                $sentinel->signal();

                $tx->echo('!!ABORT!!');
            }
        });

        $this->assertSame($responses, $expected);
        $this->assertSame(array('WATCH'), self::commandsToIDs($casCommands));
        $this->assertSame(array('foo', 'bar'), $casCommands[0]->getArguments());
        $this->assertSame(array('MULTI', 'GET', 'EXEC'), self::commandsToIDs($txCommands));
    }

    /**
     * @group disconnected
     */
    public function testThrowsExceptionOnServerSideTransactionAbort()
    {
        $this->expectException('Predis\Transaction\AbortedMultiExecException');

        $callback = $this->getExecuteCallback();
        $tx = $this->getMockedTransaction($callback);

        $tx->execute(function ($tx) {
            $tx->echo('!!ABORT!!');
        });
    }

    /**
     * @group disconnected
     */
    public function testHandlesStandardExceptionsInBlock()
    {
        $commands = array();
        $expected = array('foobar', true);

        $callback = $this->getExecuteCallback($expected, $commands);
        $tx = $this->getMockedTransaction($callback);

        $responses = null;

        try {
            $responses = $tx->execute(function ($tx) {
                $tx->set('foo', 'bar');
                $tx->get('foo');

                throw new \RuntimeException('TEST');
            });
        } catch (\Exception $ex) {
            // NOOP
        }

        $this->assertNull($responses);
        $this->assertIsArray($expected);
        $this->assertSame(array('MULTI', 'SET', 'GET', 'DISCARD'), self::commandsToIDs($commands));
    }

    /**
     * @group disconnected
     */
    public function testHandlesServerExceptionsInBlock()
    {
        $commands = array();
        $expected = array('foobar', true);

        $callback = $this->getExecuteCallback($expected, $commands);
        $tx = $this->getMockedTransaction($callback);

        $responses = null;

        try {
            $responses = $tx->execute(function ($tx) {
                $tx->set('foo', 'bar');
                $tx->echo('ERR Invalid operation');
                $tx->get('foo');
            });
        } catch (Response\ServerException $ex) {
            $tx->discard();
        }

        $this->assertNull($responses);
        $this->assertSame(array('MULTI', 'SET', 'ECHO', 'DISCARD'), self::commandsToIDs($commands));
    }

    /**
     * @group disconnected
     */
    public function testProperlyDiscardsTransactionAfterServerExceptionInBlock()
    {
        $connection = $this->getMockedConnection(function (CommandInterface $command) {
            switch ($command->getId()) {
                case 'MULTI':
                    return true;

                case 'ECHO':
                    return new Response\Error('ERR simulated failure on ECHO');

                case 'EXEC':
                    return new Response\Error('EXECABORT Transaction discarded because of previous errors.');

                default:
                    return new Response\Status('QUEUED');
            }
        });

        $client = new Client($connection);

        // First attempt
        $tx = new MultiExec($client);

        try {
            $tx->multi()->set('foo', 'bar')->echo('simulated failure')->exec();
        } catch (\Exception $exception) {
            $this->assertInstanceOf('Predis\Transaction\AbortedMultiExecException', $exception);
            $this->assertSame('ERR simulated failure on ECHO', $exception->getMessage());
        }

        // Second attempt
        $tx = new MultiExec($client);

        try {
            $tx->multi()->set('foo', 'bar')->echo('simulated failure')->exec();
        } catch (\Exception $exception) {
            $this->assertInstanceOf('Predis\Transaction\AbortedMultiExecException', $exception);
            $this->assertSame('ERR simulated failure on ECHO', $exception->getMessage());
        }
    }

    /**
     * @group disconnected
     */
    public function testExceptionsOptionTakesPrecedenceOverClientOptionsWhenFalse()
    {
        $expected = array('before', new Response\Error('ERR simulated error'), 'after');

        $connection = $this->getMockedConnection(function (CommandInterface $command) use ($expected) {
            switch ($command->getId()) {
                case 'MULTI':
                    return true;

                case 'EXEC':
                    return $expected;

                default:
                    return new Response\Status('QUEUED');
            }
        });

        $client = new Client($connection, array('exceptions' => true));
        $tx = new MultiExec($client, array('exceptions' => false));

        $result = $tx
            ->multi()
            ->echo('before')
            ->echo('ERROR PLEASE!')
            ->echo('after')
            ->exec();

        $this->assertSame($expected, $result);
    }

    /**
     * @group disconnected
     */
    public function testExceptionsOptionTakesPrecedenceOverClientOptionsWhenTrue()
    {
        $this->expectException('Predis\Response\ServerException');
        $this->expectExceptionMessage('ERR simulated error');

        $expected = array('before', new Response\Error('ERR simulated error'), 'after');

        $connection = $this->getMockedConnection(function (CommandInterface $command) use ($expected) {
            switch ($command->getId()) {
                case 'MULTI':
                    return true;

                case 'EXEC':
                    return $expected;

                default:
                    return new Response\Status('QUEUED');
            }
        });

        $client = new Client($connection, array('exceptions' => false));
        $tx = new MultiExec($client, array('exceptions' => true));

        $tx->multi()->echo('before')->echo('ERROR PLEASE!')->echo('after')->exec();
    }

    /**
     * @group disconnected
     */
    public function testExceptionsOptionDoesNotAffectTransactionControlCommands()
    {
        $this->expectException('Predis\Response\ServerException');
        $this->expectExceptionMessage('ERR simulated failure on EXEC');

        $connection = $this->getMockedConnection(function (CommandInterface $command) {
            switch ($command->getId()) {
                case 'MULTI':
                    return true;

                case 'EXEC':
                    return new Response\Error('ERR simulated failure on EXEC');

                default:
                    return new Response\Status('QUEUED');
            }
        });

        $client = new Client($connection, array('exceptions' => false));
        $tx = new MultiExec($client);

        $tx->multi()->echo('test')->exec();
    }

    // ******************************************************************** //
    // ---- INTEGRATION TESTS --------------------------------------------- //
    // ******************************************************************** //

    /**
     * @group connected
     */
    public function testIntegrationHandlesStandardExceptionsInBlock()
    {
        $client = $this->getClient();
        $exception = null;

        try {
            $client->transaction(function ($tx) {
                $tx->set('foo', 'bar');
                throw new \RuntimeException('TEST');
            });
        } catch (\Exception $ex) {
            $exception = $ex;
        }

        $this->assertInstanceOf('RuntimeException', $exception);
        $this->assertSame(0, $client->exists('foo'));
    }

    /**
     * @group connected
     */
    public function testIntegrationThrowsExceptionOnRedisErrorInBlock()
    {
        $client = $this->getClient();
        $exception = null;
        $value = (string) rand();

        try {
            $client->transaction(function ($tx) use ($value) {
                $tx->set('foo', 'bar');
                $tx->lpush('foo', 'bar');
                $tx->set('foo', $value);
            });
        } catch (Response\ServerException $ex) {
            $exception = $ex;
        }

        $this->assertInstanceOf('Predis\Response\ErrorInterface', $exception);
        $this->assertSame($value, $client->get('foo'));
    }

    /**
     * @group connected
     */
    public function testIntegrationReturnsErrorObjectOnRedisErrorInBlock()
    {
        $client = $this->getClient(array(), array('exceptions' => false));

        $responses = $client->transaction(function ($tx) {
            $tx->set('foo', 'bar');
            $tx->lpush('foo', 'bar');
            $tx->echo('foobar');
        });

        $this->assertInstanceOf('Predis\Response\Status', $responses[0]);
        $this->assertInstanceOf('Predis\Response\Error', $responses[1]);
        $this->assertSame('foobar', $responses[2]);
    }

    /**
     * @group connected
     * @requiresRedisVersion >= 2.0.0
     */
    public function testIntegrationSendMultiOnCommandsAfterDiscard()
    {
        $client = $this->getClient();

        $responses = $client->transaction(function ($tx) {
            $tx->set('foo', 'bar');
            $tx->discard();
            $tx->set('hoge', 'piyo');
        });

        $this->assertSame(1, count($responses));
        $this->assertSame(0, $client->exists('foo'));
        $this->assertSame(1, $client->exists('hoge'));
    }

    /**
     * @group connected
     * @requiresRedisVersion >= 2.2.0
     */
    public function testIntegrationWritesOnWatchedKeysAbortTransaction()
    {
        $exception = null;
        $client1 = $this->getClient();
        $client2 = $this->getClient();

        try {
            $client1->transaction(array('watch' => 'sentinel'), function ($tx) use ($client2) {
                $tx->set('sentinel', 'client1');
                $tx->get('sentinel');
                $client2->set('sentinel', 'client2');
            });
        } catch (AbortedMultiExecException $ex) {
            $exception = $ex;
        }

        $this->assertInstanceOf('Predis\Transaction\AbortedMultiExecException', $exception);
        $this->assertSame('client2', $client1->get('sentinel'));
    }

    /**
     * @group connected
     * @requiresRedisVersion >= 2.2.0
     */
    public function testIntegrationCheckAndSetWithDiscardAndRetry()
    {
        $client = $this->getClient();

        $client->set('foo', 'bar');
        $options = array('watch' => 'foo', 'cas' => true);

        $responses = $client->transaction($options, function ($tx) {
            $tx->watch('foobar');
            $foo = $tx->get('foo');

            $tx->multi();
            $tx->set('foobar', $foo);
            $tx->discard();
            $tx->mget('foo', 'foobar');
        });

        $this->assertIsArray($responses);
        $this->assertSame(array(array('bar', null)), $responses);

        $hijack = true;
        $client2 = $this->getClient();
        $client->set('foo', 'bar');

        $options = array('watch' => 'foo', 'cas' => true, 'retry' => 1);
        $responses = $client->transaction($options, function ($tx) use ($client2, &$hijack) {
            $foo = $tx->get('foo');
            $tx->multi();

            $tx->set('foobar', $foo);
            $tx->discard();

            if ($hijack) {
                $hijack = false;
                $client2->set('foo', 'hijacked!');
            }

            $tx->mget('foo', 'foobar');
        });

        $this->assertIsArray($responses);
        $this->assertSame(array(array('hijacked!', null)), $responses);
    }

    // ******************************************************************** //
    // ---- HELPER METHODS ------------------------------------------------ //
    // ******************************************************************** //

    /**
     * Returns a mocked instance of Predis\Connection\NodeConnectionInterface
     * using the specified callback to return values from executeCommand().
     *
     * @param \Closure $executeCallback
     *
     * @return \Predis\Connection\NodeConnectionInterface
     */
    protected function getMockedConnection($executeCallback)
    {
<<<<<<< HEAD
        $connection = $this->getMock('Predis\Connection\NodeConnectionInterface');
        $connection
            ->expects($this->any())
            ->method('executeCommand')
            ->will($this->returnCallback($executeCallback));
=======
        $connection = $this->getMockBuilder('Predis\Connection\NodeConnectionInterface')->getMock();
        $connection->expects($this->any())
                   ->method('executeCommand')
                   ->will($this->returnCallback($executeCallback));
>>>>>>> 36a02cf8

        return $connection;
    }

    /**
     * Returns a mocked instance of Predis\Transaction\MultiExec using
     * the specified callback to return values from the executeCommand method
     * of the underlying connection.
     *
     * @param \Closure $executeCallback
     * @param array    $txOpts
     * @param array    $clientOpts
     *
     * @return MultiExec
     */
    protected function getMockedTransaction($executeCallback, $txOpts = null, $clientOpts = null)
    {
        $connection = $this->getMockedConnection($executeCallback);
        $client = new Client($connection, $clientOpts ?: array());
        $transaction = new MultiExec($client, $txOpts ?: array());

        return $transaction;
    }

    /**
     * Returns a callback that emulates a server-side MULTI/EXEC transaction context.
     *
     * @param array $expected Expected responses.
     * @param array $commands Reference to an array storing the whole flow of commands.
     * @param array $cas      Check and set operations performed by the transaction.
     *
     * @return \Closure
     */
    protected function getExecuteCallback($expected = array(), &$commands = array(), &$cas = array())
    {
        $multi = $watch = $abort = false;

        return function (CommandInterface $command) use (&$expected, &$commands, &$cas, &$multi, &$watch, &$abort) {
            $cmd = $command->getId();

            if ($multi || $cmd === 'MULTI') {
                $commands[] = $command;
            } else {
                $cas[] = $command;
            }

            switch ($cmd) {
                case 'WATCH':
                    if ($multi) {
                        return new Response\Error("ERR $cmd inside MULTI is not allowed");
                    }

                    return $watch = true;

                case 'MULTI':
                    if ($multi) {
                        return new Response\Error('ERR MULTI calls can not be nested');
                    }

                    return $multi = true;

                case 'EXEC':
                    if (!$multi) {
                        return new Response\Error("ERR $cmd without MULTI");
                    }

                    $watch = $multi = false;

                    if ($abort) {
                        $commands = $cas = array();
                        $abort = false;

                        return;
                    }

                    return $expected;

                case 'DISCARD':
                    if (!$multi) {
                        return new Response\Error("ERR $cmd without MULTI");
                    }

                    $watch = $multi = false;

                    return true;

                case 'ECHO':
                    @list($trigger) = $command->getArguments();
                    if (strpos($trigger, 'ERR ') === 0) {
                        throw new Response\ServerException($trigger);
                    }

                    if ($trigger === '!!ABORT!!' && $multi) {
                        $abort = true;
                    }

                    return new Response\Status('QUEUED');

                case 'UNWATCH':
                    $watch = false;
                    // no break

                default:
                    return $multi ? new Response\Status('QUEUED') : 'DUMMY_RESPONSE';
            }
        };
    }

    /**
     * Converts an array of instances of Predis\Command\CommandInterface and
     * returns an array containing their IDs.
     *
     * @param array $commands List of commands instances.
     *
     * @return array
     */
    protected static function commandsToIDs($commands)
    {
        return array_map(function ($cmd) { return $cmd->getId(); }, $commands);
    }

    /**
     * Returns a client instance connected to the specified Redis
     * server instance to perform integration tests.
     *
     * @param array $parameters Additional connection parameters.
     * @param array $options    Additional client options.
     *
     * @return Client
     */
    protected function getClient(array $parameters = array(), array $options = array())
    {
        return $this->createClient($parameters, $options);
    }
}<|MERGE_RESOLUTION|>--- conflicted
+++ resolved
@@ -23,50 +23,34 @@
 {
     /**
      * @group disconnected
-<<<<<<< HEAD
-     * @expectedException \Predis\NotSupportedException
-     * @expectedExceptionMessage MULTI, EXEC and DISCARD are not supported by the current command factory.
-=======
->>>>>>> 36a02cf8
      */
     public function testThrowsExceptionOnUnsupportedMultiExecInCommandFactory()
     {
-<<<<<<< HEAD
-        $commands = $this->getMock('Predis\Command\FactoryInterface');
+        $this->expectException('Predis\NotSupportedException');
+        $this->expectExceptionMessage('MULTI, EXEC and DISCARD are not supported by the current command factory.');
+
+        $commands = $this->getMockBuilder('Predis\Command\FactoryInterface')->getMock();
         $commands
             ->expects($this->once())
             ->method('supportsCommands')
             ->with(array('MULTI', 'EXEC', 'DISCARD'))
             ->will($this->returnValue(false));
 
-        $connection = $this->getMock('Predis\Connection\NodeConnectionInterface');
+        $connection = $this->getMockBuilder('Predis\Connection\NodeConnectionInterface')->getMock();
         $client = new Client($connection, array('commands' => $commands));
-=======
+
+        new MultiExec($client);
+    }
+
+    /**
+     * @group disconnected
+     */
+    public function testThrowsExceptionOnUnsupportedWatchInCommandFactory()
+    {
         $this->expectException('Predis\NotSupportedException');
-        $this->expectExceptionMessage('The current profile does not support MULTI, EXEC and DISCARD');
-
-        $profile = $this->getMockBuilder('Predis\Profile\ProfileInterface')->getMock();
-        $profile->expects($this->once())
-                ->method('supportsCommands')
-                ->with(array('MULTI', 'EXEC', 'DISCARD'))
-                ->will($this->returnValue(false));
-
-        $connection = $this->getMockBuilder('Predis\Connection\NodeConnectionInterface')->getMock();
-        $client = new Client($connection, array('profile' => $profile));
->>>>>>> 36a02cf8
-
-        new MultiExec($client);
-    }
-
-    /**
-     * @group disconnected
-<<<<<<< HEAD
-     * @expectedException \Predis\NotSupportedException
-     * @expectedExceptionMessage WATCH is not supported by the current command factory.
-     */
-    public function testThrowsExceptionOnUnsupportedWatchInCommandFactory()
-    {
-        $commands = $this->getMock('Predis\Command\FactoryInterface');
+        $this->expectExceptionMessage('WATCH is not supported by the current command factory.');
+
+        $commands = $this->getMockBuilder('Predis\Command\FactoryInterface')->getMock();
         $commands
             ->expects($this->once())
             ->method('supportsCommands')
@@ -78,28 +62,8 @@
             ->with('WATCH')
             ->will($this->returnValue(false));
 
-        $connection = $this->getMock('Predis\Connection\NodeConnectionInterface');
+        $connection = $this->getMockBuilder('Predis\Connection\NodeConnectionInterface')->getMock();
         $client = new Client($connection, array('commands' => $commands));
-=======
-     */
-    public function testThrowsExceptionOnUnsupportedWatchInProfile()
-    {
-        $this->expectException('Predis\NotSupportedException');
-        $this->expectExceptionMessage('WATCH is not supported by the current profile');
-
-        $profile = $this->getMockBuilder('Predis\Profile\ProfileInterface')->getMock();
-        $profile->expects($this->once())
-                ->method('supportsCommands')
-                ->with(array('MULTI', 'EXEC', 'DISCARD'))
-                ->will($this->returnValue(true));
-        $profile->expects($this->once())
-                ->method('supportsCommand')
-                ->with('WATCH')
-                ->will($this->returnValue(false));
-
-        $connection = $this->getMockBuilder('Predis\Connection\NodeConnectionInterface')->getMock();
-        $client = new Client($connection, array('profile' => $profile));
->>>>>>> 36a02cf8
 
         $tx = new MultiExec($client, array('options' => 'cas'));
         $tx->watch('foo');
@@ -107,13 +71,13 @@
 
     /**
      * @group disconnected
-<<<<<<< HEAD
-     * @expectedException \Predis\NotSupportedException
-     * @expectedExceptionMessage UNWATCH is not supported by the current command factory.
      */
     public function testThrowsExceptionOnUnsupportedUnwatchInCommandFactory()
     {
-        $commands = $this->getMock('Predis\Command\FactoryInterface');
+        $this->expectException('Predis\NotSupportedException');
+        $this->expectExceptionMessage('UNWATCH is not supported by the current command factory.');
+
+        $commands = $this->getMockBuilder('Predis\Command\FactoryInterface')->getMock();
         $commands
             ->expects($this->once())
             ->method('supportsCommands')
@@ -125,28 +89,8 @@
             ->with('UNWATCH')
             ->will($this->returnValue(false));
 
-        $connection = $this->getMock('Predis\Connection\NodeConnectionInterface');
+        $connection = $this->getMockBuilder('Predis\Connection\NodeConnectionInterface')->getMock();
         $client = new Client($connection, array('commands' => $commands));
-=======
-     */
-    public function testThrowsExceptionOnUnsupportedUnwatchInProfile()
-    {
-        $this->expectException('Predis\NotSupportedException');
-        $this->expectExceptionMessage('UNWATCH is not supported by the current profile');
-
-        $profile = $this->getMockBuilder('Predis\Profile\ProfileInterface')->getMock();
-        $profile->expects($this->once())
-                ->method('supportsCommands')
-                ->with(array('MULTI', 'EXEC', 'DISCARD'))
-                ->will($this->returnValue(true));
-        $profile->expects($this->once())
-                ->method('supportsCommand')
-                ->with('UNWATCH')
-                ->will($this->returnValue(false));
-
-        $connection = $this->getMockBuilder('Predis\Connection\NodeConnectionInterface')->getMock();
-        $client = new Client($connection, array('profile' => $profile));
->>>>>>> 36a02cf8
 
         $tx = new MultiExec($client, array('options' => 'cas'));
 
@@ -887,18 +831,11 @@
      */
     protected function getMockedConnection($executeCallback)
     {
-<<<<<<< HEAD
-        $connection = $this->getMock('Predis\Connection\NodeConnectionInterface');
+        $connection = $this->getMockBuilder('Predis\Connection\NodeConnectionInterface')->getMock();
         $connection
             ->expects($this->any())
             ->method('executeCommand')
             ->will($this->returnCallback($executeCallback));
-=======
-        $connection = $this->getMockBuilder('Predis\Connection\NodeConnectionInterface')->getMock();
-        $connection->expects($this->any())
-                   ->method('executeCommand')
-                   ->will($this->returnCallback($executeCallback));
->>>>>>> 36a02cf8
 
         return $connection;
     }
