<?php

/*
 * This file is part of the Predis package.
 *
 * (c) Daniele Alessandri <suppakilla@gmail.com>
 *
 * For the full copyright and license information, please view the LICENSE
 * file that was distributed with this source code.
 */

namespace Predis;

use PredisTestCase;

/**
 *
 */
class CommunicationExceptionTest extends PredisTestCase
{
    /**
     * @group disconnected
     */
    public function testExceptionReturnsInnerConnection()
    {
<<<<<<< HEAD
        $connection = $this->getMockConnection();
        $exception = $this->createMockException($connection, 'Communication error message');
=======
        $message = 'Connection error message.';
        $connection = $this->getMockedConnectionBase();
        $exception = $this->getException($connection, $message);

        $this->expectException('Predis\CommunicationException');
        $this->expectExceptionMessage($message);
>>>>>>> 36a02cf8

        $this->assertSame($connection, $exception->getConnection());
    }

    /**
     * @group disconnected
     * @expectedException \Predis\CommunicationException
     * @expectedExceptionMessage Connection error message
     */
    public function testExceptionMessage()
    {
        $connection = $this->getMockConnection();
        $exception = $this->createMockException($connection, 'Connection error message');

        throw $exception;
    }

    /**
     * @group disconnected
     */
    public function testShouldResetConnectionIsTrue()
    {
        $connection = $this->getMockConnection();
        $exception = $this->createMockException($connection, 'Communication error message');

        $this->assertTrue($exception->shouldResetConnection());
    }

    /**
     * @group disconnected
<<<<<<< HEAD
     * @expectedException \Predis\CommunicationException
     * @expectedExceptionMessage Communication error message
     */
    public function testCommunicationExceptionHandling()
    {
        $connection = $this->getMockConnection();
        $connection
            ->expects($this->once())
            ->method('isConnected')
            ->will($this->returnValue(true));
        $connection
            ->expects($this->once())
            ->method('disconnect');

        $exception = $this->createMockException($connection, 'Communication error message');
=======
     */
    public function testCommunicationExceptionHandling()
    {
        $connection = $this->getMockBuilder('Predis\Connection\NodeConnectionInterface')->getMock();
        $connection->expects($this->once())->method('isConnected')->will($this->returnValue(true));
        $connection->expects($this->once())->method('disconnect');

        $message = 'Communication error';
        $exception = $this->getException($connection, $message);
        $this->expectException('Predis\CommunicationException');
        $this->expectExceptionMessage($message);
>>>>>>> 36a02cf8

        CommunicationException::handle($exception);
    }

    /**
     * @group disconnected
     * @expectedException \Predis\CommunicationException
     * @expectedExceptionMessage Communication error message
     */
    public function testCommunicationExceptionHandlingWhenShouldResetConnectionIsFalse()
    {
        $connection = $this->getMockConnection();
        $connection
            ->expects($this->never())
            ->method('isConnected');
        $connection
            ->expects($this->never())
            ->method('disconnect');

        $exception = $this->getMockBuilder('Predis\CommunicationException')
            ->setConstructorArgs(array($connection, 'Communication error message'))
            ->setMethods(array('shouldResetConnection'))
            ->getMockForAbstractClass();
        $exception
            ->expects($this->once())
            ->method('shouldResetConnection')
            ->will($this->returnValue(false));

        CommunicationException::handle($exception);
    }

    // ******************************************************************** //
    // ---- HELPER METHODS ------------------------------------------------ //
    // ******************************************************************** //

    /**
     * Returns a connection exception instance.
     *
     * @param Connection\NodeConnectionInterface $connection Connection instance.
     * @param string                             $message    Exception message.
     * @param int                                $code       Exception code.
     * @param \Exception                         $inner      Inner exception.
     *
     * @return \Predis\CommunicationException
     */
    protected function createMockException(
        Connection\NodeConnectionInterface $connection,
        $message,
        $code = 0,
        \Exception $inner = null
    ) {
        return $this->getMockBuilder('Predis\CommunicationException')
            ->setConstructorArgs(array($connection, $message, $code, $inner))
            ->getMockForAbstractClass();
    }
}<|MERGE_RESOLUTION|>--- conflicted
+++ resolved
@@ -23,30 +23,22 @@
      */
     public function testExceptionReturnsInnerConnection()
     {
-<<<<<<< HEAD
         $connection = $this->getMockConnection();
         $exception = $this->createMockException($connection, 'Communication error message');
-=======
-        $message = 'Connection error message.';
-        $connection = $this->getMockedConnectionBase();
-        $exception = $this->getException($connection, $message);
-
-        $this->expectException('Predis\CommunicationException');
-        $this->expectExceptionMessage($message);
->>>>>>> 36a02cf8
 
         $this->assertSame($connection, $exception->getConnection());
     }
 
     /**
      * @group disconnected
-     * @expectedException \Predis\CommunicationException
-     * @expectedExceptionMessage Connection error message
      */
     public function testExceptionMessage()
     {
         $connection = $this->getMockConnection();
-        $exception = $this->createMockException($connection, 'Connection error message');
+        $exception = $this->createMockException($connection, $message = 'Connection error message');
+
+        $this->expectException('Predis\CommunicationException');
+        $this->expectExceptionMessage($message);
 
         throw $exception;
     }
@@ -64,9 +56,6 @@
 
     /**
      * @group disconnected
-<<<<<<< HEAD
-     * @expectedException \Predis\CommunicationException
-     * @expectedExceptionMessage Communication error message
      */
     public function testCommunicationExceptionHandling()
     {
@@ -79,28 +68,16 @@
             ->expects($this->once())
             ->method('disconnect');
 
-        $exception = $this->createMockException($connection, 'Communication error message');
-=======
-     */
-    public function testCommunicationExceptionHandling()
-    {
-        $connection = $this->getMockBuilder('Predis\Connection\NodeConnectionInterface')->getMock();
-        $connection->expects($this->once())->method('isConnected')->will($this->returnValue(true));
-        $connection->expects($this->once())->method('disconnect');
+        $exception = $this->createMockException($connection, $message = 'Communication error message');
 
-        $message = 'Communication error';
-        $exception = $this->getException($connection, $message);
         $this->expectException('Predis\CommunicationException');
         $this->expectExceptionMessage($message);
->>>>>>> 36a02cf8
 
         CommunicationException::handle($exception);
     }
 
     /**
      * @group disconnected
-     * @expectedException \Predis\CommunicationException
-     * @expectedExceptionMessage Communication error message
      */
     public function testCommunicationExceptionHandlingWhenShouldResetConnectionIsFalse()
     {
@@ -120,6 +97,9 @@
             ->expects($this->once())
             ->method('shouldResetConnection')
             ->will($this->returnValue(false));
+
+        $this->expectException('Predis\CommunicationException');
+        $this->expectExceptionMessage('Communication error message');
 
         CommunicationException::handle($exception);
     }
