--- conflicted
+++ resolved
@@ -80,23 +80,13 @@
         $commands = $this->getCommandFactory();
         $strategy = new ReplicationStrategy();
 
-<<<<<<< HEAD
-        $cmdReadSort = $commands->createCommand('SORT', array('key:list'));
-        $this->assertTrue(
-            $strategy->isReadOperation($cmdReadSort),
-            'SORT is expected to be a read operation.'
-        );
-
-        $cmdWriteSort = $commands->createCommand('SORT', array('key:list', array('store' => 'key:stored')));
-=======
-        $cmdReturnSort = $profile->createCommand('SORT', array('key:list'));
+        $cmdReturnSort = $commands->createCommand('SORT', array('key:list'));
         $this->assertFalse(
             $strategy->isReadOperation($cmdReturnSort),
             'SORT is expected to be a write operation.'
         );
 
-        $cmdStoreSort = $profile->createCommand('SORT', array('key:list', array('store' => 'key:stored')));
->>>>>>> 5e220a0b
+        $cmdStoreSort = $commands->createCommand('SORT', array('key:list', array('store' => 'key:stored')));
         $this->assertFalse(
             $strategy->isReadOperation($cmdStoreSort),
             'SORT with STORE is expected to be a write operation.'
