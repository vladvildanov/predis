<?php

/*
 * This file is part of the Predis package.
 *
 * (c) Daniele Alessandri <suppakilla@gmail.com>
 *
 * For the full copyright and license information, please view the LICENSE
 * file that was distributed with this source code.
 */

namespace Predis\Replication;

use PredisTestCase;

/**
 *
 */
class ReplicationStrategyTest extends PredisTestCase
{
    /**
     * @group disconnected
     */
    public function testReadCommands()
    {
        $commands = $this->getCommandFactory();
        $strategy = new ReplicationStrategy();

        foreach ($this->getExpectedCommands('read') as $commandId) {
            $command = $commands->createCommand($commandId);

            $this->assertTrue(
                $strategy->isReadOperation($command),
                "$commandId is expected to be a read operation."
            );
        }
    }

    /**
     * @group disconnected
     */
    public function testWriteRequests()
    {
        $commands = $this->getCommandFactory();
        $strategy = new ReplicationStrategy();

        foreach ($this->getExpectedCommands('write') as $commandId) {
            $command = $commands->createCommand($commandId);

            $this->assertFalse(
                $strategy->isReadOperation($command),
                "$commandId is expected to be a write operation."
            );
        }
    }

    /**
     * @group disconnected
     */
    public function testDisallowedCommands()
    {
        $commands = $this->getCommandFactory();
        $strategy = new ReplicationStrategy();

        foreach ($this->getExpectedCommands('disallowed') as $commandId) {
            $command = $commands->createCommand($commandId);

            $this->assertTrue(
                $strategy->isDisallowedOperation($command),
                "$commandId is expected to be a disallowed operation."
            );
        }
    }

    /**
     * @group disconnected
     */
    public function testSortCommand()
    {
        $commands = $this->getCommandFactory();
        $strategy = new ReplicationStrategy();

        $cmdReadSort = $commands->createCommand('SORT', array('key:list'));
        $this->assertTrue(
            $strategy->isReadOperation($cmdReadSort),
            'SORT is expected to be a read operation.'
        );

        $cmdWriteSort = $commands->createCommand('SORT', array('key:list', array('store' => 'key:stored')));
        $this->assertFalse(
            $strategy->isReadOperation($cmdWriteSort),
            'SORT with STORE is expected to be a write operation.'
        );
    }

    /**
     * @group disconnected
     */
    public function testBitFieldCommand()
    {
        $commands = $this->getCommandFactory();
        $strategy = new ReplicationStrategy();

        $command = $commands->createCommand('BITFIELD', array('key'));
        $this->assertTrue(
            $strategy->isReadOperation($command),
            'BITFIELD with no modifiers is expected to be a read operation.'
        );

        $command = $commands->createCommand('BITFIELD', array('key', 'GET', 'u4', '0'));
        $this->assertTrue(
            $strategy->isReadOperation($command),
            'BITFIELD with GET only is expected to be a read operation.'
        );

        $command = $commands->createCommand('BITFIELD', array('key', 'SET', 'u4', '0', 1));
        $this->assertFalse(
            $strategy->isReadOperation($command),
            'BITFIELD with SET is expected to be a write operation.'
        );

        $command = $commands->createCommand('BITFIELD', array('key', 'INCRBY', 'u4', '0', 1));
        $this->assertFalse(
            $strategy->isReadOperation($command),
            'BITFIELD with INCRBY is expected to be a write operation.'
        );

        $command = $commands->createCommand('BITFIELD', array('key', 'GET', 'u4', '0', 'INCRBY', 'u4', '0', 1));
        $this->assertFalse(
            $strategy->isReadOperation($command),
            'BITFIELD with GET and INCRBY is expected to be a write operation.'
        );

        $command = $commands->createCommand('BITFIELD', array('key', 'GET', 'u4', '0', 'SET', 'u4', '0', 1));
        $this->assertFalse(
            $strategy->isReadOperation($command),
            'BITFIELD with GET and SET is expected to be a write operation.'
        );
    }

    /**
     * @group disconnected
     */
    public function testGeoradiusCommand()
    {
        $commands = $this->getCommandFactory();
        $strategy = new ReplicationStrategy();

        $command = $commands->createCommand('GEORADIUS', array('key:geo', 15, 37, 200, 'km'));
        $this->assertTrue(
            $strategy->isReadOperation($command),
            'GEORADIUS is expected to be a read operation.'
        );

        $command = $commands->createCommand('GEORADIUS', array('key:geo', 15, 37, 200, 'km', 'store', 'key:store'));
        $this->assertFalse(
            $strategy->isReadOperation($command),
            'GEORADIUS with STORE is expected to be a write operation.'
        );

        $command = $commands->createCommand('GEORADIUS', array('key:geo', 15, 37, 200, 'km', 'storedist', 'key:storedist'));
        $this->assertFalse(
            $strategy->isReadOperation($command),
            'GEORADIUS with STOREDIST is expected to be a write operation.'
        );
    }

    /**
     * @group disconnected
     */
    public function testGeoradiusByMemberCommand()
    {
        $commands = $this->getCommandFactory();
        $strategy = new ReplicationStrategy();

        $command = $commands->createCommand('GEORADIUSBYMEMBER', array('key:geo', 15, 37, 200, 'km'));
        $this->assertTrue(
            $strategy->isReadOperation($command),
            'GEORADIUSBYMEMBER is expected to be a read operation.'
        );

        $command = $commands->createCommand('GEORADIUSBYMEMBER', array('key:geo', 15, 37, 200, 'km', 'store', 'key:store'));
        $this->assertFalse(
            $strategy->isReadOperation($command),
            'GEORADIUSBYMEMBER with STORE is expected to be a write operation.'
        );

        $command = $commands->createCommand('GEORADIUSBYMEMBER', array('key:geo', 15, 37, 200, 'km', 'storedist', 'key:storedist'));
        $this->assertFalse(
            $strategy->isReadOperation($command),
            'GEORADIUSBYMEMBER with STOREDIST is expected to be a write operation.'
        );
    }

    /**
     * @group disconnected
     */
    public function testUsingDisallowedCommandThrowsException()
    {
<<<<<<< HEAD
        $commands = $this->getCommandFactory();
=======
        $this->expectException('Predis\NotSupportedException');
        $this->expectExceptionMessage("The command 'INFO' is not allowed in replication mode");

        $profile = Profile\Factory::getDevelopment();
>>>>>>> 36a02cf8
        $strategy = new ReplicationStrategy();

        $command = $commands->createCommand('INFO');
        $strategy->isReadOperation($command);
    }

    /**
     * @group disconnected
     */
    public function testDefaultIsWriteOperation()
    {
        $strategy = new ReplicationStrategy();

<<<<<<< HEAD
        $command = $this->getMock('Predis\Command\CommandInterface');
        $command
            ->expects($this->any())
            ->method('getId')
            ->will($this->returnValue('CMDTEST'));
=======
        $command = $this->getMockBuilder('Predis\Command\CommandInterface')->getMock();
        $command->expects($this->any())
                ->method('getId')
                ->will($this->returnValue('CMDTEST'));
>>>>>>> 36a02cf8

        $this->assertFalse($strategy->isReadOperation($command));
    }

    /**
     * @group disconnected
     */
    public function testCanSetCommandAsReadOperation()
    {
        $strategy = new ReplicationStrategy();

<<<<<<< HEAD
        $command = $this->getMock('Predis\Command\CommandInterface');
        $command
            ->expects($this->any())
            ->method('getId')
            ->will($this->returnValue('CMDTEST'));
=======
        $command = $this->getMockBuilder('Predis\Command\CommandInterface')->getMock();
        $command->expects($this->any())
                ->method('getId')
                ->will($this->returnValue('CMDTEST'));
>>>>>>> 36a02cf8

        $strategy->setCommandReadOnly('CMDTEST', true);
        $this->assertTrue($strategy->isReadOperation($command));
    }

    /**
     * @group disconnected
     */
    public function testCanSetCommandAsWriteOperation()
    {
        $strategy = new ReplicationStrategy();

<<<<<<< HEAD
        $command = $this->getMock('Predis\Command\CommandInterface');
        $command
            ->expects($this->any())
            ->method('getId')
            ->will($this->returnValue('CMDTEST'));
=======
        $command = $this->getMockBuilder('Predis\Command\CommandInterface')->getMock();
        $command->expects($this->any())
                ->method('getId')
                ->will($this->returnValue('CMDTEST'));
>>>>>>> 36a02cf8

        $strategy->setCommandReadOnly('CMDTEST', false);
        $this->assertFalse($strategy->isReadOperation($command));

        $strategy->setCommandReadOnly('GET', false);
        $this->assertFalse($strategy->isReadOperation($command));
    }

    /**
     * @group disconnected
     */
    public function testCanUseCallableToCheckCommand()
    {
        $commands = $this->getCommandFactory();
        $strategy = new ReplicationStrategy();

        $strategy->setCommandReadOnly('SET', function ($command) {
            return $command->getArgument(1) === true;
        });

        $command = $commands->createCommand('SET', array('trigger', false));
        $this->assertFalse($strategy->isReadOperation($command));

        $command = $commands->createCommand('SET', array('trigger', true));
        $this->assertTrue($strategy->isReadOperation($command));
    }

    /**
     * @group disconnected
     */
    public function testSetLuaScriptAsReadOperation()
    {
        $commands = $this->getCommandFactory();
        $strategy = new ReplicationStrategy();

        $writeScript = 'redis.call("set", "foo", "bar")';
        $readScript = 'return true';

        $strategy->setScriptReadOnly($readScript, true);

        $cmdEval = $commands->createCommand('EVAL', array($writeScript));
        $cmdEvalSHA = $commands->createCommand('EVALSHA', array(sha1($writeScript)));
        $this->assertFalse($strategy->isReadOperation($cmdEval));
        $this->assertFalse($strategy->isReadOperation($cmdEvalSHA));

        $cmdEval = $commands->createCommand('EVAL', array($readScript));
        $cmdEvalSHA = $commands->createCommand('EVALSHA', array(sha1($readScript)));
        $this->assertTrue($strategy->isReadOperation($cmdEval));
        $this->assertTrue($strategy->isReadOperation($cmdEvalSHA));
    }

    /**
     * @group disconnected
     */
    public function testSetLuaScriptAsReadOperationWorksWithScriptCommand()
    {
        $strategy = new ReplicationStrategy();

<<<<<<< HEAD
        $command = $this->getMock('Predis\Command\ScriptCommand', array('getScript'));
        $command
            ->expects($this->any())
            ->method('getScript')
            ->will($this->returnValue($script = 'return true'));
=======
        $command = $this->getMockBuilder('Predis\Command\ScriptCommand', array('getScript'))->getMock();
        $command->expects($this->any())
                ->method('getScript')
                ->will($this->returnValue($script = 'return true'));
>>>>>>> 36a02cf8

        $strategy->setScriptReadOnly($script, function ($command) {
            return $command->getArgument(2) === true;
        });

        $command->setArguments(array(false));
        $this->assertFalse($strategy->isReadOperation($command));

        $command->setArguments(array(true));
        $this->assertFalse($strategy->isReadOperation($command));
    }

    /**
     * @group disconnected
     */
    public function testSetLuaScriptAsReadOperationWorksWithScriptCommandAndCallableCheck()
    {
        $strategy = new ReplicationStrategy();

<<<<<<< HEAD
        $command = $this->getMock('Predis\Command\ScriptCommand', array('getScript'));
        $command
            ->expects($this->any())
            ->method('getScript')
            ->will($this->returnValue($script = 'return true'));
=======
        $command = $this->getMockBuilder('Predis\Command\ScriptCommand', array('getScript'))->getMock();
        $command->expects($this->any())
                ->method('getScript')
                ->will($this->returnValue($script = 'return true'));
>>>>>>> 36a02cf8

        $command->setArguments(array('trigger', false));

        $strategy->setScriptReadOnly($script, true);

        $this->assertFalse($strategy->isReadOperation($command));
    }

    // ******************************************************************** //
    // ---- HELPER METHODS ------------------------------------------------ //
    // ******************************************************************** //

    /**
     * Returns the list of expected supported commands.
     *
     * @param string $type Optional type of command (based on its keys)
     *
     * @return array
     */
    protected function getExpectedCommands($type = null)
    {
        $commands = array(
            /* commands operating on the connection */
            'AUTH' => 'read',
            'SELECT' => 'read',
            'ECHO' => 'read',
            'QUIT' => 'read',
            'OBJECT' => 'read',
            'TIME' => 'read',
            'SHUTDOWN' => 'disallowed',
            'INFO' => 'disallowed',
            'DBSIZE' => 'disallowed',
            'LASTSAVE' => 'disallowed',
            'CONFIG' => 'disallowed',
            'MONITOR' => 'disallowed',
            'SLAVEOF' => 'disallowed',
            'SAVE' => 'disallowed',
            'BGSAVE' => 'disallowed',
            'BGREWRITEAOF' => 'disallowed',
            'SLOWLOG' => 'disallowed',

            /* commands operating on the key space */
            'EXISTS' => 'read',
            'DEL' => 'write',
            'TYPE' => 'read',
            'EXPIRE' => 'write',
            'EXPIREAT' => 'write',
            'PERSIST' => 'write',
            'PEXPIRE' => 'write',
            'PEXPIREAT' => 'write',
            'TTL' => 'read',
            'PTTL' => 'write',
            'SORT' => 'variable',
            'KEYS' => 'read',
            'SCAN' => 'read',
            'RANDOMKEY' => 'read',

            /* commands operating on string values */
            'APPEND' => 'write',
            'DECR' => 'write',
            'DECRBY' => 'write',
            'GET' => 'read',
            'GETBIT' => 'read',
            'BITCOUNT' => 'read',
            'BITPOS' => 'read',
            'BITOP' => 'write',
            'MGET' => 'read',
            'SET' => 'write',
            'GETRANGE' => 'read',
            'GETSET' => 'write',
            'INCR' => 'write',
            'INCRBY' => 'write',
            'INCRBYFLOAT' => 'write',
            'SETBIT' => 'write',
            'SETEX' => 'write',
            'MSET' => 'write',
            'MSETNX' => 'write',
            'SETNX' => 'write',
            'SETRANGE' => 'write',
            'STRLEN' => 'read',
            'SUBSTR' => 'read',
            'BITFIELD' => 'variable',

            /* commands operating on lists */
            'LINSERT' => 'write',
            'LINDEX' => 'read',
            'LLEN' => 'read',
            'LPOP' => 'write',
            'RPOP' => 'write',
            'BLPOP' => 'write',
            'BRPOP' => 'write',
            'LPUSH' => 'write',
            'LPUSHX' => 'write',
            'RPUSH' => 'write',
            'RPUSHX' => 'write',
            'LRANGE' => 'read',
            'LREM' => 'write',
            'LSET' => 'write',
            'LTRIM' => 'write',

            /* commands operating on sets */
            'SADD' => 'write',
            'SCARD' => 'read',
            'SISMEMBER' => 'read',
            'SMEMBERS' => 'read',
            'SSCAN' => 'read',
            'SRANDMEMBER' => 'read',
            'SPOP' => 'write',
            'SREM' => 'write',
            'SINTER' => 'read',
            'SUNION' => 'read',
            'SDIFF' => 'read',

            /* commands operating on sorted sets */
            'ZADD' => 'write',
            'ZCARD' => 'read',
            'ZCOUNT' => 'read',
            'ZINCRBY' => 'write',
            'ZRANGE' => 'read',
            'ZRANGEBYSCORE' => 'read',
            'ZRANK' => 'read',
            'ZREM' => 'write',
            'ZREMRANGEBYRANK' => 'write',
            'ZREMRANGEBYSCORE' => 'write',
            'ZREVRANGE' => 'read',
            'ZREVRANGEBYSCORE' => 'read',
            'ZREVRANK' => 'read',
            'ZSCORE' => 'read',
            'ZSCAN' => 'read',
            'ZLEXCOUNT' => 'read',
            'ZRANGEBYLEX' => 'read',
            'ZREMRANGEBYLEX' => 'write',
            'ZREVRANGEBYLEX' => 'read',

            /* commands operating on hashes */
            'HDEL' => 'write',
            'HEXISTS' => 'read',
            'HGET' => 'read',
            'HGETALL' => 'read',
            'HMGET' => 'read',
            'HINCRBY' => 'write',
            'HINCRBYFLOAT' => 'write',
            'HKEYS' => 'read',
            'HLEN' => 'read',
            'HSET' => 'write',
            'HSETNX' => 'write',
            'HVALS' => 'read',
            'HSCAN' => 'read',
            'HSTRLEN' => 'read',

            /* commands operating on HyperLogLog */
            'PFADD' => 'write',
            'PFMERGE' => 'write',
            'PFCOUNT' => 'read',

            /* scripting */
            'EVAL' => 'write',
            'EVALSHA' => 'write',

            /* commands performing geospatial operations */
            'GEOADD' => 'write',
            'GEOHASH' => 'read',
            'GEOPOS' => 'read',
            'GEODIST' => 'read',
            'GEORADIUS' => 'variable',
            'GEORADIUSBYMEMBER' => 'variable',
        );

        if (isset($type)) {
            $commands = array_filter($commands, function ($expectedType) use ($type) {
                return $expectedType === $type;
            });
        }

        return array_keys($commands);
    }
}<|MERGE_RESOLUTION|>--- conflicted
+++ resolved
@@ -197,14 +197,10 @@
      */
     public function testUsingDisallowedCommandThrowsException()
     {
-<<<<<<< HEAD
-        $commands = $this->getCommandFactory();
-=======
         $this->expectException('Predis\NotSupportedException');
         $this->expectExceptionMessage("The command 'INFO' is not allowed in replication mode");
 
-        $profile = Profile\Factory::getDevelopment();
->>>>>>> 36a02cf8
+        $commands = $this->getCommandFactory();
         $strategy = new ReplicationStrategy();
 
         $command = $commands->createCommand('INFO');
@@ -218,41 +214,27 @@
     {
         $strategy = new ReplicationStrategy();
 
-<<<<<<< HEAD
-        $command = $this->getMock('Predis\Command\CommandInterface');
+        $command = $this->getMockBuilder('Predis\Command\CommandInterface')->getMock();
         $command
             ->expects($this->any())
             ->method('getId')
             ->will($this->returnValue('CMDTEST'));
-=======
+
+        $this->assertFalse($strategy->isReadOperation($command));
+    }
+
+    /**
+     * @group disconnected
+     */
+    public function testCanSetCommandAsReadOperation()
+    {
+        $strategy = new ReplicationStrategy();
+
         $command = $this->getMockBuilder('Predis\Command\CommandInterface')->getMock();
-        $command->expects($this->any())
-                ->method('getId')
-                ->will($this->returnValue('CMDTEST'));
->>>>>>> 36a02cf8
-
-        $this->assertFalse($strategy->isReadOperation($command));
-    }
-
-    /**
-     * @group disconnected
-     */
-    public function testCanSetCommandAsReadOperation()
-    {
-        $strategy = new ReplicationStrategy();
-
-<<<<<<< HEAD
-        $command = $this->getMock('Predis\Command\CommandInterface');
         $command
             ->expects($this->any())
             ->method('getId')
             ->will($this->returnValue('CMDTEST'));
-=======
-        $command = $this->getMockBuilder('Predis\Command\CommandInterface')->getMock();
-        $command->expects($this->any())
-                ->method('getId')
-                ->will($this->returnValue('CMDTEST'));
->>>>>>> 36a02cf8
 
         $strategy->setCommandReadOnly('CMDTEST', true);
         $this->assertTrue($strategy->isReadOperation($command));
@@ -265,18 +247,11 @@
     {
         $strategy = new ReplicationStrategy();
 
-<<<<<<< HEAD
-        $command = $this->getMock('Predis\Command\CommandInterface');
+        $command = $this->getMockBuilder('Predis\Command\CommandInterface')->getMock();
         $command
             ->expects($this->any())
             ->method('getId')
             ->will($this->returnValue('CMDTEST'));
-=======
-        $command = $this->getMockBuilder('Predis\Command\CommandInterface')->getMock();
-        $command->expects($this->any())
-                ->method('getId')
-                ->will($this->returnValue('CMDTEST'));
->>>>>>> 36a02cf8
 
         $strategy->setCommandReadOnly('CMDTEST', false);
         $this->assertFalse($strategy->isReadOperation($command));
@@ -335,18 +310,13 @@
     {
         $strategy = new ReplicationStrategy();
 
-<<<<<<< HEAD
-        $command = $this->getMock('Predis\Command\ScriptCommand', array('getScript'));
+        $command = $this->getMockBuilder('Predis\Command\ScriptCommand')
+            ->setMethods(array('getScript'))
+            ->getMock();
         $command
             ->expects($this->any())
             ->method('getScript')
             ->will($this->returnValue($script = 'return true'));
-=======
-        $command = $this->getMockBuilder('Predis\Command\ScriptCommand', array('getScript'))->getMock();
-        $command->expects($this->any())
-                ->method('getScript')
-                ->will($this->returnValue($script = 'return true'));
->>>>>>> 36a02cf8
 
         $strategy->setScriptReadOnly($script, function ($command) {
             return $command->getArgument(2) === true;
@@ -356,7 +326,7 @@
         $this->assertFalse($strategy->isReadOperation($command));
 
         $command->setArguments(array(true));
-        $this->assertFalse($strategy->isReadOperation($command));
+        $this->assertTrue($strategy->isReadOperation($command));
     }
 
     /**
@@ -366,24 +336,19 @@
     {
         $strategy = new ReplicationStrategy();
 
-<<<<<<< HEAD
-        $command = $this->getMock('Predis\Command\ScriptCommand', array('getScript'));
+        $command = $this->getMockBuilder('Predis\Command\ScriptCommand')
+            ->setMethods(array('getScript'))
+            ->getMock(array('getScript'));
         $command
             ->expects($this->any())
             ->method('getScript')
             ->will($this->returnValue($script = 'return true'));
-=======
-        $command = $this->getMockBuilder('Predis\Command\ScriptCommand', array('getScript'))->getMock();
-        $command->expects($this->any())
-                ->method('getScript')
-                ->will($this->returnValue($script = 'return true'));
->>>>>>> 36a02cf8
 
         $command->setArguments(array('trigger', false));
 
         $strategy->setScriptReadOnly($script, true);
 
-        $this->assertFalse($strategy->isReadOperation($command));
+        $this->assertTrue($strategy->isReadOperation($command));
     }
 
     // ******************************************************************** //
