--- conflicted
+++ resolved
@@ -20,28 +20,20 @@
 {
     /**
      * @group disconnected
-<<<<<<< HEAD
-     * @expectedException \Predis\NotSupportedException
-     * @expectedExceptionMessage 'ZSCAN' is not supported by the current command factory.
-=======
->>>>>>> 36a02cf8
      */
     public function testThrowsExceptionOnMissingCommand()
     {
-<<<<<<< HEAD
-        $commands = $this->getMock('Predis\Command\FactoryInterface');
+        $this->expectException('Predis\NotSupportedException');
+        $this->expectExceptionMessage("'ZSCAN' is not supported by the current command factory.");
+
+        $commands = $this->getMockBuilder('Predis\Command\FactoryInterface')
+            ->getMock();
         $commands
             ->expects($this->any())
             ->method('supportsCommand')
             ->will($this->returnValue(false));
-=======
-        $this->expectException('Predis\NotSupportedException');
-        $this->expectExceptionMessage("The current profile does not support 'ZSCAN'");
 
         $client = $this->getMockBuilder('Predis\ClientInterface')->getMock();
->>>>>>> 36a02cf8
-
-        $client = $this->getMock('Predis\ClientInterface');
         $client
             ->expects($this->any())
             ->method('getCommandFactory')
@@ -55,8 +47,9 @@
      */
     public function testIterationWithNoResults()
     {
-<<<<<<< HEAD
-        $client = $this->getMock('Predis\Client', array('getCommandFactory', 'zscan'));
+        $client = $this->getMockBuilder('Predis\Client')
+            ->setMethods(array('getCommandFactory', 'zscan'))
+            ->getMock();
         $client
             ->expects($this->any())
             ->method('getCommandFactory')
@@ -68,17 +61,6 @@
             ->will($this->returnValue(
                 array(0, array())
             ));
-=======
-        $client = $this->getMockBuilder('Predis\Client')->setMethods(array('getProfile', 'zscan'))->getMock();
-
-        $client->expects($this->any())
-               ->method('getProfile')
-               ->will($this->returnValue(Profile\Factory::get('2.8')));
-        $client->expects($this->once())
-               ->method('zscan')
-               ->with('key:zset', 0, array())
-               ->will($this->returnValue(array(0, array())));
->>>>>>> 36a02cf8
 
         $iterator = new SortedSetKey($client, 'key:zset');
 
@@ -92,8 +74,9 @@
      */
     public function testIterationWithIntegerMembers()
     {
-<<<<<<< HEAD
-        $client = $this->getMock('Predis\Client', array('getCommandFactory', 'zscan'));
+        $client = $this->getMockBuilder('Predis\Client')
+            ->setMethods(array('getCommandFactory', 'zscan'))
+            ->getMock();
         $client
             ->expects($this->any())
             ->method('getCommandFactory')
@@ -105,19 +88,6 @@
             ->will($this->returnValue(
                 array(0, array(0 => 0, 101 => 1, 102 => 2))
             ));
-=======
-        $client = $this->getMockBuilder('Predis\Client')->setMethods(array('getProfile', 'zscan'))->getMock();
-
-        $client->expects($this->any())
-               ->method('getProfile')
-               ->will($this->returnValue(Profile\Factory::get('2.8')));
-        $client->expects($this->once())
-               ->method('zscan')
-               ->with('key:zset', 0, array())
-               ->will($this->returnValue(array(0, array(
-                    0 => 0, 101 => 1, 102 => 2,
-               ))));
->>>>>>> 36a02cf8
 
         $iterator = new SortedSetKey($client, 'key:zset');
 
@@ -145,8 +115,9 @@
      */
     public function testIterationOnSingleFetch()
     {
-<<<<<<< HEAD
-        $client = $this->getMock('Predis\Client', array('getCommandFactory', 'zscan'));
+        $client = $this->getMockBuilder('Predis\Client')
+            ->setMethods(array('getCommandFactory', 'zscan'))
+            ->getMock();
         $client
             ->expects($this->any())
             ->method('getCommandFactory')
@@ -158,19 +129,6 @@
             ->will($this->returnValue(
                 array(0, array('member:1st' => 1.0, 'member:2nd' => 2.0, 'member:3rd' => 3.0))
             ));
-=======
-        $client = $this->getMockBuilder('Predis\Client')->setMethods(array('getProfile', 'zscan'))->getMock();
-
-        $client->expects($this->any())
-               ->method('getProfile')
-               ->will($this->returnValue(Profile\Factory::get('2.8')));
-        $client->expects($this->once())
-               ->method('zscan')
-               ->with('key:zset', 0, array())
-               ->will($this->returnValue(array(0, array(
-                    'member:1st' => 1.0, 'member:2nd' => 2.0, 'member:3rd' => 3.0,
-               ))));
->>>>>>> 36a02cf8
 
         $iterator = new SortedSetKey($client, 'key:zset');
 
@@ -198,8 +156,9 @@
      */
     public function testIterationOnMultipleFetches()
     {
-<<<<<<< HEAD
-        $client = $this->getMock('Predis\Client', array('getCommandFactory', 'zscan'));
+        $client = $this->getMockBuilder('Predis\Client')
+            ->setMethods(array('getCommandFactory', 'zscan'))
+            ->getMock();
         $client
             ->expects($this->any())
             ->method('getCommandFactory')
@@ -218,25 +177,6 @@
             ->will($this->returnValue(
                 array(0, array('member:3rd' => 3.0))
             ));
-=======
-        $client = $this->getMockBuilder('Predis\Client')->setMethods(array('getProfile', 'zscan'))->getMock();
-
-        $client->expects($this->any())
-               ->method('getProfile')
-               ->will($this->returnValue(Profile\Factory::get('2.8')));
-        $client->expects($this->at(1))
-               ->method('zscan')
-               ->with('key:zset', 0, array())
-               ->will($this->returnValue(array(2, array(
-                    'member:1st' => 1.0, 'member:2nd' => 2.0,
-               ))));
-        $client->expects($this->at(2))
-               ->method('zscan')
-               ->with('key:zset', 2, array())
-               ->will($this->returnValue(array(0, array(
-                    'member:3rd' => 3.0,
-               ))));
->>>>>>> 36a02cf8
 
         $iterator = new SortedSetKey($client, 'key:zset');
 
@@ -264,8 +204,9 @@
      */
     public function testIterationOnMultipleFetchesAndHoleInFirstFetch()
     {
-<<<<<<< HEAD
-        $client = $this->getMock('Predis\Client', array('getCommandFactory', 'zscan'));
+        $client = $this->getMockBuilder('Predis\Client')
+            ->setMethods(array('getCommandFactory', 'zscan'))
+            ->getMock();
         $client
             ->expects($this->any())
             ->method('getCommandFactory')
@@ -284,23 +225,6 @@
             ->will($this->returnValue(
                 array(0, array('member:1st' => 1.0, 'member:2nd' => 2.0))
             ));
-=======
-        $client = $this->getMockBuilder('Predis\Client')->setMethods(array('getProfile', 'zscan'))->getMock();
-
-        $client->expects($this->any())
-               ->method('getProfile')
-               ->will($this->returnValue(Profile\Factory::get('2.8')));
-        $client->expects($this->at(1))
-               ->method('zscan')
-               ->with('key:zset', 0, array())
-               ->will($this->returnValue(array(4, array())));
-        $client->expects($this->at(2))
-               ->method('zscan')
-               ->with('key:zset', 4, array())
-               ->will($this->returnValue(array(0, array(
-                    'member:1st' => 1.0, 'member:2nd' => 2.0,
-               ))));
->>>>>>> 36a02cf8
 
         $iterator = new SortedSetKey($client, 'key:zset');
 
@@ -323,8 +247,9 @@
      */
     public function testIterationOnMultipleFetchesAndHoleInMidFetch()
     {
-<<<<<<< HEAD
-        $client = $this->getMock('Predis\Client', array('getCommandFactory', 'zscan'));
+        $client = $this->getMockBuilder('Predis\Client')
+            ->setMethods(array('getCommandFactory', 'zscan'))
+            ->getMock();
         $client
             ->expects($this->any())
             ->method('getCommandFactory')
@@ -350,29 +275,6 @@
             ->will($this->returnValue(
                 array(0, array('member:3rd' => 3.0))
             ));
-=======
-        $client = $this->getMockBuilder('Predis\Client')->setMethods(array('getProfile', 'zscan'))->getMock();
-
-        $client->expects($this->any())
-               ->method('getProfile')
-               ->will($this->returnValue(Profile\Factory::get('2.8')));
-        $client->expects($this->at(1))
-               ->method('zscan')
-               ->with('key:zset', 0, array())
-               ->will($this->returnValue(array(2, array(
-                    'member:1st' => 1.0, 'member:2nd' => 2.0,
-               ))));
-        $client->expects($this->at(2))
-               ->method('zscan')
-               ->with('key:zset', 2, array())
-               ->will($this->returnValue(array(5, array())));
-        $client->expects($this->at(3))
-               ->method('zscan')
-               ->with('key:zset', 5, array())
-               ->will($this->returnValue(array(0, array(
-                    'member:3rd' => 3.0,
-               ))));
->>>>>>> 36a02cf8
 
         $iterator = new SortedSetKey($client, 'key:zset');
 
@@ -400,8 +302,9 @@
      */
     public function testIterationWithOptionMatch()
     {
-<<<<<<< HEAD
-        $client = $this->getMock('Predis\Client', array('getCommandFactory', 'zscan'));
+        $client = $this->getMockBuilder('Predis\Client')
+            ->setMethods(array('getCommandFactory', 'zscan'))
+            ->getMock();
         $client
             ->expects($this->any())
             ->method('getCommandFactory')
@@ -413,19 +316,6 @@
             ->will($this->returnValue(
                 array(2, array('member:1st' => 1.0, 'member:2nd' => 2.0))
             ));
-=======
-        $client = $this->getMockBuilder('Predis\Client')->setMethods(array('getProfile', 'zscan'))->getMock();
-
-        $client->expects($this->any())
-               ->method('getProfile')
-               ->will($this->returnValue(Profile\Factory::get('2.8')));
-        $client->expects($this->at(1))
-               ->method('zscan')
-               ->with('key:zset', 0, array('MATCH' => 'member:*'))
-               ->will($this->returnValue(array(2, array(
-                    'member:1st' => 1.0, 'member:2nd' => 2.0,
-               ))));
->>>>>>> 36a02cf8
 
         $iterator = new SortedSetKey($client, 'key:zset', 'member:*');
 
@@ -448,8 +338,9 @@
      */
     public function testIterationWithOptionMatchOnMultipleFetches()
     {
-<<<<<<< HEAD
-        $client = $this->getMock('Predis\Client', array('getCommandFactory', 'zscan'));
+        $client = $this->getMockBuilder('Predis\Client')
+            ->setMethods(array('getCommandFactory', 'zscan'))
+            ->getMock();
         $client
             ->expects($this->any())
             ->method('getCommandFactory')
@@ -468,25 +359,6 @@
             ->will($this->returnValue(
                 array(0, array('member:2nd' => 2.0))
             ));
-=======
-        $client = $this->getMockBuilder('Predis\Client')->setMethods(array('getProfile', 'zscan'))->getMock();
-
-        $client->expects($this->any())
-               ->method('getProfile')
-               ->will($this->returnValue(Profile\Factory::get('2.8')));
-        $client->expects($this->at(1))
-               ->method('zscan')
-               ->with('key:zset', 0, array('MATCH' => 'member:*'))
-               ->will($this->returnValue(array(1, array(
-                    'member:1st' => 1.0,
-                ))));
-        $client->expects($this->at(2))
-               ->method('zscan')
-               ->with('key:zset', 1, array('MATCH' => 'member:*'))
-               ->will($this->returnValue(array(0, array(
-                    'member:2nd' => 2.0,
-                ))));
->>>>>>> 36a02cf8
 
         $iterator = new SortedSetKey($client, 'key:zset', 'member:*');
 
@@ -509,8 +381,9 @@
      */
     public function testIterationWithOptionCount()
     {
-<<<<<<< HEAD
-        $client = $this->getMock('Predis\Client', array('getCommandFactory', 'zscan'));
+        $client = $this->getMockBuilder('Predis\Client')
+            ->setMethods(array('getCommandFactory', 'zscan'))
+            ->getMock();
         $client
             ->expects($this->any())
             ->method('getCommandFactory')
@@ -522,19 +395,6 @@
             ->will($this->returnValue(
                 array(0, array('member:1st' => 1.0, 'member:2nd' => 2.0))
             ));
-=======
-        $client = $this->getMockBuilder('Predis\Client')->setMethods(array('getProfile', 'zscan'))->getMock();
-
-        $client->expects($this->any())
-               ->method('getProfile')
-               ->will($this->returnValue(Profile\Factory::get('2.8')));
-        $client->expects($this->at(1))
-               ->method('zscan')
-               ->with('key:zset', 0, array('COUNT' => 2))
-               ->will($this->returnValue(array(0, array(
-                    'member:1st' => 1.0, 'member:2nd' => 2.0,
-               ))));
->>>>>>> 36a02cf8
 
         $iterator = new SortedSetKey($client, 'key:zset', null, 2);
 
@@ -557,8 +417,9 @@
      */
     public function testIterationWithOptionCountOnMultipleFetches()
     {
-<<<<<<< HEAD
-        $client = $this->getMock('Predis\Client', array('getCommandFactory', 'zscan'));
+        $client = $this->getMockBuilder('Predis\Client')
+            ->setMethods(array('getCommandFactory', 'zscan'))
+            ->getMock();
         $client
             ->expects($this->any())
             ->method('getCommandFactory')
@@ -577,25 +438,6 @@
             ->will($this->returnValue(
                 array(0, array('member:2nd' => 2.0))
             ));
-=======
-        $client = $this->getMockBuilder('Predis\Client')->setMethods(array('getProfile', 'zscan'))->getMock();
-
-        $client->expects($this->any())
-               ->method('getProfile')
-               ->will($this->returnValue(Profile\Factory::get('2.8')));
-        $client->expects($this->at(1))
-               ->method('zscan')
-               ->with('key:zset', 0, array('COUNT' => 1))
-               ->will($this->returnValue(array(1, array(
-                    'member:1st' => 1.0,
-                ))));
-        $client->expects($this->at(2))
-               ->method('zscan')
-               ->with('key:zset', 1, array('COUNT' => 1))
-               ->will($this->returnValue(array(0, array(
-                    'member:2nd' => 2.0,
-                ))));
->>>>>>> 36a02cf8
 
         $iterator = new SortedSetKey($client, 'key:zset', null, 1);
 
@@ -618,8 +460,9 @@
      */
     public function testIterationWithOptionsMatchAndCount()
     {
-<<<<<<< HEAD
-        $client = $this->getMock('Predis\Client', array('getCommandFactory', 'zscan'));
+        $client = $this->getMockBuilder('Predis\Client')
+            ->setMethods(array('getCommandFactory', 'zscan'))
+            ->getMock();
         $client
             ->expects($this->any())
             ->method('getCommandFactory')
@@ -631,19 +474,6 @@
             ->will($this->returnValue(
                 array(0, array('member:1st' => 1.0, 'member:2nd' => 2.0))
             ));
-=======
-        $client = $this->getMockBuilder('Predis\Client')->setMethods(array('getProfile', 'zscan'))->getMock();
-
-        $client->expects($this->any())
-               ->method('getProfile')
-               ->will($this->returnValue(Profile\Factory::get('2.8')));
-        $client->expects($this->at(1))
-               ->method('zscan')
-               ->with('key:zset', 0, array('MATCH' => 'member:*', 'COUNT' => 2))
-               ->will($this->returnValue(array(0, array(
-                    'member:1st' => 1.0, 'member:2nd' => 2.0,
-               ))));
->>>>>>> 36a02cf8
 
         $iterator = new SortedSetKey($client, 'key:zset', 'member:*', 2);
 
@@ -666,8 +496,9 @@
      */
     public function testIterationWithOptionsMatchAndCountOnMultipleFetches()
     {
-<<<<<<< HEAD
-        $client = $this->getMock('Predis\Client', array('getCommandFactory', 'zscan'));
+        $client = $this->getMockBuilder('Predis\Client')
+            ->setMethods(array('getCommandFactory', 'zscan'))
+            ->getMock();
         $client
             ->expects($this->any())
             ->method('getCommandFactory')
@@ -686,25 +517,6 @@
             ->will($this->returnValue(
                 array(0, array('member:2nd' => 2.0))
             ));
-=======
-        $client = $this->getMockBuilder('Predis\Client')->setMethods(array('getProfile', 'zscan'))->getMock();
-
-        $client->expects($this->any())
-               ->method('getProfile')
-               ->will($this->returnValue(Profile\Factory::get('2.8')));
-        $client->expects($this->at(1))
-               ->method('zscan')
-               ->with('key:zset', 0, array('MATCH' => 'member:*', 'COUNT' => 1))
-               ->will($this->returnValue(array(1, array(
-                    'member:1st' => 1.0,
-                ))));
-        $client->expects($this->at(2))
-               ->method('zscan')
-               ->with('key:zset', 1, array('MATCH' => 'member:*', 'COUNT' => 1))
-               ->will($this->returnValue(array(0, array(
-                    'member:2nd' => 2.0,
-                ))));
->>>>>>> 36a02cf8
 
         $iterator = new SortedSetKey($client, 'key:zset', 'member:*', 1);
 
@@ -727,8 +539,9 @@
      */
     public function testIterationRewindable()
     {
-<<<<<<< HEAD
-        $client = $this->getMock('Predis\Client', array('getCommandFactory', 'zscan'));
+        $client = $this->getMockBuilder('Predis\Client')
+            ->setMethods(array('getCommandFactory', 'zscan'))
+            ->getMock();
         $client
             ->expects($this->any())
             ->method('getCommandFactory')
@@ -740,19 +553,6 @@
             ->will($this->returnValue(
                 array(0, array('member:1st' => 1.0, 'member:2nd' => 2.0))
             ));
-=======
-        $client = $this->getMockBuilder('Predis\Client')->setMethods(array('getProfile', 'zscan'))->getMock();
-
-        $client->expects($this->any())
-               ->method('getProfile')
-               ->will($this->returnValue(Profile\Factory::get('2.8')));
-        $client->expects($this->exactly(2))
-               ->method('zscan')
-               ->with('key:zset', 0, array())
-               ->will($this->returnValue(array(0, array(
-                    'member:1st' => 1.0, 'member:2nd' => 2.0,
-               ))));
->>>>>>> 36a02cf8
 
         $iterator = new SortedSetKey($client, 'key:zset');
 
