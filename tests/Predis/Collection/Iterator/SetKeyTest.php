--- conflicted
+++ resolved
@@ -20,28 +20,19 @@
 {
     /**
      * @group disconnected
-<<<<<<< HEAD
-     * @expectedException \Predis\NotSupportedException
-     * @expectedExceptionMessage 'SSCAN' is not supported by the current command factory.
-=======
->>>>>>> 36a02cf8
      */
     public function testThrowsExceptionOnMissingCommand()
     {
-<<<<<<< HEAD
-        $commands = $this->getMock('Predis\Command\FactoryInterface');
+        $this->expectException('Predis\NotSupportedException');
+        $this->expectExceptionMessage("'SSCAN' is not supported by the current command factory.");
+
+        $commands = $this->getMockBuilder('Predis\Command\FactoryInterface')->getMock();
         $commands
             ->expects($this->any())
             ->method('supportsCommand')
             ->will($this->returnValue(false));
-=======
-        $this->expectException('Predis\NotSupportedException');
-        $this->expectExceptionMessage("The current profile does not support 'SSCAN'");
 
         $client = $this->getMockBuilder('Predis\ClientInterface')->getMock();
->>>>>>> 36a02cf8
-
-        $client = $this->getMock('Predis\ClientInterface');
         $client
             ->expects($this->any())
             ->method('getCommandFactory')
@@ -55,8 +46,9 @@
      */
     public function testIterationWithNoResults()
     {
-<<<<<<< HEAD
-        $client = $this->getMock('Predis\Client', array('getCommandFactory', 'sscan'));
+        $client = $this->getMockBuilder('Predis\Client')
+            ->setMethods(array('getCommandFactory', 'sscan'))
+            ->getMock();
         $client
             ->expects($this->any())
             ->method('getCommandFactory')
@@ -68,17 +60,6 @@
             ->will($this->returnValue(
                 array(0, array())
             ));
-=======
-        $client = $this->getMockBuilder('Predis\Client')->setMethods(array('getProfile', 'sscan'))->getMock();
-
-        $client->expects($this->any())
-               ->method('getProfile')
-               ->will($this->returnValue(Profile\Factory::get('2.8')));
-        $client->expects($this->once())
-               ->method('sscan')
-               ->with('key:set', 0, array())
-               ->will($this->returnValue(array(0, array())));
->>>>>>> 36a02cf8
 
         $iterator = new SetKey($client, 'key:set');
 
@@ -91,8 +72,9 @@
      */
     public function testIterationOnSingleFetch()
     {
-<<<<<<< HEAD
-        $client = $this->getMock('Predis\Client', array('getCommandFactory', 'sscan'));
+        $client = $this->getMockBuilder('Predis\Client')
+            ->setMethods(array('getCommandFactory', 'sscan'))
+            ->getMock();
         $client
             ->expects($this->any())
             ->method('getCommandFactory')
@@ -104,17 +86,6 @@
             ->will($this->returnValue(
                 array(0, array('member:1st', 'member:2nd', 'member:3rd'))
             ));
-=======
-        $client = $this->getMockBuilder('Predis\Client')->setMethods(array('getProfile', 'sscan'))->getMock();
-
-        $client->expects($this->any())
-               ->method('getProfile')
-               ->will($this->returnValue(Profile\Factory::get('2.8')));
-        $client->expects($this->once())
-               ->method('sscan')
-               ->with('key:set', 0, array())
-               ->will($this->returnValue(array(0, array('member:1st', 'member:2nd', 'member:3rd'))));
->>>>>>> 36a02cf8
 
         $iterator = new SetKey($client, 'key:set');
 
@@ -142,8 +113,9 @@
      */
     public function testIterationOnMultipleFetches()
     {
-<<<<<<< HEAD
-        $client = $this->getMock('Predis\Client', array('getCommandFactory', 'sscan'));
+        $client = $this->getMockBuilder('Predis\Client')
+            ->setMethods(array('getCommandFactory', 'sscan'))
+            ->getMock();
         $client
             ->expects($this->any())
             ->method('getCommandFactory')
@@ -162,21 +134,6 @@
             ->will($this->returnValue(
                 array(0, array('member:3rd'))
             ));
-=======
-        $client = $this->getMockBuilder('Predis\Client')->setMethods(array('getProfile', 'sscan'))->getMock();
-
-        $client->expects($this->any())
-               ->method('getProfile')
-               ->will($this->returnValue(Profile\Factory::get('2.8')));
-        $client->expects($this->at(1))
-               ->method('sscan')
-               ->with('key:set', 0, array())
-               ->will($this->returnValue(array(2, array('member:1st', 'member:2nd'))));
-        $client->expects($this->at(2))
-               ->method('sscan')
-               ->with('key:set', 2, array())
-               ->will($this->returnValue(array(0, array('member:3rd'))));
->>>>>>> 36a02cf8
 
         $iterator = new SetKey($client, 'key:set');
 
@@ -204,8 +161,9 @@
      */
     public function testIterationOnMultipleFetchesAndHoleInFirstFetch()
     {
-<<<<<<< HEAD
-        $client = $this->getMock('Predis\Client', array('getCommandFactory', 'sscan'));
+        $client = $this->getMockBuilder('Predis\Client')
+            ->setMethods(array('getCommandFactory', 'sscan'))
+            ->getMock();
         $client
             ->expects($this->any())
             ->method('getCommandFactory')
@@ -224,21 +182,6 @@
             ->will($this->returnValue(
                 array(0, array('member:1st', 'member:2nd'))
             ));
-=======
-        $client = $this->getMockBuilder('Predis\Client')->setMethods(array('getProfile', 'sscan'))->getMock();
-
-        $client->expects($this->any())
-               ->method('getProfile')
-               ->will($this->returnValue(Profile\Factory::get('2.8')));
-        $client->expects($this->at(1))
-               ->method('sscan')
-               ->with('key:set', 0, array())
-               ->will($this->returnValue(array(4, array())));
-        $client->expects($this->at(2))
-               ->method('sscan')
-               ->with('key:set', 4, array())
-               ->will($this->returnValue(array(0, array('member:1st', 'member:2nd'))));
->>>>>>> 36a02cf8
 
         $iterator = new SetKey($client, 'key:set');
 
@@ -261,8 +204,9 @@
      */
     public function testIterationOnMultipleFetchesAndHoleInMidFetch()
     {
-<<<<<<< HEAD
-        $client = $this->getMock('Predis\Client', array('getCommandFactory', 'sscan'));
+        $client = $this->getMockBuilder('Predis\Client')
+            ->setMethods(array('getCommandFactory', 'sscan'))
+            ->getMock();
         $client
             ->expects($this->any())
             ->method('getCommandFactory')
@@ -288,25 +232,6 @@
             ->will($this->returnValue(
                 array(0, array('member:3rd'))
             ));
-=======
-        $client = $this->getMockBuilder('Predis\Client')->setMethods(array('getProfile', 'sscan'))->getMock();
-
-        $client->expects($this->any())
-               ->method('getProfile')
-               ->will($this->returnValue(Profile\Factory::get('2.8')));
-        $client->expects($this->at(1))
-               ->method('sscan')
-               ->with('key:set', 0, array())
-               ->will($this->returnValue(array(2, array('member:1st', 'member:2nd'))));
-        $client->expects($this->at(2))
-               ->method('sscan')
-               ->with('key:set', 2, array())
-               ->will($this->returnValue(array(5, array())));
-        $client->expects($this->at(3))
-               ->method('sscan')
-               ->with('key:set', 5, array())
-               ->will($this->returnValue(array(0, array('member:3rd'))));
->>>>>>> 36a02cf8
 
         $iterator = new SetKey($client, 'key:set');
 
@@ -334,8 +259,9 @@
      */
     public function testIterationWithOptionMatch()
     {
-<<<<<<< HEAD
-        $client = $this->getMock('Predis\Client', array('getCommandFactory', 'sscan'));
+        $client = $this->getMockBuilder('Predis\Client')
+            ->setMethods(array('getCommandFactory', 'sscan'))
+            ->getMock();
         $client
             ->expects($this->any())
             ->method('getCommandFactory')
@@ -347,17 +273,6 @@
             ->will($this->returnValue(
                 array(0, array('member:1st', 'member:2nd'))
             ));
-=======
-        $client = $this->getMockBuilder('Predis\Client')->setMethods(array('getProfile', 'sscan'))->getMock();
-
-        $client->expects($this->any())
-               ->method('getProfile')
-               ->will($this->returnValue(Profile\Factory::get('2.8')));
-        $client->expects($this->at(1))
-               ->method('sscan')
-               ->with('key:set', 0, array('MATCH' => 'member:*'))
-               ->will($this->returnValue(array(0, array('member:1st', 'member:2nd'))));
->>>>>>> 36a02cf8
 
         $iterator = new SetKey($client, 'key:set', 'member:*');
 
@@ -380,8 +295,9 @@
      */
     public function testIterationWithOptionMatchOnMultipleFetches()
     {
-<<<<<<< HEAD
-        $client = $this->getMock('Predis\Client', array('getCommandFactory', 'sscan'));
+        $client = $this->getMockBuilder('Predis\Client')
+            ->setMethods(array('getCommandFactory', 'sscan'))
+            ->getMock();
         $client
             ->expects($this->any())
             ->method('getCommandFactory')
@@ -400,21 +316,6 @@
             ->will($this->returnValue(
                 array(0, array('member:2nd'))
             ));
-=======
-        $client = $this->getMockBuilder('Predis\Client')->setMethods(array('getProfile', 'sscan'))->getMock();
-
-        $client->expects($this->any())
-               ->method('getProfile')
-               ->will($this->returnValue(Profile\Factory::get('2.8')));
-        $client->expects($this->at(1))
-               ->method('sscan')
-               ->with('key:set', 0, array('MATCH' => 'member:*'))
-               ->will($this->returnValue(array(1, array('member:1st'))));
-        $client->expects($this->at(2))
-               ->method('sscan')
-               ->with('key:set', 1, array('MATCH' => 'member:*'))
-               ->will($this->returnValue(array(0, array('member:2nd'))));
->>>>>>> 36a02cf8
 
         $iterator = new SetKey($client, 'key:set', 'member:*');
 
@@ -437,8 +338,9 @@
      */
     public function testIterationWithOptionCount()
     {
-<<<<<<< HEAD
-        $client = $this->getMock('Predis\Client', array('getCommandFactory', 'sscan'));
+        $client = $this->getMockBuilder('Predis\Client')
+            ->setMethods(array('getCommandFactory', 'sscan'))
+            ->getMock();
         $client
             ->expects($this->any())
             ->method('getCommandFactory')
@@ -450,17 +352,6 @@
             ->will($this->returnValue(
                 array(0, array('member:1st', 'member:2nd'))
             ));
-=======
-        $client = $this->getMockBuilder('Predis\Client')->setMethods(array('getProfile', 'sscan'))->getMock();
-
-        $client->expects($this->any())
-               ->method('getProfile')
-               ->will($this->returnValue(Profile\Factory::get('2.8')));
-        $client->expects($this->at(1))
-               ->method('sscan')
-               ->with('key:set', 0, array('COUNT' => 2))
-               ->will($this->returnValue(array(0, array('member:1st', 'member:2nd'))));
->>>>>>> 36a02cf8
 
         $iterator = new SetKey($client, 'key:set', null, 2);
 
@@ -483,8 +374,9 @@
      */
     public function testIterationWithOptionCountOnMultipleFetches()
     {
-<<<<<<< HEAD
-        $client = $this->getMock('Predis\Client', array('getCommandFactory', 'sscan'));
+        $client = $this->getMockBuilder('Predis\Client')
+            ->setMethods(array('getCommandFactory', 'sscan'))
+            ->getMock();
         $client
             ->expects($this->any())
             ->method('getCommandFactory')
@@ -503,21 +395,6 @@
             ->will($this->returnValue(
                 array(0, array('member:2nd'))
             ));
-=======
-        $client = $this->getMockBuilder('Predis\Client')->setMethods(array('getProfile', 'sscan'))->getMock();
-
-        $client->expects($this->any())
-               ->method('getProfile')
-               ->will($this->returnValue(Profile\Factory::get('2.8')));
-        $client->expects($this->at(1))
-               ->method('sscan')
-               ->with('key:set', 0, array('COUNT' => 1))
-               ->will($this->returnValue(array(1, array('member:1st'))));
-        $client->expects($this->at(2))
-               ->method('sscan')
-               ->with('key:set', 1, array('COUNT' => 1))
-               ->will($this->returnValue(array(0, array('member:2nd'))));
->>>>>>> 36a02cf8
 
         $iterator = new SetKey($client, 'key:set', null, 1);
 
@@ -540,8 +417,9 @@
      */
     public function testIterationWithOptionsMatchAndCount()
     {
-<<<<<<< HEAD
-        $client = $this->getMock('Predis\Client', array('getCommandFactory', 'sscan'));
+        $client = $this->getMockBuilder('Predis\Client')
+            ->setMethods(array('getCommandFactory', 'sscan'))
+            ->getMock();
         $client
             ->expects($this->any())
             ->method('getCommandFactory')
@@ -553,17 +431,6 @@
             ->will($this->returnValue(
                 array(0, array('member:1st', 'member:2nd'))
             ));
-=======
-        $client = $this->getMockBuilder('Predis\Client')->setMethods(array('getProfile', 'sscan'))->getMock();
-
-        $client->expects($this->any())
-               ->method('getProfile')
-               ->will($this->returnValue(Profile\Factory::get('2.8')));
-        $client->expects($this->at(1))
-               ->method('sscan')
-               ->with('key:set', 0, array('MATCH' => 'member:*', 'COUNT' => 2))
-               ->will($this->returnValue(array(0, array('member:1st', 'member:2nd'))));
->>>>>>> 36a02cf8
 
         $iterator = new SetKey($client, 'key:set', 'member:*', 2);
 
@@ -586,8 +453,9 @@
      */
     public function testIterationWithOptionsMatchAndCountOnMultipleFetches()
     {
-<<<<<<< HEAD
-        $client = $this->getMock('Predis\Client', array('getCommandFactory', 'sscan'));
+        $client = $this->getMockBuilder('Predis\Client')
+            ->setMethods(array('getCommandFactory', 'sscan'))
+            ->getMock();
         $client
             ->expects($this->any())
             ->method('getCommandFactory')
@@ -606,21 +474,6 @@
             ->will($this->returnValue(
                 array(0, array('member:2nd'))
             ));
-=======
-        $client = $this->getMockBuilder('Predis\Client')->setMethods(array('getProfile', 'sscan'))->getMock();
-
-        $client->expects($this->any())
-               ->method('getProfile')
-               ->will($this->returnValue(Profile\Factory::get('2.8')));
-        $client->expects($this->at(1))
-               ->method('sscan')
-               ->with('key:set', 0, array('MATCH' => 'member:*', 'COUNT' => 1))
-               ->will($this->returnValue(array(1, array('member:1st'))));
-        $client->expects($this->at(2))
-               ->method('sscan')
-               ->with('key:set', 1, array('MATCH' => 'member:*', 'COUNT' => 1))
-               ->will($this->returnValue(array(0, array('member:2nd'))));
->>>>>>> 36a02cf8
 
         $iterator = new SetKey($client, 'key:set', 'member:*', 1);
 
@@ -643,8 +496,9 @@
      */
     public function testIterationRewindable()
     {
-<<<<<<< HEAD
-        $client = $this->getMock('Predis\Client', array('getCommandFactory', 'sscan'));
+        $client = $this->getMockBuilder('Predis\Client')
+            ->setMethods(array('getCommandFactory', 'sscan'))
+            ->getMock();
         $client
             ->expects($this->any())
             ->method('getCommandFactory')
@@ -656,17 +510,6 @@
             ->will($this->returnValue(
                 array(0, array('member:1st', 'member:2nd'))
             ));
-=======
-        $client = $this->getMockBuilder('Predis\Client')->setMethods(array('getProfile', 'sscan'))->getMock();
-
-        $client->expects($this->any())
-               ->method('getProfile')
-               ->will($this->returnValue(Profile\Factory::get('2.8')));
-        $client->expects($this->exactly(2))
-               ->method('sscan')
-               ->with('key:set', 0, array())
-               ->will($this->returnValue(array(0, array('member:1st', 'member:2nd'))));
->>>>>>> 36a02cf8
 
         $iterator = new SetKey($client, 'key:set');
 
