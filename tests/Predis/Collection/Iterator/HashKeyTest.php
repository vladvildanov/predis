<?php

/*
 * This file is part of the Predis package.
 *
 * (c) Daniele Alessandri <suppakilla@gmail.com>
 *
 * For the full copyright and license information, please view the LICENSE
 * file that was distributed with this source code.
 */

namespace Predis\Collection\Iterator;

use PredisTestCase;

/**
 * @group realm-iterators
 */
class HashKeyTest extends PredisTestCase
{
    /**
     * @group disconnected
<<<<<<< HEAD
     * @expectedException \Predis\NotSupportedException
     * @expectedExceptionMessage 'HSCAN' is not supported by the current command factory.
=======
>>>>>>> 36a02cf8
     */
    public function testThrowsExceptionOnMissingCommand()
    {
<<<<<<< HEAD
        $commands = $this->getMock('Predis\Command\FactoryInterface');
        $commands
            ->expects($this->any())
            ->method('supportsCommand')
            ->will($this->returnValue(false));
=======
        $this->expectException('Predis\NotSupportedException');
        $this->expectExceptionMessage("The current profile does not support 'HSCAN'");

        $client = $this->getMockBuilder('Predis\ClientInterface')->getMock();
>>>>>>> 36a02cf8

        $client = $this->getMock('Predis\ClientInterface');
        $client
            ->expects($this->any())
            ->method('getCommandFactory')
            ->will($this->returnValue($commands));

        new HashKey($client, 'key:hash');
    }

    /**
     * @group disconnected
     */
    public function testIterationWithNoResults()
    {
<<<<<<< HEAD
        $client = $this->getMock('Predis\Client', array('getCommandFactory', 'hscan'));
        $client
            ->expects($this->any())
            ->method('getCommandFactory')
            ->will($this->returnValue($this->getCommandFactory()));
        $client
            ->expects($this->once())
            ->method('hscan')
            ->with('key:hash', 0, array())
            ->will($this->returnValue(
                array(0, array(),
            )));
=======
        $client = $this->getMockBuilder('Predis\Client')
            ->setMethods(array('getProfile', 'hscan'))
            ->getMock();

        $client->expects($this->any())
               ->method('getProfile')
               ->will($this->returnValue(Profile\Factory::get('2.8')));
        $client->expects($this->once())
               ->method('hscan')
               ->with('key:hash', 0, array())
               ->will($this->returnValue(array(0, array())));
>>>>>>> 36a02cf8

        $iterator = new HashKey($client, 'key:hash');

        $iterator->rewind();
        $this->assertFalse($iterator->valid());
    }

    /**
     * @see https://github.com/predis/predis/pull/330
     * @see https://github.com/predis/predis/issues/331
     * @group disconnected
     */
    public function testIterationWithIntegerFields()
    {
<<<<<<< HEAD
        $client = $this->getMock('Predis\Client', array('getCommandFactory', 'hscan'));
        $client
            ->expects($this->any())
            ->method('getCommandFactory')
            ->will($this->returnValue($this->getCommandFactory()));
        $client
            ->expects($this->once())
            ->method('hscan')
            ->with('key:hash', 0, array())
            ->will($this->returnValue(
                array(0, array(1 => 'a', 2 => 'b', 3 => 100, 'foo' => 'bar'))
            ));
=======
        $client = $this->getMockBuilder('Predis\Client')->setMethods(array('getProfile', 'hscan'))->getMock();

        $client->expects($this->any())
               ->method('getProfile')
               ->will($this->returnValue(Profile\Factory::get('2.8')));
        $client->expects($this->once())
               ->method('hscan')
               ->with('key:hash', 0, array())
               ->will($this->returnValue(array(0, array(
                    1 => 'a', 2 => 'b', 3 => 100, 'foo' => 'bar',
               ))));
>>>>>>> 36a02cf8

        $iterator = new HashKey($client, 'key:hash');

        $iterator->rewind();
        $this->assertTrue($iterator->valid());
        $this->assertSame('a', $iterator->current());
        $this->assertSame(1, $iterator->key());

        $iterator->next();
        $this->assertTrue($iterator->valid());
        $this->assertSame('b', $iterator->current());
        $this->assertSame(2, $iterator->key());

        $iterator->next();
        $this->assertTrue($iterator->valid());
        $this->assertSame(100, $iterator->current());
        $this->assertSame(3, $iterator->key());

        $iterator->next();
        $this->assertTrue($iterator->valid());
        $this->assertSame('bar', $iterator->current());
        $this->assertSame('foo', $iterator->key());

        $iterator->next();
        $this->assertFalse($iterator->valid());
    }

    /**
     * @group disconnected
     */
    public function testIterationOnSingleFetch()
    {
<<<<<<< HEAD
        $client = $this->getMock('Predis\Client', array('getCommandFactory', 'hscan'));
        $client
            ->expects($this->any())
            ->method('getCommandFactory')
            ->will($this->returnValue($this->getCommandFactory()));
        $client
            ->expects($this->once())
            ->method('hscan')
            ->with('key:hash', 0, array())
            ->will($this->returnValue(
                array(0, array('field:1st' => 'value:1st', 'field:2nd' => 'value:2nd', 'field:3rd' => 'value:3rd'))
            ));
=======
        $client = $this->getMockBuilder('Predis\Client')->setMethods(array('getProfile', 'hscan'))->getMock();

        $client->expects($this->any())
               ->method('getProfile')
               ->will($this->returnValue(Profile\Factory::get('2.8')));
        $client->expects($this->once())
               ->method('hscan')
               ->with('key:hash', 0, array())
               ->will($this->returnValue(array(0, array(
                    'field:1st' => 'value:1st', 'field:2nd' => 'value:2nd', 'field:3rd' => 'value:3rd',
               ))));
>>>>>>> 36a02cf8

        $iterator = new HashKey($client, 'key:hash');

        $iterator->rewind();
        $this->assertTrue($iterator->valid());
        $this->assertSame('value:1st', $iterator->current());
        $this->assertSame('field:1st', $iterator->key());

        $iterator->next();
        $this->assertTrue($iterator->valid());
        $this->assertSame('value:2nd', $iterator->current());
        $this->assertSame('field:2nd', $iterator->key());

        $iterator->next();
        $this->assertTrue($iterator->valid());
        $this->assertSame('value:3rd', $iterator->current());
        $this->assertSame('field:3rd', $iterator->key());

        $iterator->next();
        $this->assertFalse($iterator->valid());
    }

    /**
     * @group disconnected
     */
    public function testIterationOnMultipleFetches()
    {
<<<<<<< HEAD
        $client = $this->getMock('Predis\Client', array('getCommandFactory', 'hscan'));
        $client
            ->expects($this->any())
            ->method('getCommandFactory')
            ->will($this->returnValue($this->getCommandFactory()));
        $client
            ->expects($this->at(1))
            ->method('hscan')
            ->with('key:hash', 0, array())
            ->will($this->returnValue(
                array(2, array('field:1st' => 'value:1st', 'field:2nd' => 'value:2nd'))
            ));
        $client
            ->expects($this->at(2))
            ->method('hscan')
            ->with('key:hash', 2, array())
            ->will($this->returnValue(
                array(0, array('field:3rd' => 'value:3rd'))
            ));
=======
        $client = $this->getMockBuilder('Predis\Client')->setMethods(array('getProfile', 'hscan'))->getMock();

        $client->expects($this->any())
               ->method('getProfile')
               ->will($this->returnValue(Profile\Factory::get('2.8')));
        $client->expects($this->at(1))
               ->method('hscan')
               ->with('key:hash', 0, array())
               ->will($this->returnValue(array(2, array(
                    'field:1st' => 'value:1st', 'field:2nd' => 'value:2nd',
               ))));
        $client->expects($this->at(2))
               ->method('hscan')
               ->with('key:hash', 2, array())
               ->will($this->returnValue(array(0, array(
                    'field:3rd' => 'value:3rd',
               ))));
>>>>>>> 36a02cf8

        $iterator = new HashKey($client, 'key:hash');

        $iterator->rewind();
        $this->assertTrue($iterator->valid());
        $this->assertSame('value:1st', $iterator->current());
        $this->assertSame('field:1st', $iterator->key());

        $iterator->next();
        $this->assertTrue($iterator->valid());
        $this->assertSame('value:2nd', $iterator->current());
        $this->assertSame('field:2nd', $iterator->key());

        $iterator->next();
        $this->assertTrue($iterator->valid());
        $this->assertSame('value:3rd', $iterator->current());
        $this->assertSame('field:3rd', $iterator->key());

        $iterator->next();
        $this->assertFalse($iterator->valid());
    }

    /**
     * @group disconnected
     */
    public function testIterationOnMultipleFetchesAndHoleInFirstFetch()
    {
<<<<<<< HEAD
        $client = $this->getMock('Predis\Client', array('getCommandFactory', 'hscan'));
        $client
            ->expects($this->any())
            ->method('getCommandFactory')
            ->will($this->returnValue($this->getCommandFactory()));
        $client
            ->expects($this->at(1))
            ->method('hscan')
            ->with('key:hash', 0, array())
            ->will($this->returnValue(
                array(4, array())
            ));
        $client
            ->expects($this->at(2))
            ->method('hscan')
            ->with('key:hash', 4, array())
            ->will($this->returnValue(
                array(0, array('field:1st' => 'value:1st', 'field:2nd' => 'value:2nd'))
            ));
=======
        $client = $this->getMockBuilder('Predis\Client')->setMethods(array('getProfile', 'hscan'))->getMock();

        $client->expects($this->any())
               ->method('getProfile')
               ->will($this->returnValue(Profile\Factory::get('2.8')));
        $client->expects($this->at(1))
               ->method('hscan')
               ->with('key:hash', 0, array())
               ->will($this->returnValue(array(4, array())));
        $client->expects($this->at(2))
               ->method('hscan')
               ->with('key:hash', 4, array())
               ->will($this->returnValue(array(0, array(
                    'field:1st' => 'value:1st', 'field:2nd' => 'value:2nd',
               ))));
>>>>>>> 36a02cf8

        $iterator = new HashKey($client, 'key:hash');

        $iterator->rewind();
        $this->assertTrue($iterator->valid());
        $this->assertSame('value:1st', $iterator->current());
        $this->assertSame('field:1st', $iterator->key());

        $iterator->next();
        $this->assertTrue($iterator->valid());
        $this->assertSame('value:2nd', $iterator->current());
        $this->assertSame('field:2nd', $iterator->key());

        $iterator->next();
        $this->assertFalse($iterator->valid());
    }

    /**
     * @group disconnected
     */
    public function testIterationOnMultipleFetchesAndHoleInMidFetch()
    {
<<<<<<< HEAD
        $client = $this->getMock('Predis\Client', array('getCommandFactory', 'hscan'));
        $client
            ->expects($this->any())
            ->method('getCommandFactory')
            ->will($this->returnValue($this->getCommandFactory()));
        $client
            ->expects($this->at(1))
            ->method('hscan')
            ->with('key:hash', 0, array())
            ->will($this->returnValue(
                array(2, array('field:1st' => 'value:1st', 'field:2nd' => 'value:2nd'))
            ));
        $client
            ->expects($this->at(2))
            ->method('hscan')
            ->with('key:hash', 2, array())
            ->will($this->returnValue(
                array(5, array())
            ));
        $client
            ->expects($this->at(3))
            ->method('hscan')
            ->with('key:hash', 5, array())
            ->will($this->returnValue(
                array(0, array('field:3rd' => 'value:3rd'))
            ));
=======
        $client = $this->getMockBuilder('Predis\Client')->setMethods(array('getProfile', 'hscan'))->getMock();

        $client->expects($this->any())
               ->method('getProfile')
               ->will($this->returnValue(Profile\Factory::get('2.8')));
        $client->expects($this->at(1))
               ->method('hscan')
               ->with('key:hash', 0, array())
               ->will($this->returnValue(array(2, array(
                    'field:1st' => 'value:1st', 'field:2nd' => 'value:2nd',
               ))));
        $client->expects($this->at(2))
               ->method('hscan')
               ->with('key:hash', 2, array())
               ->will($this->returnValue(array(5, array())));
        $client->expects($this->at(3))
               ->method('hscan')
               ->with('key:hash', 5, array())
               ->will($this->returnValue(array(0, array(
                    'field:3rd' => 'value:3rd',
               ))));
>>>>>>> 36a02cf8

        $iterator = new HashKey($client, 'key:hash');

        $iterator->rewind();
        $this->assertTrue($iterator->valid());
        $this->assertSame('value:1st', $iterator->current());
        $this->assertSame('field:1st', $iterator->key());

        $iterator->next();
        $this->assertTrue($iterator->valid());
        $this->assertSame('value:2nd', $iterator->current());
        $this->assertSame('field:2nd', $iterator->key());

        $iterator->next();
        $this->assertTrue($iterator->valid());
        $this->assertSame('value:3rd', $iterator->current());
        $this->assertSame('field:3rd', $iterator->key());

        $iterator->next();
        $this->assertFalse($iterator->valid());
    }

    /**
     * @group disconnected
     */
    public function testIterationWithOptionMatch()
    {
<<<<<<< HEAD
        $client = $this->getMock('Predis\Client', array('getCommandFactory', 'hscan'));
        $client
            ->expects($this->any())
            ->method('getCommandFactory')
            ->will($this->returnValue($this->getCommandFactory()));
        $client
            ->expects($this->at(1))
            ->method('hscan')
            ->with('key:hash', 0, array('MATCH' => 'field:*'))
            ->will($this->returnValue(
                array(2, array('field:1st' => 'value:1st', 'field:2nd' => 'value:2nd'))
            ));
=======
        $client = $this->getMockBuilder('Predis\Client')->setMethods(array('getProfile', 'hscan'))->getMock();

        $client->expects($this->any())
               ->method('getProfile')
               ->will($this->returnValue(Profile\Factory::get('2.8')));
        $client->expects($this->at(1))
               ->method('hscan')
               ->with('key:hash', 0, array('MATCH' => 'field:*'))
               ->will($this->returnValue(array(2, array(
                    'field:1st' => 'value:1st', 'field:2nd' => 'value:2nd',
               ))));
>>>>>>> 36a02cf8

        $iterator = new HashKey($client, 'key:hash', 'field:*');

        $iterator->rewind();
        $this->assertTrue($iterator->valid());
        $this->assertSame('value:1st', $iterator->current());
        $this->assertSame('field:1st', $iterator->key());

        $iterator->next();
        $this->assertTrue($iterator->valid());
        $this->assertSame('value:2nd', $iterator->current());
        $this->assertSame('field:2nd', $iterator->key());

        $iterator->next();
        $this->assertFalse($iterator->valid());
    }

    /**
     * @group disconnected
     */
    public function testIterationWithOptionMatchOnMultipleFetches()
    {
<<<<<<< HEAD
        $client = $this->getMock('Predis\Client', array('getCommandFactory', 'hscan'));
        $client
            ->expects($this->any())
            ->method('getCommandFactory')
            ->will($this->returnValue($this->getCommandFactory()));
        $client
            ->expects($this->at(1))
            ->method('hscan')
            ->with('key:hash', 0, array('MATCH' => 'field:*'))
            ->will($this->returnValue(
                array(1, array('field:1st' => 'value:1st'))
            ));
        $client
            ->expects($this->at(2))
            ->method('hscan')
            ->with('key:hash', 1, array('MATCH' => 'field:*'))
            ->will($this->returnValue(
                array(0, array('field:2nd' => 'value:2nd'))
            ));
=======
        $client = $this->getMockBuilder('Predis\Client')->setMethods(array('getProfile', 'hscan'))->getMock();

        $client->expects($this->any())
               ->method('getProfile')
               ->will($this->returnValue(Profile\Factory::get('2.8')));
        $client->expects($this->at(1))
               ->method('hscan')
               ->with('key:hash', 0, array('MATCH' => 'field:*'))
               ->will($this->returnValue(array(1, array(
                    'field:1st' => 'value:1st',
                ))));
        $client->expects($this->at(2))
               ->method('hscan')
               ->with('key:hash', 1, array('MATCH' => 'field:*'))
               ->will($this->returnValue(array(0, array(
                    'field:2nd' => 'value:2nd',
                ))));
>>>>>>> 36a02cf8

        $iterator = new HashKey($client, 'key:hash', 'field:*');

        $iterator->rewind();
        $this->assertTrue($iterator->valid());
        $this->assertSame('value:1st', $iterator->current());
        $this->assertSame('field:1st', $iterator->key());

        $iterator->next();
        $this->assertTrue($iterator->valid());
        $this->assertSame('value:2nd', $iterator->current());
        $this->assertSame('field:2nd', $iterator->key());

        $iterator->next();
        $this->assertFalse($iterator->valid());
    }

    /**
     * @group disconnected
     */
    public function testIterationWithOptionCount()
    {
<<<<<<< HEAD
        $client = $this->getMock('Predis\Client', array('getCommandFactory', 'hscan'));
        $client
            ->expects($this->any())
            ->method('getCommandFactory')
            ->will($this->returnValue($this->getCommandFactory()));
        $client
            ->expects($this->at(1))
            ->method('hscan')
            ->with('key:hash', 0, array('COUNT' => 2))
            ->will($this->returnValue(
                array(0, array('field:1st' => 'value:1st', 'field:2nd' => 'value:2nd'))
            ));
=======
        $client = $this->getMockBuilder('Predis\Client')->setMethods(array('getProfile', 'hscan'))->getMock();

        $client->expects($this->any())
               ->method('getProfile')
               ->will($this->returnValue(Profile\Factory::get('2.8')));
        $client->expects($this->at(1))
               ->method('hscan')
               ->with('key:hash', 0, array('COUNT' => 2))
               ->will($this->returnValue(array(0, array(
                    'field:1st' => 'value:1st', 'field:2nd' => 'value:2nd',
               ))));
>>>>>>> 36a02cf8

        $iterator = new HashKey($client, 'key:hash', null, 2);

        $iterator->rewind();
        $this->assertTrue($iterator->valid());
        $this->assertSame('value:1st', $iterator->current());
        $this->assertSame('field:1st', $iterator->key());

        $iterator->next();
        $this->assertTrue($iterator->valid());
        $this->assertSame('value:2nd', $iterator->current());
        $this->assertSame('field:2nd', $iterator->key());

        $iterator->next();
        $this->assertFalse($iterator->valid());
    }

    /**
     * @group disconnected
     */
    public function testIterationWithOptionCountOnMultipleFetches()
    {
<<<<<<< HEAD
        $client = $this->getMock('Predis\Client', array('getCommandFactory', 'hscan'));
        $client
            ->expects($this->any())
            ->method('getCommandFactory')
            ->will($this->returnValue($this->getCommandFactory()));
        $client
            ->expects($this->at(1))
            ->method('hscan')
            ->with('key:hash', 0, array('COUNT' => 1))
            ->will($this->returnValue(
                array(1, array('field:1st' => 'value:1st'))
            ));
        $client
            ->expects($this->at(2))
            ->method('hscan')
            ->with('key:hash', 1, array('COUNT' => 1))
            ->will($this->returnValue(
                array(0, array('field:2nd' => 'value:2nd'))
            ));
=======
        $client = $this->getMockBuilder('Predis\Client')->setMethods(array('getProfile', 'hscan'))->getMock();

        $client->expects($this->any())
               ->method('getProfile')
               ->will($this->returnValue(Profile\Factory::get('2.8')));
        $client->expects($this->at(1))
               ->method('hscan')
               ->with('key:hash', 0, array('COUNT' => 1))
               ->will($this->returnValue(array(1, array(
                    'field:1st' => 'value:1st',
                ))));
        $client->expects($this->at(2))
               ->method('hscan')
               ->with('key:hash', 1, array('COUNT' => 1))
               ->will($this->returnValue(array(0, array(
                    'field:2nd' => 'value:2nd',
                ))));
>>>>>>> 36a02cf8

        $iterator = new HashKey($client, 'key:hash', null, 1);

        $iterator->rewind();
        $this->assertTrue($iterator->valid());
        $this->assertSame('value:1st', $iterator->current());
        $this->assertSame('field:1st', $iterator->key());

        $iterator->next();
        $this->assertTrue($iterator->valid());
        $this->assertSame('value:2nd', $iterator->current());
        $this->assertSame('field:2nd', $iterator->key());

        $iterator->next();
        $this->assertFalse($iterator->valid());
    }

    /**
     * @group disconnected
     */
    public function testIterationWithOptionsMatchAndCount()
    {
<<<<<<< HEAD
        $client = $this->getMock('Predis\Client', array('getCommandFactory', 'hscan'));
        $client
            ->expects($this->any())
            ->method('getCommandFactory')
            ->will($this->returnValue($this->getCommandFactory()));
        $client
            ->expects($this->at(1))
            ->method('hscan')
            ->with('key:hash', 0, array('MATCH' => 'field:*', 'COUNT' => 2))
            ->will($this->returnValue(
                array(0, array('field:1st' => 'value:1st', 'field:2nd' => 'value:2nd'))
            ));
=======
        $client = $this->getMockBuilder('Predis\Client')->setMethods(array('getProfile', 'hscan'))->getMock();

        $client->expects($this->any())
               ->method('getProfile')
               ->will($this->returnValue(Profile\Factory::get('2.8')));
        $client->expects($this->at(1))
               ->method('hscan')
               ->with('key:hash', 0, array('MATCH' => 'field:*', 'COUNT' => 2))
               ->will($this->returnValue(array(0, array(
                    'field:1st' => 'value:1st', 'field:2nd' => 'value:2nd',
               ))));
>>>>>>> 36a02cf8

        $iterator = new HashKey($client, 'key:hash', 'field:*', 2);

        $iterator->rewind();
        $this->assertTrue($iterator->valid());
        $this->assertSame('value:1st', $iterator->current());
        $this->assertSame('field:1st', $iterator->key());

        $iterator->next();
        $this->assertTrue($iterator->valid());
        $this->assertSame('value:2nd', $iterator->current());
        $this->assertSame('field:2nd', $iterator->key());

        $iterator->next();
        $this->assertFalse($iterator->valid());
    }

    /**
     * @group disconnected
     */
    public function testIterationWithOptionsMatchAndCountOnMultipleFetches()
    {
<<<<<<< HEAD
        $client = $this->getMock('Predis\Client', array('getCommandFactory', 'hscan'));
        $client
            ->expects($this->any())
            ->method('getCommandFactory')
            ->will($this->returnValue($this->getCommandFactory()));
        $client
            ->expects($this->at(1))
            ->method('hscan')
            ->with('key:hash', 0, array('MATCH' => 'field:*', 'COUNT' => 1))
            ->will($this->returnValue(
                array(1, array('field:1st' => 'value:1st'))
            ));
        $client
            ->expects($this->at(2))
            ->method('hscan')
            ->with('key:hash', 1, array('MATCH' => 'field:*', 'COUNT' => 1))
            ->will($this->returnValue(
                array(0, array('field:2nd' => 'value:2nd'))
            ));
=======
        $client = $this->getMockBuilder('Predis\Client')->setMethods(array('getProfile', 'hscan'))->getMock();

        $client->expects($this->any())
               ->method('getProfile')
               ->will($this->returnValue(Profile\Factory::get('2.8')));
        $client->expects($this->at(1))
               ->method('hscan')
               ->with('key:hash', 0, array('MATCH' => 'field:*', 'COUNT' => 1))
               ->will($this->returnValue(array(1, array(
                    'field:1st' => 'value:1st',
                ))));
        $client->expects($this->at(2))
               ->method('hscan')
               ->with('key:hash', 1, array('MATCH' => 'field:*', 'COUNT' => 1))
               ->will($this->returnValue(array(0, array(
                    'field:2nd' => 'value:2nd',
                ))));
>>>>>>> 36a02cf8

        $iterator = new HashKey($client, 'key:hash', 'field:*', 1);

        $iterator->rewind();
        $this->assertTrue($iterator->valid());
        $this->assertSame('value:1st', $iterator->current());
        $this->assertSame('field:1st', $iterator->key());

        $iterator->next();
        $this->assertTrue($iterator->valid());
        $this->assertSame('value:2nd', $iterator->current());
        $this->assertSame('field:2nd', $iterator->key());

        $iterator->next();
        $this->assertFalse($iterator->valid());
    }

    /**
     * @group disconnected
     */
    public function testIterationRewindable()
    {
<<<<<<< HEAD
        $client = $this->getMock('Predis\Client', array('getCommandFactory', 'hscan'));
        $client
            ->expects($this->any())
            ->method('getCommandFactory')
            ->will($this->returnValue($this->getCommandFactory()));
        $client
            ->expects($this->exactly(2))
            ->method('hscan')
            ->with('key:hash', 0, array())
            ->will($this->returnValue(
                array(0, array('field:1st' => 'value:1st', 'field:2nd' => 'value:2nd'))
            ));
=======
        $client = $this->getMockBuilder('Predis\Client')->setMethods(array('getProfile', 'hscan'))->getMock();

        $client->expects($this->any())
               ->method('getProfile')
               ->will($this->returnValue(Profile\Factory::get('2.8')));
        $client->expects($this->exactly(2))
               ->method('hscan')
               ->with('key:hash', 0, array())
               ->will($this->returnValue(array(0, array(
                    'field:1st' => 'value:1st', 'field:2nd' => 'value:2nd',
               ))));
>>>>>>> 36a02cf8

        $iterator = new HashKey($client, 'key:hash');

        $iterator->rewind();
        $this->assertTrue($iterator->valid());
        $this->assertSame('value:1st', $iterator->current());
        $this->assertSame('field:1st', $iterator->key());

        $iterator->rewind();
        $this->assertTrue($iterator->valid());
        $this->assertSame('value:1st', $iterator->current());
        $this->assertSame('field:1st', $iterator->key());

        $iterator->next();
        $this->assertTrue($iterator->valid());
        $this->assertSame('value:2nd', $iterator->current());
        $this->assertSame('field:2nd', $iterator->key());

        $iterator->next();
        $this->assertFalse($iterator->valid());
    }
}<|MERGE_RESOLUTION|>--- conflicted
+++ resolved
@@ -20,28 +20,19 @@
 {
     /**
      * @group disconnected
-<<<<<<< HEAD
-     * @expectedException \Predis\NotSupportedException
-     * @expectedExceptionMessage 'HSCAN' is not supported by the current command factory.
-=======
->>>>>>> 36a02cf8
      */
     public function testThrowsExceptionOnMissingCommand()
     {
-<<<<<<< HEAD
-        $commands = $this->getMock('Predis\Command\FactoryInterface');
+        $this->expectException('Predis\NotSupportedException');
+        $this->expectExceptionMessage("'HSCAN' is not supported by the current command factory.");
+
+        $commands = $this->getMockBuilder('Predis\Command\FactoryInterface')->getMock();
         $commands
             ->expects($this->any())
             ->method('supportsCommand')
             ->will($this->returnValue(false));
-=======
-        $this->expectException('Predis\NotSupportedException');
-        $this->expectExceptionMessage("The current profile does not support 'HSCAN'");
 
         $client = $this->getMockBuilder('Predis\ClientInterface')->getMock();
->>>>>>> 36a02cf8
-
-        $client = $this->getMock('Predis\ClientInterface');
         $client
             ->expects($this->any())
             ->method('getCommandFactory')
@@ -55,8 +46,9 @@
      */
     public function testIterationWithNoResults()
     {
-<<<<<<< HEAD
-        $client = $this->getMock('Predis\Client', array('getCommandFactory', 'hscan'));
+        $client = $this->getMockBuilder('Predis\Client')
+            ->setMethods(array('getCommandFactory', 'hscan'))
+            ->getMock();
         $client
             ->expects($this->any())
             ->method('getCommandFactory')
@@ -68,19 +60,6 @@
             ->will($this->returnValue(
                 array(0, array(),
             )));
-=======
-        $client = $this->getMockBuilder('Predis\Client')
-            ->setMethods(array('getProfile', 'hscan'))
-            ->getMock();
-
-        $client->expects($this->any())
-               ->method('getProfile')
-               ->will($this->returnValue(Profile\Factory::get('2.8')));
-        $client->expects($this->once())
-               ->method('hscan')
-               ->with('key:hash', 0, array())
-               ->will($this->returnValue(array(0, array())));
->>>>>>> 36a02cf8
 
         $iterator = new HashKey($client, 'key:hash');
 
@@ -95,8 +74,9 @@
      */
     public function testIterationWithIntegerFields()
     {
-<<<<<<< HEAD
-        $client = $this->getMock('Predis\Client', array('getCommandFactory', 'hscan'));
+        $client = $this->getMockBuilder('Predis\Client')
+            ->setMethods(array('getCommandFactory', 'hscan'))
+            ->getMock();
         $client
             ->expects($this->any())
             ->method('getCommandFactory')
@@ -108,19 +88,6 @@
             ->will($this->returnValue(
                 array(0, array(1 => 'a', 2 => 'b', 3 => 100, 'foo' => 'bar'))
             ));
-=======
-        $client = $this->getMockBuilder('Predis\Client')->setMethods(array('getProfile', 'hscan'))->getMock();
-
-        $client->expects($this->any())
-               ->method('getProfile')
-               ->will($this->returnValue(Profile\Factory::get('2.8')));
-        $client->expects($this->once())
-               ->method('hscan')
-               ->with('key:hash', 0, array())
-               ->will($this->returnValue(array(0, array(
-                    1 => 'a', 2 => 'b', 3 => 100, 'foo' => 'bar',
-               ))));
->>>>>>> 36a02cf8
 
         $iterator = new HashKey($client, 'key:hash');
 
@@ -153,8 +120,9 @@
      */
     public function testIterationOnSingleFetch()
     {
-<<<<<<< HEAD
-        $client = $this->getMock('Predis\Client', array('getCommandFactory', 'hscan'));
+        $client = $this->getMockBuilder('Predis\Client')
+            ->setMethods(array('getCommandFactory', 'hscan'))
+            ->getMock();
         $client
             ->expects($this->any())
             ->method('getCommandFactory')
@@ -166,19 +134,6 @@
             ->will($this->returnValue(
                 array(0, array('field:1st' => 'value:1st', 'field:2nd' => 'value:2nd', 'field:3rd' => 'value:3rd'))
             ));
-=======
-        $client = $this->getMockBuilder('Predis\Client')->setMethods(array('getProfile', 'hscan'))->getMock();
-
-        $client->expects($this->any())
-               ->method('getProfile')
-               ->will($this->returnValue(Profile\Factory::get('2.8')));
-        $client->expects($this->once())
-               ->method('hscan')
-               ->with('key:hash', 0, array())
-               ->will($this->returnValue(array(0, array(
-                    'field:1st' => 'value:1st', 'field:2nd' => 'value:2nd', 'field:3rd' => 'value:3rd',
-               ))));
->>>>>>> 36a02cf8
 
         $iterator = new HashKey($client, 'key:hash');
 
@@ -206,8 +161,9 @@
      */
     public function testIterationOnMultipleFetches()
     {
-<<<<<<< HEAD
-        $client = $this->getMock('Predis\Client', array('getCommandFactory', 'hscan'));
+        $client = $this->getMockBuilder('Predis\Client')
+            ->setMethods(array('getCommandFactory', 'hscan'))
+            ->getMock();
         $client
             ->expects($this->any())
             ->method('getCommandFactory')
@@ -226,25 +182,6 @@
             ->will($this->returnValue(
                 array(0, array('field:3rd' => 'value:3rd'))
             ));
-=======
-        $client = $this->getMockBuilder('Predis\Client')->setMethods(array('getProfile', 'hscan'))->getMock();
-
-        $client->expects($this->any())
-               ->method('getProfile')
-               ->will($this->returnValue(Profile\Factory::get('2.8')));
-        $client->expects($this->at(1))
-               ->method('hscan')
-               ->with('key:hash', 0, array())
-               ->will($this->returnValue(array(2, array(
-                    'field:1st' => 'value:1st', 'field:2nd' => 'value:2nd',
-               ))));
-        $client->expects($this->at(2))
-               ->method('hscan')
-               ->with('key:hash', 2, array())
-               ->will($this->returnValue(array(0, array(
-                    'field:3rd' => 'value:3rd',
-               ))));
->>>>>>> 36a02cf8
 
         $iterator = new HashKey($client, 'key:hash');
 
@@ -272,8 +209,9 @@
      */
     public function testIterationOnMultipleFetchesAndHoleInFirstFetch()
     {
-<<<<<<< HEAD
-        $client = $this->getMock('Predis\Client', array('getCommandFactory', 'hscan'));
+        $client = $this->getMockBuilder('Predis\Client')
+            ->setMethods(array('getCommandFactory', 'hscan'))
+            ->getMock();
         $client
             ->expects($this->any())
             ->method('getCommandFactory')
@@ -292,23 +230,6 @@
             ->will($this->returnValue(
                 array(0, array('field:1st' => 'value:1st', 'field:2nd' => 'value:2nd'))
             ));
-=======
-        $client = $this->getMockBuilder('Predis\Client')->setMethods(array('getProfile', 'hscan'))->getMock();
-
-        $client->expects($this->any())
-               ->method('getProfile')
-               ->will($this->returnValue(Profile\Factory::get('2.8')));
-        $client->expects($this->at(1))
-               ->method('hscan')
-               ->with('key:hash', 0, array())
-               ->will($this->returnValue(array(4, array())));
-        $client->expects($this->at(2))
-               ->method('hscan')
-               ->with('key:hash', 4, array())
-               ->will($this->returnValue(array(0, array(
-                    'field:1st' => 'value:1st', 'field:2nd' => 'value:2nd',
-               ))));
->>>>>>> 36a02cf8
 
         $iterator = new HashKey($client, 'key:hash');
 
@@ -331,8 +252,9 @@
      */
     public function testIterationOnMultipleFetchesAndHoleInMidFetch()
     {
-<<<<<<< HEAD
-        $client = $this->getMock('Predis\Client', array('getCommandFactory', 'hscan'));
+        $client = $this->getMockBuilder('Predis\Client')
+            ->setMethods(array('getCommandFactory', 'hscan'))
+            ->getMock();
         $client
             ->expects($this->any())
             ->method('getCommandFactory')
@@ -358,29 +280,6 @@
             ->will($this->returnValue(
                 array(0, array('field:3rd' => 'value:3rd'))
             ));
-=======
-        $client = $this->getMockBuilder('Predis\Client')->setMethods(array('getProfile', 'hscan'))->getMock();
-
-        $client->expects($this->any())
-               ->method('getProfile')
-               ->will($this->returnValue(Profile\Factory::get('2.8')));
-        $client->expects($this->at(1))
-               ->method('hscan')
-               ->with('key:hash', 0, array())
-               ->will($this->returnValue(array(2, array(
-                    'field:1st' => 'value:1st', 'field:2nd' => 'value:2nd',
-               ))));
-        $client->expects($this->at(2))
-               ->method('hscan')
-               ->with('key:hash', 2, array())
-               ->will($this->returnValue(array(5, array())));
-        $client->expects($this->at(3))
-               ->method('hscan')
-               ->with('key:hash', 5, array())
-               ->will($this->returnValue(array(0, array(
-                    'field:3rd' => 'value:3rd',
-               ))));
->>>>>>> 36a02cf8
 
         $iterator = new HashKey($client, 'key:hash');
 
@@ -408,8 +307,9 @@
      */
     public function testIterationWithOptionMatch()
     {
-<<<<<<< HEAD
-        $client = $this->getMock('Predis\Client', array('getCommandFactory', 'hscan'));
+        $client = $this->getMockBuilder('Predis\Client')
+            ->setMethods(array('getCommandFactory', 'hscan'))
+            ->getMock();
         $client
             ->expects($this->any())
             ->method('getCommandFactory')
@@ -421,19 +321,6 @@
             ->will($this->returnValue(
                 array(2, array('field:1st' => 'value:1st', 'field:2nd' => 'value:2nd'))
             ));
-=======
-        $client = $this->getMockBuilder('Predis\Client')->setMethods(array('getProfile', 'hscan'))->getMock();
-
-        $client->expects($this->any())
-               ->method('getProfile')
-               ->will($this->returnValue(Profile\Factory::get('2.8')));
-        $client->expects($this->at(1))
-               ->method('hscan')
-               ->with('key:hash', 0, array('MATCH' => 'field:*'))
-               ->will($this->returnValue(array(2, array(
-                    'field:1st' => 'value:1st', 'field:2nd' => 'value:2nd',
-               ))));
->>>>>>> 36a02cf8
 
         $iterator = new HashKey($client, 'key:hash', 'field:*');
 
@@ -456,8 +343,9 @@
      */
     public function testIterationWithOptionMatchOnMultipleFetches()
     {
-<<<<<<< HEAD
-        $client = $this->getMock('Predis\Client', array('getCommandFactory', 'hscan'));
+        $client = $this->getMockBuilder('Predis\Client')
+            ->setMethods(array('getCommandFactory', 'hscan'))
+            ->getMock();
         $client
             ->expects($this->any())
             ->method('getCommandFactory')
@@ -476,25 +364,6 @@
             ->will($this->returnValue(
                 array(0, array('field:2nd' => 'value:2nd'))
             ));
-=======
-        $client = $this->getMockBuilder('Predis\Client')->setMethods(array('getProfile', 'hscan'))->getMock();
-
-        $client->expects($this->any())
-               ->method('getProfile')
-               ->will($this->returnValue(Profile\Factory::get('2.8')));
-        $client->expects($this->at(1))
-               ->method('hscan')
-               ->with('key:hash', 0, array('MATCH' => 'field:*'))
-               ->will($this->returnValue(array(1, array(
-                    'field:1st' => 'value:1st',
-                ))));
-        $client->expects($this->at(2))
-               ->method('hscan')
-               ->with('key:hash', 1, array('MATCH' => 'field:*'))
-               ->will($this->returnValue(array(0, array(
-                    'field:2nd' => 'value:2nd',
-                ))));
->>>>>>> 36a02cf8
 
         $iterator = new HashKey($client, 'key:hash', 'field:*');
 
@@ -517,8 +386,9 @@
      */
     public function testIterationWithOptionCount()
     {
-<<<<<<< HEAD
-        $client = $this->getMock('Predis\Client', array('getCommandFactory', 'hscan'));
+        $client = $this->getMockBuilder('Predis\Client')
+            ->setMethods(array('getCommandFactory', 'hscan'))
+            ->getMock();
         $client
             ->expects($this->any())
             ->method('getCommandFactory')
@@ -530,19 +400,6 @@
             ->will($this->returnValue(
                 array(0, array('field:1st' => 'value:1st', 'field:2nd' => 'value:2nd'))
             ));
-=======
-        $client = $this->getMockBuilder('Predis\Client')->setMethods(array('getProfile', 'hscan'))->getMock();
-
-        $client->expects($this->any())
-               ->method('getProfile')
-               ->will($this->returnValue(Profile\Factory::get('2.8')));
-        $client->expects($this->at(1))
-               ->method('hscan')
-               ->with('key:hash', 0, array('COUNT' => 2))
-               ->will($this->returnValue(array(0, array(
-                    'field:1st' => 'value:1st', 'field:2nd' => 'value:2nd',
-               ))));
->>>>>>> 36a02cf8
 
         $iterator = new HashKey($client, 'key:hash', null, 2);
 
@@ -565,8 +422,9 @@
      */
     public function testIterationWithOptionCountOnMultipleFetches()
     {
-<<<<<<< HEAD
-        $client = $this->getMock('Predis\Client', array('getCommandFactory', 'hscan'));
+        $client = $this->getMockBuilder('Predis\Client')
+            ->setMethods(array('getCommandFactory', 'hscan'))
+            ->getMock();
         $client
             ->expects($this->any())
             ->method('getCommandFactory')
@@ -585,25 +443,6 @@
             ->will($this->returnValue(
                 array(0, array('field:2nd' => 'value:2nd'))
             ));
-=======
-        $client = $this->getMockBuilder('Predis\Client')->setMethods(array('getProfile', 'hscan'))->getMock();
-
-        $client->expects($this->any())
-               ->method('getProfile')
-               ->will($this->returnValue(Profile\Factory::get('2.8')));
-        $client->expects($this->at(1))
-               ->method('hscan')
-               ->with('key:hash', 0, array('COUNT' => 1))
-               ->will($this->returnValue(array(1, array(
-                    'field:1st' => 'value:1st',
-                ))));
-        $client->expects($this->at(2))
-               ->method('hscan')
-               ->with('key:hash', 1, array('COUNT' => 1))
-               ->will($this->returnValue(array(0, array(
-                    'field:2nd' => 'value:2nd',
-                ))));
->>>>>>> 36a02cf8
 
         $iterator = new HashKey($client, 'key:hash', null, 1);
 
@@ -626,8 +465,9 @@
      */
     public function testIterationWithOptionsMatchAndCount()
     {
-<<<<<<< HEAD
-        $client = $this->getMock('Predis\Client', array('getCommandFactory', 'hscan'));
+        $client = $this->getMockBuilder('Predis\Client')
+            ->setMethods(array('getCommandFactory', 'hscan'))
+            ->getMock();
         $client
             ->expects($this->any())
             ->method('getCommandFactory')
@@ -639,19 +479,6 @@
             ->will($this->returnValue(
                 array(0, array('field:1st' => 'value:1st', 'field:2nd' => 'value:2nd'))
             ));
-=======
-        $client = $this->getMockBuilder('Predis\Client')->setMethods(array('getProfile', 'hscan'))->getMock();
-
-        $client->expects($this->any())
-               ->method('getProfile')
-               ->will($this->returnValue(Profile\Factory::get('2.8')));
-        $client->expects($this->at(1))
-               ->method('hscan')
-               ->with('key:hash', 0, array('MATCH' => 'field:*', 'COUNT' => 2))
-               ->will($this->returnValue(array(0, array(
-                    'field:1st' => 'value:1st', 'field:2nd' => 'value:2nd',
-               ))));
->>>>>>> 36a02cf8
 
         $iterator = new HashKey($client, 'key:hash', 'field:*', 2);
 
@@ -674,8 +501,9 @@
      */
     public function testIterationWithOptionsMatchAndCountOnMultipleFetches()
     {
-<<<<<<< HEAD
-        $client = $this->getMock('Predis\Client', array('getCommandFactory', 'hscan'));
+        $client = $this->getMockBuilder('Predis\Client')
+            ->setMethods(array('getCommandFactory', 'hscan'))
+            ->getMock();
         $client
             ->expects($this->any())
             ->method('getCommandFactory')
@@ -694,25 +522,6 @@
             ->will($this->returnValue(
                 array(0, array('field:2nd' => 'value:2nd'))
             ));
-=======
-        $client = $this->getMockBuilder('Predis\Client')->setMethods(array('getProfile', 'hscan'))->getMock();
-
-        $client->expects($this->any())
-               ->method('getProfile')
-               ->will($this->returnValue(Profile\Factory::get('2.8')));
-        $client->expects($this->at(1))
-               ->method('hscan')
-               ->with('key:hash', 0, array('MATCH' => 'field:*', 'COUNT' => 1))
-               ->will($this->returnValue(array(1, array(
-                    'field:1st' => 'value:1st',
-                ))));
-        $client->expects($this->at(2))
-               ->method('hscan')
-               ->with('key:hash', 1, array('MATCH' => 'field:*', 'COUNT' => 1))
-               ->will($this->returnValue(array(0, array(
-                    'field:2nd' => 'value:2nd',
-                ))));
->>>>>>> 36a02cf8
 
         $iterator = new HashKey($client, 'key:hash', 'field:*', 1);
 
@@ -735,8 +544,9 @@
      */
     public function testIterationRewindable()
     {
-<<<<<<< HEAD
-        $client = $this->getMock('Predis\Client', array('getCommandFactory', 'hscan'));
+        $client = $this->getMockBuilder('Predis\Client')
+            ->setMethods(array('getCommandFactory', 'hscan'))
+            ->getMock();
         $client
             ->expects($this->any())
             ->method('getCommandFactory')
@@ -748,19 +558,6 @@
             ->will($this->returnValue(
                 array(0, array('field:1st' => 'value:1st', 'field:2nd' => 'value:2nd'))
             ));
-=======
-        $client = $this->getMockBuilder('Predis\Client')->setMethods(array('getProfile', 'hscan'))->getMock();
-
-        $client->expects($this->any())
-               ->method('getProfile')
-               ->will($this->returnValue(Profile\Factory::get('2.8')));
-        $client->expects($this->exactly(2))
-               ->method('hscan')
-               ->with('key:hash', 0, array())
-               ->will($this->returnValue(array(0, array(
-                    'field:1st' => 'value:1st', 'field:2nd' => 'value:2nd',
-               ))));
->>>>>>> 36a02cf8
 
         $iterator = new HashKey($client, 'key:hash');
 
