--- conflicted
+++ resolved
@@ -64,11 +64,7 @@
      * @param  string $script
      * @param  array  $keys
      * @param  array  $arguments
-<<<<<<< HEAD
-     * @param         $expectedResponse
-=======
      * @param  mixed  $expectedResponse
->>>>>>> f239e989
      * @return void
      * @requiresRedisVersion >= 7.0.0
      */
