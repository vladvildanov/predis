<?php

/*
 * This file is part of the Predis package.
 *
 * (c) 2009-2020 Daniele Alessandri
 * (c) 2021-2023 Till Krüss
 *
 * For the full copyright and license information, please view the LICENSE
 * file that was distributed with this source code.
 */

namespace Predis\Command\Redis;

/**
 * @group commands
 * @group realm-transaction
 */
class MULTI_Test extends PredisCommandTestCase
{
    /**
     * {@inheritdoc}
     */
    protected function getExpectedCommand(): string
    {
        return 'Predis\Command\Redis\MULTI';
    }

    /**
     * {@inheritdoc}
     */
    protected function getExpectedId(): string
    {
        return 'MULTI';
    }

    /**
     * @group disconnected
     */
    public function testFilterArguments(): void
    {
        $command = $this->getCommand();
        $command->setArguments([]);

        $this->assertSame([], $command->getArguments());
    }

    /**
     * @group disconnected
     */
    public function testParseResponse(): void
    {
        $this->assertSame('OK', $this->getCommand()->parseResponse('OK'));
    }

    /**
     * @group connected
     * @group relay-incompatible
     */
    public function testInitializesNewTransaction(): void
    {
        $redis = $this->getClient();

        $this->assertEquals('OK', $redis->multi());
        $this->assertEquals('QUEUED', $redis->echo('tx1'));
        $this->assertEquals('QUEUED', $redis->echo('tx2'));
    }

    /**
     * @group connected
<<<<<<< HEAD
     * @requiresRedisVersion >= 6.0.0
     */
    public function testInitializesNewTransactionResp3(): void
    {
        $redis = $this->getResp3Client();

        $this->assertEquals('OK', $redis->multi());
        $this->assertEquals('QUEUED', $redis->echo('tx1'));
        $this->assertEquals('QUEUED', $redis->echo('tx2'));
=======
     * @group ext-relay
     */
    public function testInitializesNewTransactionUsingRelay(): void
    {
        $redis = $this->getClient();
        $relay = $redis->getConnection()->getClient();

        $this->assertSame($relay, $redis->multi());
        $this->assertSame($relay, $redis->echo('tx1'));
        $this->assertSame($relay, $redis->echo('tx2'));

        $relay->discard();
>>>>>>> f239e989
    }

    /**
     * @group connected
<<<<<<< HEAD
=======
     * @group relay-incompatible
     * @group relay-fixme
>>>>>>> f239e989
     */
    public function testActuallyReturnsResponseObjectAbstraction(): void
    {
        $redis = $this->getClient();

        $this->assertInstanceOf('Predis\Response\Status', $redis->multi());
        $this->assertInstanceOf('Predis\Response\Status', $redis->echo('tx1'));
        $this->assertInstanceOf('Predis\Response\Status', $redis->echo('tx2'));
    }

    /**
     * @group connected
     * @group relay-incompatible
     * @group relay-fixme
     */
    public function testThrowsExceptionWhenCallingMultiInsideTransaction(): void
    {
        $this->expectException('Predis\Response\ServerException');
        $this->expectExceptionMessage('ERR MULTI calls can not be nested');

        $redis = $this->getClient();

        $redis->multi();
        $redis->multi();
    }
}<|MERGE_RESOLUTION|>--- conflicted
+++ resolved
@@ -68,7 +68,6 @@
 
     /**
      * @group connected
-<<<<<<< HEAD
      * @requiresRedisVersion >= 6.0.0
      */
     public function testInitializesNewTransactionResp3(): void
@@ -78,7 +77,10 @@
         $this->assertEquals('OK', $redis->multi());
         $this->assertEquals('QUEUED', $redis->echo('tx1'));
         $this->assertEquals('QUEUED', $redis->echo('tx2'));
-=======
+    }
+
+    /**
+     * @group connected
      * @group ext-relay
      */
     public function testInitializesNewTransactionUsingRelay(): void
@@ -91,16 +93,12 @@
         $this->assertSame($relay, $redis->echo('tx2'));
 
         $relay->discard();
->>>>>>> f239e989
     }
 
     /**
      * @group connected
-<<<<<<< HEAD
-=======
      * @group relay-incompatible
      * @group relay-fixme
->>>>>>> f239e989
      */
     public function testActuallyReturnsResponseObjectAbstraction(): void
     {
