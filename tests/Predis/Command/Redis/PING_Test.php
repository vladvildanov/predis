<?php

/*
 * This file is part of the Predis package.
 *
 * (c) 2009-2020 Daniele Alessandri
 * (c) 2021-2023 Till Krüss
 *
 * For the full copyright and license information, please view the LICENSE
 * file that was distributed with this source code.
 */

namespace Predis\Command\Redis;

/**
 * @group commands
 * @group realm-connection
 */
class PING_Test extends PredisCommandTestCase
{
    /**
     * {@inheritdoc}
     */
    protected function getExpectedCommand(): string
    {
        return 'Predis\Command\Redis\PING';
    }

    /**
     * {@inheritdoc}
     */
    protected function getExpectedId(): string
    {
        return 'PING';
    }

    /**
     * @group disconnected
     */
    public function testFilterArguments(): void
    {
        $arguments = [];
        $expected = [];

        $command = $this->getCommand();
        $command->setArguments($arguments);

        $this->assertSame($expected, $command->getArguments());
    }

    /**
     * @group disconnected
     */
    public function testParseResponse(): void
    {
        $this->assertSame('PONG', $this->getCommand()->parseResponse('PONG'));
    }

    /**
     * @group connected
     * @group relay-incompatible
     */
    public function testAlwaysReturnsStatusResponse(): void
    {
        $redis = $this->getClient();
        $response = $redis->ping();

        $this->assertInstanceOf('Predis\Response\Status', $response);
        $this->assertEquals('PONG', $response);
    }

    /**
     * @group connected
<<<<<<< HEAD
     * @requiresRedisVersion >= 6.0.0
     */
    public function testAlwaysReturnsStatusResponseResp3(): void
    {
        $redis = $this->getResp3Client();
        $response = $redis->ping();

        $this->assertInstanceOf('Predis\Response\Status', $response);
        $this->assertEquals('PONG', $response);
=======
     * @group ext-relay
     */
    public function testAlwaysReturnsResponseUsingRelay(): void
    {
        $redis = $this->getClient();

        $response = $redis->ping();
        $this->assertEquals('PONG', $response);

        $response = $redis->ping('HELLO');
        $this->assertSame('HELLO', $response);
>>>>>>> f239e989
    }
}<|MERGE_RESOLUTION|>--- conflicted
+++ resolved
@@ -71,7 +71,6 @@
 
     /**
      * @group connected
-<<<<<<< HEAD
      * @requiresRedisVersion >= 6.0.0
      */
     public function testAlwaysReturnsStatusResponseResp3(): void
@@ -81,7 +80,10 @@
 
         $this->assertInstanceOf('Predis\Response\Status', $response);
         $this->assertEquals('PONG', $response);
-=======
+    }
+
+    /**
+     * @group connected
      * @group ext-relay
      */
     public function testAlwaysReturnsResponseUsingRelay(): void
@@ -93,6 +95,5 @@
 
         $response = $redis->ping('HELLO');
         $this->assertSame('HELLO', $response);
->>>>>>> f239e989
     }
 }