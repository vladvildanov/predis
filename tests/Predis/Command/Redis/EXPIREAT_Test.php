--- conflicted
+++ resolved
@@ -11,8 +11,6 @@
  */
 
 namespace Predis\Command\Redis;
-
-use Predis\Command\PrefixableCommand;
 
 /**
  * @group commands
@@ -62,39 +60,11 @@
     }
 
     /**
-     * @group disconnected
-     */
-    public function testPrefixKeys(): void
-    {
-        /** @var PrefixableCommand $command */
-        $command = $this->getCommand();
-        $actualArguments = ['arg1', 'arg2', 'arg3', 'arg4'];
-        $prefix = 'prefix:';
-        $expectedArguments = ['prefix:arg1', 'arg2', 'arg3', 'arg4'];
-
-        $command->setArguments($actualArguments);
-        $command->prefixKeys($prefix);
-
-        $this->assertSame($expectedArguments, $command->getArguments());
-    }
-
-    /**
      * @group connected
      */
     public function testReturnsZeroOnNonExistingKeys(): void
     {
         $redis = $this->getClient();
-
-        $this->assertSame(0, $redis->expireat('foo', 2));
-    }
-
-    /**
-     * @group connected
-     * @requiresRedisVersion >= 6.0.0
-     */
-    public function testReturnsZeroOnNonExistingKeysResp3(): void
-    {
-        $redis = $this->getResp3Client();
 
         $this->assertSame(0, $redis->expireat('foo', 2));
     }
@@ -179,24 +149,14 @@
             'only if new expiry is greater then current one' => [
                 ['newExpiryLower', 'value', 'EX', 1000],
                 ['newExpiryGreater', 'value', 'EX', 10],
-<<<<<<< HEAD
-                ['newExpiryGreater', time() + 100, 'GT'],
-                ['newExpiryLower', time() + 10, 'GT'],
-=======
                 ['newExpiryGreater', time() + 20, 'GT'],
                 ['newExpiryLower', time() + 20, 'GT'],
->>>>>>> df14e11c
             ],
             'only if new expiry is lower then current one' => [
                 ['newExpiryLower', 'value', 'EX', 1000],
                 ['newExpiryGreater', 'value', 'EX', 10],
-<<<<<<< HEAD
-                ['newExpiryLower', time() + 10, 'LT'],
-                ['newExpiryGreater', time() + 100, 'LT'],
-=======
                 ['newExpiryLower', time() + 20, 'LT'],
                 ['newExpiryGreater', time() + 20, 'LT'],
->>>>>>> df14e11c
             ],
         ];
     }
