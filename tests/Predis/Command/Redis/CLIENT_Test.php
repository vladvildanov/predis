<?php

/*
 * This file is part of the Predis package.
 *
 * (c) 2009-2020 Daniele Alessandri
 * (c) 2021-2023 Till Krüss
 *
 * For the full copyright and license information, please view the LICENSE
 * file that was distributed with this source code.
 */

namespace Predis\Command\Redis;

/**
 * @group commands
 * @group realm-server
 */
class CLIENT_Test extends PredisCommandTestCase
{
    /**
     * {@inheritdoc}
     */
    protected function getExpectedCommand(): string
    {
        return 'Predis\Command\Redis\CLIENT';
    }

    /**
     * {@inheritdoc}
     */
    protected function getExpectedId(): string
    {
        return 'CLIENT';
    }

    /**
     * @group disconnected
     */
    public function testFilterArgumentsOfClientKill(): void
    {
        $arguments = ['KILL', '127.0.0.1:45393'];
        $expected = ['KILL', '127.0.0.1:45393'];

        $command = $this->getCommand();
        $command->setArguments($arguments);

        $this->assertSame($expected, $command->getArguments());
    }

    /**
     * @dataProvider listArgumentsProvider
     * @group disconnected
     */
    public function testFilterArgumentsOfClientList(array $actualArguments, array $expectedArguments): void
    {
        $command = $this->getCommand();
        $command->setArguments($actualArguments);

        $this->assertSame($expectedArguments, $command->getArguments());
    }

    /**
     * @group disconnected
     */
    public function testFilterArgumentsOfClientGetname(): void
    {
        $arguments = $expected = ['GETNAME'];

        $command = $this->getCommand();
        $command->setArguments($arguments);

        $this->assertSame($expected, $command->getArguments());
    }

    /**
     * @group disconnected
     */
    public function testFilterArgumentsOfClientSetname(): void
    {
        $arguments = $expected = ['SETNAME', 'connection-a'];

        $command = $this->getCommand();
        $command->setArguments($arguments);

        $this->assertSame($expected, $command->getArguments());
    }

    /**
     * @dataProvider noTouchArgumentsProvider
     * @group disconnected
     */
    public function testFilterArgumentsNoTouch(array $actualArguments, array $expectedArguments): void
    {
        $command = $this->getCommand();
        $command->setArguments($actualArguments);

        $this->assertSame($expectedArguments, $command->getArguments());
    }

    /**
     * @dataProvider setInfoArgumentsProvider
     * @group disconnected
     */
    public function testFilterArgumentsSetInfo(array $actualArguments, array $expectedArguments): void
    {
        $command = $this->getCommand();
        $command->setArguments($actualArguments);

        $this->assertSame($expectedArguments, $command->getArguments());
    }

    /**
     * @group disconnected
     */
    public function testParseResponseOfClientKill(): void
    {
        $command = $this->getCommand();
        $command->setArguments(['kill']);

        $this->assertSame(true, $command->parseResponse(true));
    }

    /**
     * @group disconnected
     */
    public function testParseResponseOfClientList(): void
    {
        $command = $this->getCommand();
        $command->setArguments(['list']);

        $raw = <<<BUFFER
addr=127.0.0.1:45393 fd=6 idle=0 flags=N db=0 sub=0 psub=0
addr=127.0.0.1:45394 fd=7 idle=0 flags=N db=0 sub=0 psub=0
addr=127.0.0.1:45395 fd=8 idle=0 flags=N db=0 sub=0 psub=0

BUFFER;

        $parsed = [
            ['addr' => '127.0.0.1:45393', 'fd' => '6', 'idle' => '0', 'flags' => 'N', 'db' => '0', 'sub' => '0', 'psub' => '0'],
            ['addr' => '127.0.0.1:45394', 'fd' => '7', 'idle' => '0', 'flags' => 'N', 'db' => '0', 'sub' => '0', 'psub' => '0'],
            ['addr' => '127.0.0.1:45395', 'fd' => '8', 'idle' => '0', 'flags' => 'N', 'db' => '0', 'sub' => '0', 'psub' => '0'],
        ];

        $this->assertSame($parsed, $command->parseResponse($raw));
    }

    /**
     * @group connected
     * @requiresRedisVersion >= 2.4.0
     */
    public function testReturnsListOfConnectedClients(): void
    {
        $redis = $this->getClient();

        $this->assertIsArray($clients = $redis->client->list());
<<<<<<< HEAD
=======
        $this->assertGreaterThanOrEqual(1, count($clients));
        $this->assertIsArray($clients[0]);
        $this->assertArrayHasKey('addr', $clients[0]);
        $this->assertArrayHasKey('fd', $clients[0]);
        $this->assertArrayHasKey('idle', $clients[0]);
        $this->assertArrayHasKey('flags', $clients[0]);
        $this->assertArrayHasKey('db', $clients[0]);
        $this->assertArrayHasKey('sub', $clients[0]);
        $this->assertArrayHasKey('psub', $clients[0]);
    }

    /**
     * @group connected
     * @requiresRedisVersion >= 6.0.0
     */
    public function testReturnsListOfConnectedClientsResp3(): void
    {
        $redis = $this->getResp3Client();

        $this->assertIsArray($clients = $redis->client('LIST'));
>>>>>>> 98f4d819
        $this->assertGreaterThanOrEqual(1, count($clients));
        $this->assertIsArray($clients[0]);
        $this->assertArrayHasKey('addr', $clients[0]);
        $this->assertArrayHasKey('fd', $clients[0]);
        $this->assertArrayHasKey('idle', $clients[0]);
        $this->assertArrayHasKey('flags', $clients[0]);
        $this->assertArrayHasKey('db', $clients[0]);
        $this->assertArrayHasKey('sub', $clients[0]);
        $this->assertArrayHasKey('psub', $clients[0]);
    }

    /**
     * @group connected
     * @group relay-incompatible
     * @requiresRedisVersion >= 2.6.9
     */
    public function testGetsNameOfConnection(): void
    {
        $redis = $this->getClient();
        $clientName = $redis->client->getName();
        $this->assertNull($clientName);

        $expectedConnectionName = 'foo-bar';
        $this->assertEquals('OK', $redis->client->setName($expectedConnectionName));
        $this->assertEquals($expectedConnectionName, $redis->client->getName());
<<<<<<< HEAD
=======
    }

    /**
     * @group connected
     * @group relay-incompatible
     * @requiresRedisVersion >= 6.0.0
     */
    public function testGetsNameOfConnectionResp3(): void
    {
        $redis = $this->getResp3Client();
        $clientName = $redis->client('GETNAME');
        $this->assertSame('predis', $clientName);

        $expectedConnectionName = 'foo-bar';
        $this->assertEquals('OK', $redis->client('SETNAME', $expectedConnectionName));
        $this->assertEquals($expectedConnectionName, $redis->client('GETNAME'));
>>>>>>> 98f4d819
    }

    /**
     * @group connected
     * @requiresRedisVersion >= 2.6.9
     */
    public function testSetsNameOfConnection(): void
    {
        $redis = $this->getClient();

        $expectedConnectionName = 'foo-baz';
        $this->assertEquals('OK', $redis->client->setName($expectedConnectionName));
        $this->assertEquals($expectedConnectionName, $redis->client->getName());
    }

    /**
     * @group connected
<<<<<<< HEAD
     * @requiresRedisVersion >= 7.2.0
     */
    public function testNoTouchTurnOnControlOnKeys(): void
    {
        $redis = $this->getClient();

        $this->assertEquals('OK', $redis->client->noTouch(true));
=======
     * @requiresRedisVersion >= 7.0.0
     */
    public function testNoEvictTurnEnableEvictionMode(): void
    {
        $redis = $this->getClient();

        $this->assertEquals('OK', $redis->client->noEvict(true));
>>>>>>> 98f4d819
    }

    /**
     * @group connected
     * @requiresRedisVersion >= 7.2.0
     */
<<<<<<< HEAD
    public function testSetInfoToCurrentClientConnection(): void
    {
        $redis = $this->getClient();

        $this->assertEquals('OK', $redis->client->setInfo('LIB-NAME', 'lib'));
        $this->assertEquals('OK', $redis->client->setInfo('LIB-VER', '1.0.0'));
        $this->assertSame('lib', $redis->client->list()[0]['lib-name']);
        $this->assertSame('1.0.0', $redis->client->list()[0]['lib-ver']);
=======
    public function testNoTouchTurnOnControlOnKeys(): void
    {
        $redis = $this->getClient();

        $this->assertEquals('OK', $redis->client->noTouch(true));
>>>>>>> 98f4d819
    }

    /**
     * @group connected
<<<<<<< HEAD
     * @requiresRedisVersion >= 7.0.0
     */
    public function testSetNoEvictModeForCurrentConnection(): void
    {
        $redis = $this->getClient();

        $this->assertEquals('OK', $redis->client('NO-EVICT', 'ON'));
        $this->assertEquals('OK', $redis->client('NO-EVICT', 'OFF'));
=======
     * @requiresRedisVersion >= 7.2.0
     */
    public function testSetInfoToCurrentClientConnection(): void
    {
        $redis = $this->getClient();

        $this->assertEquals('OK', $redis->client->setInfo('LIB-NAME', 'lib'));
        $this->assertEquals('OK', $redis->client->setInfo('LIB-VER', '1.0.0'));
        $this->assertSame('lib', $redis->client->list()[0]['lib-name']);
        $this->assertSame('1.0.0', $redis->client->list()[0]['lib-ver']);
>>>>>>> 98f4d819
    }

    /**
     * @return array
     */
    public function invalidConnectionNameProvider()
    {
        return [
            ['foo space'],
            ['foo \n'],
            ['foo $'],
        ];
    }

    /**
     * @group connected
     * @requiresRedisVersion >= 2.6.9
     * @dataProvider invalidConnectionNameProvider
     *
     * @param string $invalidConnectionName
     */
    public function testInvalidSetNameOfConnection($invalidConnectionName)
    {
        $this->expectException('Predis\Response\ServerException');

        $redis = $this->getClient();
        $redis->client->setName($invalidConnectionName);
    }

    /**
     * @group connected
     * @requiresRedisVersion >= 2.4.0
     */
    public function testThrowsExceptionWhenKillingUnknownClient(): void
    {
        $this->expectException('Predis\Response\ServerException');
        $this->expectExceptionMessage('ERR No such client');

        $redis = $this->getClient();

        $redis->client->kill('127.0.0.1:65535');
    }

    public function listArgumentsProvider(): array
    {
        return [
            'with default arguments' => [
                ['LIST'],
                ['LIST'],
            ],
            'with TYPE modifier' => [
                ['LIST', 'MASTER'],
                ['LIST', 'TYPE', 'MASTER'],
            ],
            'with ID modifier' => [
                ['LIST', null, 1, 2, 3],
                ['LIST', 'ID', 1, 2, 3],
            ],
        ];
    }

    public function noTouchArgumentsProvider(): array
    {
        return [
            'with default arguments' => [
                ['NOTOUCH'],
                ['NO-TOUCH'],
            ],
            'with enabled modifier' => [
                ['NOTOUCH', true],
                ['NO-TOUCH', 'ON'],
            ],
            'with disabled modifier' => [
                ['NOTOUCH', false],
                ['NO-TOUCH', 'OFF'],
            ],
        ];
    }

    public function setInfoArgumentsProvider(): array
    {
        return [
            'with default arguments' => [
                ['SETINFO'],
                ['SETINFO'],
            ],
            'with LIB-NAME modifier' => [
                ['SETINFO', 'LIB-NAME', 'lib'],
                ['SETINFO', 'LIB-NAME', 'lib'],
            ],
            'with LIB-VER modifier' => [
                ['SETINFO', 'LIB-VER', '1.0.0'],
                ['SETINFO', 'LIB-VER', '1.0.0'],
            ],
            'with only modifier given' => [
                ['SETINFO', 'LIB-VER'],
                ['SETINFO'],
            ],
        ];
    }
}<|MERGE_RESOLUTION|>--- conflicted
+++ resolved
@@ -154,8 +154,6 @@
         $redis = $this->getClient();
 
         $this->assertIsArray($clients = $redis->client->list());
-<<<<<<< HEAD
-=======
         $this->assertGreaterThanOrEqual(1, count($clients));
         $this->assertIsArray($clients[0]);
         $this->assertArrayHasKey('addr', $clients[0]);
@@ -176,7 +174,6 @@
         $redis = $this->getResp3Client();
 
         $this->assertIsArray($clients = $redis->client('LIST'));
->>>>>>> 98f4d819
         $this->assertGreaterThanOrEqual(1, count($clients));
         $this->assertIsArray($clients[0]);
         $this->assertArrayHasKey('addr', $clients[0]);
@@ -202,8 +199,6 @@
         $expectedConnectionName = 'foo-bar';
         $this->assertEquals('OK', $redis->client->setName($expectedConnectionName));
         $this->assertEquals($expectedConnectionName, $redis->client->getName());
-<<<<<<< HEAD
-=======
     }
 
     /**
@@ -220,7 +215,6 @@
         $expectedConnectionName = 'foo-bar';
         $this->assertEquals('OK', $redis->client('SETNAME', $expectedConnectionName));
         $this->assertEquals($expectedConnectionName, $redis->client('GETNAME'));
->>>>>>> 98f4d819
     }
 
     /**
@@ -238,7 +232,17 @@
 
     /**
      * @group connected
-<<<<<<< HEAD
+     * @requiresRedisVersion >= 7.0.0
+     */
+    public function testNoEvictTurnEnableEvictionMode(): void
+    {
+        $redis = $this->getClient();
+
+        $this->assertEquals('OK', $redis->client->noEvict(true));
+    }
+
+    /**
+     * @group connected
      * @requiresRedisVersion >= 7.2.0
      */
     public function testNoTouchTurnOnControlOnKeys(): void
@@ -246,22 +250,12 @@
         $redis = $this->getClient();
 
         $this->assertEquals('OK', $redis->client->noTouch(true));
-=======
-     * @requiresRedisVersion >= 7.0.0
-     */
-    public function testNoEvictTurnEnableEvictionMode(): void
-    {
-        $redis = $this->getClient();
-
-        $this->assertEquals('OK', $redis->client->noEvict(true));
->>>>>>> 98f4d819
     }
 
     /**
      * @group connected
      * @requiresRedisVersion >= 7.2.0
      */
-<<<<<<< HEAD
     public function testSetInfoToCurrentClientConnection(): void
     {
         $redis = $this->getClient();
@@ -270,38 +264,6 @@
         $this->assertEquals('OK', $redis->client->setInfo('LIB-VER', '1.0.0'));
         $this->assertSame('lib', $redis->client->list()[0]['lib-name']);
         $this->assertSame('1.0.0', $redis->client->list()[0]['lib-ver']);
-=======
-    public function testNoTouchTurnOnControlOnKeys(): void
-    {
-        $redis = $this->getClient();
-
-        $this->assertEquals('OK', $redis->client->noTouch(true));
->>>>>>> 98f4d819
-    }
-
-    /**
-     * @group connected
-<<<<<<< HEAD
-     * @requiresRedisVersion >= 7.0.0
-     */
-    public function testSetNoEvictModeForCurrentConnection(): void
-    {
-        $redis = $this->getClient();
-
-        $this->assertEquals('OK', $redis->client('NO-EVICT', 'ON'));
-        $this->assertEquals('OK', $redis->client('NO-EVICT', 'OFF'));
-=======
-     * @requiresRedisVersion >= 7.2.0
-     */
-    public function testSetInfoToCurrentClientConnection(): void
-    {
-        $redis = $this->getClient();
-
-        $this->assertEquals('OK', $redis->client->setInfo('LIB-NAME', 'lib'));
-        $this->assertEquals('OK', $redis->client->setInfo('LIB-VER', '1.0.0'));
-        $this->assertSame('lib', $redis->client->list()[0]['lib-name']);
-        $this->assertSame('1.0.0', $redis->client->list()[0]['lib-ver']);
->>>>>>> 98f4d819
     }
 
     /**
