<?php

/*
 * This file is part of the Predis package.
 *
 * (c) 2009-2020 Daniele Alessandri
 * (c) 2021-2023 Till Krüss
 *
 * For the full copyright and license information, please view the LICENSE
 * file that was distributed with this source code.
 */

namespace Predis\Command\Redis;

/**
 * @group commands
 * @group realm-server
 */
class CLIENT_Test extends PredisCommandTestCase
{
    /**
     * {@inheritdoc}
     */
    protected function getExpectedCommand(): string
    {
        return 'Predis\Command\Redis\CLIENT';
    }

    /**
     * {@inheritdoc}
     */
    protected function getExpectedId(): string
    {
        return 'CLIENT';
    }

    /**
     * @group disconnected
     */
    public function testFilterArgumentsOfClientKill(): void
    {
        $arguments = ['kill', '127.0.0.1:45393'];
        $expected = ['kill', '127.0.0.1:45393'];

        $command = $this->getCommand();
        $command->setArguments($arguments);

        $this->assertSame($expected, $command->getArguments());
    }

    /**
     * @group disconnected
     */
    public function testFilterArgumentsOfClientList(): void
    {
        $arguments = ['list'];
        $expected = ['list'];

        $command = $this->getCommand();
        $command->setArguments($arguments);

        $this->assertSame($expected, $command->getArguments());
    }

    /**
     * @group disconnected
     */
    public function testFilterArgumentsOfClientGetname(): void
    {
        $arguments = $expected = ['getname'];

        $command = $this->getCommand();
        $command->setArguments($arguments);

        $this->assertSame($expected, $command->getArguments());
    }

    /**
     * @group disconnected
     */
    public function testFilterArgumentsOfClientSetname(): void
    {
        $arguments = $expected = ['setname', 'connection-a'];

        $command = $this->getCommand();
        $command->setArguments($arguments);

        $this->assertSame($expected, $command->getArguments());
    }

    /**
     * @group disconnected
     */
    public function testFilterArgumentsOfClientNoTouch(): void
    {
        $arguments = $expected = ['no-touch', 'on'];

        $command = $this->getCommand();
        $command->setArguments($arguments);

        $this->assertSame($expected, $command->getArguments());
    }

    /**
     * @group disconnected
     */
    public function testParseResponseOfClientKill(): void
    {
        $command = $this->getCommand();
        $command->setArguments(['kill']);

        $this->assertSame(true, $command->parseResponse(true));
    }

    /**
     * @group disconnected
     */
    public function testParseResponseOfClientList(): void
    {
        $command = $this->getCommand();
        $command->setArguments(['list']);

        $raw = <<<BUFFER
addr=127.0.0.1:45393 fd=6 idle=0 flags=N db=0 sub=0 psub=0
addr=127.0.0.1:45394 fd=7 idle=0 flags=N db=0 sub=0 psub=0
addr=127.0.0.1:45395 fd=8 idle=0 flags=N db=0 sub=0 psub=0

BUFFER;

        $parsed = [
            ['addr' => '127.0.0.1:45393', 'fd' => '6', 'idle' => '0', 'flags' => 'N', 'db' => '0', 'sub' => '0', 'psub' => '0'],
            ['addr' => '127.0.0.1:45394', 'fd' => '7', 'idle' => '0', 'flags' => 'N', 'db' => '0', 'sub' => '0', 'psub' => '0'],
            ['addr' => '127.0.0.1:45395', 'fd' => '8', 'idle' => '0', 'flags' => 'N', 'db' => '0', 'sub' => '0', 'psub' => '0'],
        ];

        $this->assertSame($parsed, $command->parseResponse($raw));
    }

    /**
     * @group connected
     * @requiresRedisVersion >= 2.4.0
     */
    public function testReturnsListOfConnectedClients(): void
    {
        $redis = $this->getClient();

        $this->assertIsArray($clients = $redis->client('LIST'));
        $this->assertGreaterThanOrEqual(1, count($clients));
        $this->assertIsArray($clients[0]);
        $this->assertArrayHasKey('addr', $clients[0]);
        $this->assertArrayHasKey('fd', $clients[0]);
        $this->assertArrayHasKey('idle', $clients[0]);
        $this->assertArrayHasKey('flags', $clients[0]);
        $this->assertArrayHasKey('db', $clients[0]);
        $this->assertArrayHasKey('sub', $clients[0]);
        $this->assertArrayHasKey('psub', $clients[0]);
    }

    /**
     * @group connected
     * @group relay-incompatible
     * @requiresRedisVersion >= 2.6.9
     */
    public function testGetsNameOfConnection(): void
    {
        $redis = $this->getClient();
        $clientName = $redis->client('GETNAME');
        $this->assertNull($clientName);

        $expectedConnectionName = 'foo-bar';
        $this->assertEquals('OK', $redis->client('SETNAME', $expectedConnectionName));
        $this->assertEquals($expectedConnectionName, $redis->client('GETNAME'));
    }

    /**
     * @group connected
     * @requiresRedisVersion >= 2.6.9
     */
    public function testSetsNameOfConnection(): void
    {
        $redis = $this->getClient();

        $expectedConnectionName = 'foo-baz';
        $this->assertEquals('OK', $redis->client('SETNAME', $expectedConnectionName));
        $this->assertEquals($expectedConnectionName, $redis->client('GETNAME'));
    }

    /**
<<<<<<< HEAD
     * @dataProvider noTouchProvider
     * @group connected
     * @requiresRedisVersion >= 7.2.0
     * @param  string $argument
     * @return void
     */
    public function testNoTouchControlKeysAccess(string $argument): void
    {
        $redis = $this->getClient();

        $this->assertEquals('OK', $redis->client('no-touch', $argument));
    }

    /**
     * @dataProvider setInfoProvider
     * @group connected
     * @requiresRedisVersion >= 7.2.0
     * @param  array $arguments
     * @return void
     */
    public function testSetInfoAssignAttributesToCurrentConnection(array $arguments): void
    {
        $redis = $this->getClient();

        $this->assertEquals('OK', $redis->client('setinfo', ...$arguments));
=======
     * @group connected
     * @requiresRedisVersion >= 7.0.0
     */
    public function testSetNoEvictModeForCurrentConnection(): void
    {
        $redis = $this->getClient();

        $this->assertEquals('OK', $redis->client('NO-EVICT', 'ON'));
        $this->assertEquals('OK', $redis->client('NO-EVICT', 'OFF'));
>>>>>>> 4172d226
    }

    /**
     * @return array
     */
    public function invalidConnectionNameProvider()
    {
        return [
            ['foo space'],
            ['foo \n'],
            ['foo $'],
        ];
    }

    /**
     * @return array
     */
    public function noTouchProvider(): array
    {
        return [['on'], ['off']];
    }

    /**
     * @return array
     */
    public function setInfoProvider(): array
    {
        return [
            'with LIBNAME argument' => [['LIB-NAME', 'test']],
            'with LIBVER argument' => [['LIB-VER', '1.0.0']],
        ];
    }

    /**
     * @group connected
     * @requiresRedisVersion >= 2.6.9
     * @dataProvider invalidConnectionNameProvider
     *
     * @param string $invalidConnectionName
     */
    public function testInvalidSetNameOfConnection($invalidConnectionName)
    {
        $this->expectException('Predis\Response\ServerException');

        $redis = $this->getClient();
        $redis->client('SETNAME', $invalidConnectionName);
    }

    /**
     * @group connected
     * @requiresRedisVersion >= 2.4.0
     */
    public function testThrowsExceptioOnWrongModifier(): void
    {
        $this->expectException('Predis\Response\ServerException');

        $redis = $this->getClient();

        $redis->client('FOO');
    }

    /**
     * @group connected
     * @requiresRedisVersion >= 2.4.0
     */
    public function testThrowsExceptionWhenKillingUnknownClient(): void
    {
        $this->expectException('Predis\Response\ServerException');
        $this->expectExceptionMessage('ERR No such client');

        $redis = $this->getClient();

        $redis->client('KILL', '127.0.0.1:65535');
    }
}<|MERGE_RESOLUTION|>--- conflicted
+++ resolved
@@ -81,19 +81,6 @@
     public function testFilterArgumentsOfClientSetname(): void
     {
         $arguments = $expected = ['setname', 'connection-a'];
-
-        $command = $this->getCommand();
-        $command->setArguments($arguments);
-
-        $this->assertSame($expected, $command->getArguments());
-    }
-
-    /**
-     * @group disconnected
-     */
-    public function testFilterArgumentsOfClientNoTouch(): void
-    {
-        $arguments = $expected = ['no-touch', 'on'];
 
         $command = $this->getCommand();
         $command->setArguments($arguments);
@@ -186,33 +173,6 @@
     }
 
     /**
-<<<<<<< HEAD
-     * @dataProvider noTouchProvider
-     * @group connected
-     * @requiresRedisVersion >= 7.2.0
-     * @param  string $argument
-     * @return void
-     */
-    public function testNoTouchControlKeysAccess(string $argument): void
-    {
-        $redis = $this->getClient();
-
-        $this->assertEquals('OK', $redis->client('no-touch', $argument));
-    }
-
-    /**
-     * @dataProvider setInfoProvider
-     * @group connected
-     * @requiresRedisVersion >= 7.2.0
-     * @param  array $arguments
-     * @return void
-     */
-    public function testSetInfoAssignAttributesToCurrentConnection(array $arguments): void
-    {
-        $redis = $this->getClient();
-
-        $this->assertEquals('OK', $redis->client('setinfo', ...$arguments));
-=======
      * @group connected
      * @requiresRedisVersion >= 7.0.0
      */
@@ -222,7 +182,6 @@
 
         $this->assertEquals('OK', $redis->client('NO-EVICT', 'ON'));
         $this->assertEquals('OK', $redis->client('NO-EVICT', 'OFF'));
->>>>>>> 4172d226
     }
 
     /**
@@ -238,25 +197,6 @@
     }
 
     /**
-     * @return array
-     */
-    public function noTouchProvider(): array
-    {
-        return [['on'], ['off']];
-    }
-
-    /**
-     * @return array
-     */
-    public function setInfoProvider(): array
-    {
-        return [
-            'with LIBNAME argument' => [['LIB-NAME', 'test']],
-            'with LIBVER argument' => [['LIB-VER', '1.0.0']],
-        ];
-    }
-
-    /**
      * @group connected
      * @requiresRedisVersion >= 2.6.9
      * @dataProvider invalidConnectionNameProvider
