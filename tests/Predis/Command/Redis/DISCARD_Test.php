<?php

/*
 * This file is part of the Predis package.
 *
 * (c) 2009-2020 Daniele Alessandri
 * (c) 2021-2023 Till Krüss
 *
 * For the full copyright and license information, please view the LICENSE
 * file that was distributed with this source code.
 */

namespace Predis\Command\Redis;

/**
 * @group commands
 * @group realm-transaction
 */
class DISCARD_Test extends PredisCommandTestCase
{
    /**
     * {@inheritdoc}
     */
    protected function getExpectedCommand(): string
    {
        return 'Predis\Command\Redis\DISCARD';
    }

    /**
     * {@inheritdoc}
     */
    protected function getExpectedId(): string
    {
        return 'DISCARD';
    }

    /**
     * @group disconnected
     */
    public function testFilterArguments(): void
    {
        $command = $this->getCommand();
        $command->setArguments([]);

        $this->assertSame([], $command->getArguments());
    }

    /**
     * @group disconnected
     */
    public function testParseResponse(): void
    {
        $this->assertSame('OK', $this->getCommand()->parseResponse('OK'));
    }

    /**
     * @group connected
     * @group relay-incompatible
     * @requiresRedisVersion >= 2.0.0
     */
    public function testAbortsTransactionAndRestoresNormalFlow(): void
    {
        $redis = $this->getClient();

        $redis->multi();

        $this->assertEquals('QUEUED', $redis->set('foo', 'bar'));
        $this->assertEquals('OK', $redis->discard());
        $this->assertSame(0, $redis->exists('foo'));
    }

    /**
     * @group connected
<<<<<<< HEAD
     * @requiresRedisVersion >= 6.0.0
     */
    public function testAbortsTransactionAndRestoresNormalFlowResp3(): void
    {
        $redis = $this->getResp3Client();

        $redis->multi();

        $this->assertEquals('QUEUED', $redis->set('foo', 'bar'));
        $this->assertEquals('OK', $redis->discard());
=======
     * @group ext-relay
     */
    public function testAbortsTransactionAndRestoresNormalFlowUsingRelay(): void
    {
        $redis = $this->getClient();
        $relay = $redis->getConnection()->getClient();

        $redis->multi();

        $this->assertSame($relay, $redis->set('foo', 'bar'));
        $this->assertTrue($redis->discard());
>>>>>>> f239e989
        $this->assertSame(0, $redis->exists('foo'));
    }

    /**
     * @group connected
     * @requiresRedisVersion >= 2.0.0
     */
    public function testThrowsExceptionWhenCallingOutsideTransaction(): void
    {
        $this->expectException('Predis\Response\ServerException');
        $this->expectExceptionMessage('DISCARD without MULTI');

        $redis = $this->getClient();

        $redis->discard();
    }
}<|MERGE_RESOLUTION|>--- conflicted
+++ resolved
@@ -71,18 +71,6 @@
 
     /**
      * @group connected
-<<<<<<< HEAD
-     * @requiresRedisVersion >= 6.0.0
-     */
-    public function testAbortsTransactionAndRestoresNormalFlowResp3(): void
-    {
-        $redis = $this->getResp3Client();
-
-        $redis->multi();
-
-        $this->assertEquals('QUEUED', $redis->set('foo', 'bar'));
-        $this->assertEquals('OK', $redis->discard());
-=======
      * @group ext-relay
      */
     public function testAbortsTransactionAndRestoresNormalFlowUsingRelay(): void
@@ -94,7 +82,21 @@
 
         $this->assertSame($relay, $redis->set('foo', 'bar'));
         $this->assertTrue($redis->discard());
->>>>>>> f239e989
+        $this->assertSame(0, $redis->exists('foo'));
+    }
+
+    /**
+     * @group connected
+     * @requiresRedisVersion >= 6.0.0
+     */
+    public function testAbortsTransactionAndRestoresNormalFlowResp3(): void
+    {
+        $redis = $this->getResp3Client();
+
+        $redis->multi();
+
+        $this->assertEquals('QUEUED', $redis->set('foo', 'bar'));
+        $this->assertEquals('OK', $redis->discard());
         $this->assertSame(0, $redis->exists('foo'));
     }
 
