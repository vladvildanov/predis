<?php

/*
 * This file is part of the Predis package.
 *
 * (c) 2009-2020 Daniele Alessandri
 * (c) 2021-2023 Till Krüss
 *
 * For the full copyright and license information, please view the LICENSE
 * file that was distributed with this source code.
 */

namespace Predis\Command\Redis;

use Predis\Command\PrefixableCommand;
use Predis\Response\ServerException;

/**
 * @group commands
 * @group realm-scripting
 * @requiresRedisVersion >= 7.0.0
 */
class FCALL_Test extends PredisCommandTestCase
{
    /**
     * {@inheritdoc}
     */
    protected function getExpectedCommand(): string
    {
        return FCALL::class;
    }

    /**
     * {@inheritdoc}
     */
    protected function getExpectedId(): string
    {
        return 'FCALL';
    }

    /**
     * @group disconnected
     * @dataProvider argumentsProvider
     */
    public function testFilterArguments(array $actualArguments, array $expectedArguments): void
    {
        $command = $this->getCommand();
        $command->setArguments($actualArguments);

        $this->assertSame($expectedArguments, $command->getArguments());
    }

    /**
     * @group disconnected
     */
    public function testParseResponse(): void
    {
        $this->assertSame(1, $this->getCommand()->parseResponse(1));
    }

    /**
     * @group disconnected
     */
    public function testPrefixKeys(): void
    {
        /** @var PrefixableCommand $command */
        $command = $this->getCommand();
        $actualArguments = ['function', ['arg1', 'arg2', 'arg3', 'arg4']];
        $prefix = 'prefix:';
        $expectedArguments = ['function', 4, 'prefix:arg1', 'prefix:arg2', 'prefix:arg3', 'prefix:arg4'];

        $command->setArguments($actualArguments);
        $command->prefixKeys($prefix);

        $this->assertSame($expectedArguments, $command->getArguments());
    }

    /**
     * @group connected
     * @dataProvider functionsProvider
     * @param  string $function
     * @param  array  $functionArguments
<<<<<<< HEAD
     * @param         $expectedResponse
=======
     * @param  mixed  $expectedResponse
>>>>>>> 7225b0af
     * @return void
     * @requiresRedisVersion >= 7.0.0
     */
    public function testInvokeGivenFunction(
        string $function,
        array $functionArguments,
        $expectedResponse
    ): void {
        $redis = $this->getClient();
        $redis->executeRaw(['FUNCTION', 'FLUSH']);

        $this->assertSame('mylib', $redis->function->load($function));

        $actualResponse = $redis->fcall(...$functionArguments);
        $this->assertSame($expectedResponse, $actualResponse);
        $this->assertEquals('OK', $redis->function->delete('mylib'));
    }

    /**
     * @group connected
     * @return void
     * @requiresRedisVersion >= 7.0.0
     */
    public function testInvokeGivenFunctionResp3(): void
    {
        $redis = $this->getResp3Client();

        $this->assertSame('mylib', $redis->function->load(
            "#!lua name=mylib \n redis.register_function('myfunc', function(keys, args) return 'hello' end)")
        );

        $actualResponse = $redis->fcall('myfunc', []);
        $this->assertSame('hello', $actualResponse);
        $this->assertEquals('OK', $redis->function->delete('mylib'));
    }

    /**
     * @group connected
     * @return void
     * @requiresRedisVersion >= 7.0.0
     */
    public function testThrowsExceptionOnNonExistingFunctionGiven(): void
    {
        $redis = $this->getClient();
        $redis->executeRaw(['FUNCTION', 'FLUSH']);

        $this->expectException(ServerException::class);
        $this->expectExceptionMessage('ERR Function not found');

        $redis->fcall('function', []);
    }

    public function argumentsProvider(): array
    {
        return [
            'with default arguments' => [
                ['function', []],
                ['function', 0],
            ],
            'with provided keys' => [
                ['function', ['key1', 'key2']],
                ['function', 2, 'key1', 'key2'],
            ],
            'with provided keys and arguments' => [
                ['function', ['key1', 'key2'], 'arg1', 'arg2'],
                ['function', 2, 'key1', 'key2', 'arg1', 'arg2'],
            ],
        ];
    }

    public function functionsProvider(): array
    {
        return [
            'with default arguments' => [
                "#!lua name=mylib \n redis.register_function('myfunc', function(keys, args) return 'hello' end)",
                ['myfunc', []],
                'hello',
            ],
            'with provided keys' => [
                "#!lua name=mylib \n redis.register_function('myfunc', function(keys, args) return keys[1] end)",
                ['myfunc', ['key1']],
                'key1',
            ],
            'with provided keys and arguments' => [
                "#!lua name=mylib \n redis.register_function('myfunc', function(keys, args) return keys[1] .. ' ' .. args[1] end)",
                ['myfunc', ['key1'], 'arg1'],
                'key1 arg1',
            ],
        ];
    }
}<|MERGE_RESOLUTION|>--- conflicted
+++ resolved
@@ -80,11 +80,7 @@
      * @dataProvider functionsProvider
      * @param  string $function
      * @param  array  $functionArguments
-<<<<<<< HEAD
-     * @param         $expectedResponse
-=======
      * @param  mixed  $expectedResponse
->>>>>>> 7225b0af
      * @return void
      * @requiresRedisVersion >= 7.0.0
      */
