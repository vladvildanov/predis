--- conflicted
+++ resolved
@@ -85,37 +85,6 @@
     }
 
     /**
-<<<<<<< HEAD
-     * @group disconnected
-     */
-    public function testKillFilterArguments(): void
-    {
-        $arguments = ['KILL'];
-        $expected = ['KILL'];
-
-        $command = $this->getCommand();
-        $command->setArguments($arguments);
-
-        $this->assertSameValues($expected, $command->getArguments());
-    }
-
-    /**
-     * @group disconnected
-     */
-    public function testStatsFilterArguments(): void
-    {
-        $arguments = ['STATS'];
-        $expected = ['STATS'];
-
-        $command = $this->getCommand();
-        $command->setArguments($arguments);
-
-        $this->assertSameValues($expected, $command->getArguments());
-    }
-
-    /**
-=======
->>>>>>> 74b34eb5
      * @dataProvider flushArgumentsProvider
      * @group disconnected
      */
@@ -140,21 +109,6 @@
     }
 
     /**
-<<<<<<< HEAD
-     * @dataProvider listArgumentsProvider
-     * @group disconnected
-     */
-    public function testListFilterArguments(array $actualArguments, array $expectedResponse): void
-    {
-        $command = $this->getCommand();
-        $command->setArguments($actualArguments);
-
-        $this->assertSameValues($expectedResponse, $command->getArguments());
-    }
-
-    /**
-=======
->>>>>>> 74b34eb5
      * @group disconnected
      */
     public function testParseResponse(): void
@@ -171,27 +125,6 @@
     {
         $redis = $this->getClient();
         $redis->function->flush();
-<<<<<<< HEAD
-
-        $actualResponse = $redis->function->load(
-            "#!lua name={$this->libName} \n redis.register_function('myfunc', function(keys, args) return args[1] end)"
-        );
-
-        $this->assertSame('mylib', $actualResponse);
-        $this->assertSame('arg1', $redis->fcall('myfunc', [], 'arg1'));
-        $this->assertEquals('OK', $redis->function->delete($this->libName));
-    }
-
-    /**
-     * @group connected
-     * @return void
-     * @requiresRedisVersion >= 7.0.0
-     */
-    public function testLoadFunctionAddFunctionIntoGivenLibraryResp3(): void
-    {
-        $redis = $this->getResp3Client();
-=======
->>>>>>> 74b34eb5
 
         $actualResponse = $redis->function->load(
             "#!lua name={$this->libName} \n redis.register_function('myfunc', function(keys, args) return args[1] end)"
@@ -336,56 +269,6 @@
 
     /**
      * @group connected
-<<<<<<< HEAD
-     * @group relay-incompatible
-     * @return void
-     * @requiresRedisVersion >= 7.0.0
-     */
-    public function testListReturnsListOfAvailableFunctions(): void
-    {
-        $redis = $this->getClient();
-        $redis->function->flush();
-        $expectedResponse = [
-            [
-                'library_name', 'mylib', 'engine', 'LUA', 'functions',
-                [
-                    ['name', 'myfunc', 'description', null, 'flags', []],
-                ],
-            ],
-        ];
-
-        $libName = $redis->function->load(
-            "#!lua name={$this->libName} \n redis.register_function('myfunc', function(keys, args) return args[1] end)"
-        );
-
-        $this->assertEquals($this->libName, $libName);
-        $this->assertSame($expectedResponse, $redis->function->list());
-    }
-
-    /**
-     * @group connected
-     * @group relay-incompatible
-     * @return void
-     * @requiresRedisVersion >= 7.0.0
-     */
-    public function testStatsReturnsInformationAboutRunningScript(): void
-    {
-        $redis = $this->getClient();
-        $redis->function->flush();
-        $expectedResponse = ['running_script', null, 'engines', ['LUA', ['libraries_count', 1, 'functions_count', 1]]];
-
-        $libName = $redis->function->load(
-            "#!lua name={$this->libName} \n redis.register_function('myfunc', function(keys, args) return args[1] end)"
-        );
-
-        $this->assertEquals($this->libName, $libName);
-        $this->assertSame($expectedResponse, $redis->function->stats());
-    }
-
-    /**
-     * @group connected
-=======
->>>>>>> 74b34eb5
      * @return void
      * @requiresRedisVersion >= 7.0.0
      */
@@ -400,25 +283,6 @@
         $redis->function->delete($this->libName);
     }
 
-<<<<<<< HEAD
-    /**
-     * @group connected
-     * @return void
-     * @requiresRedisVersion >= 7.0.0
-     */
-    public function testKillThrowsExceptionOnNonExistingRunningScript(): void
-    {
-        $redis = $this->getClient();
-        $redis->function->flush();
-
-        $this->expectException(ServerException::class);
-        $this->expectExceptionMessage('NOTBUSY No scripts in execution right now.');
-
-        $redis->function->kill();
-    }
-
-=======
->>>>>>> 74b34eb5
     public function flushArgumentsProvider(): array
     {
         return [
@@ -446,29 +310,4 @@
             ],
         ];
     }
-<<<<<<< HEAD
-
-    public function listArgumentsProvider(): array
-    {
-        return [
-            'with default arguments' => [
-                ['LIST', null, false],
-                ['LIST'],
-            ],
-            'with LIBRARYNAME modifier' => [
-                ['LIST', 'libraryname', false],
-                ['LIST', 'LIBRARYNAME', 'libraryname'],
-            ],
-            'with WITHCODE modifier' => [
-                ['LIST', null, true],
-                ['LIST', 'WITHCODE'],
-            ],
-            'with all arguments' => [
-                ['LIST', 'libraryname', true],
-                ['LIST', 'LIBRARYNAME', 'libraryname', 'WITHCODE'],
-            ],
-        ];
-    }
-=======
->>>>>>> 74b34eb5
 }