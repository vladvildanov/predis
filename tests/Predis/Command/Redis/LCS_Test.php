--- conflicted
+++ resolved
@@ -60,11 +60,7 @@
      * @dataProvider stringsProvider
      * @param  array $stringsArguments
      * @param  array $functionArguments
-<<<<<<< HEAD
-     * @param        $expectedResponse
-=======
      * @param  mixed $expectedResponse
->>>>>>> 9318232e
      * @return void
      * @requiresRedisVersion >= 7.0.0
      */
