--- conflicted
+++ resolved
@@ -75,7 +75,6 @@
 
     /**
      * @group connected
-<<<<<<< HEAD
      * @requiresRedisVersion >= 6.0.0
      */
     public function testUnwatchWatchedKeysResp3(): void
@@ -96,9 +95,7 @@
 
     /**
      * @group connected
-=======
      * @group relay-incompatible
->>>>>>> f239e989
      * @requiresRedisVersion >= 2.2.0
      */
     public function testCanBeCalledInsideTransaction(): void
