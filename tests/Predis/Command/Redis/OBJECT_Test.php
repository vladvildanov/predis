<?php

/*
 * This file is part of the Predis package.
 *
 * (c) 2009-2020 Daniele Alessandri
 * (c) 2021-2023 Till Krüss
 *
 * For the full copyright and license information, please view the LICENSE
 * file that was distributed with this source code.
 */

namespace Predis\Command\Redis;

/**
 * @group commands
 * @group realm-server
 */
class OBJECT_Test extends PredisCommandTestCase
{
    /**
     * {@inheritdoc}
     */
    protected function getExpectedCommand(): string
    {
        return 'Predis\Command\Redis\OBJECT_';
    }

    /**
     * {@inheritdoc}
     */
    protected function getExpectedId(): string
    {
        return 'OBJECT';
    }

    /**
     * @group disconnected
     */
    public function testFilterArguments(): void
    {
        $arguments = ['REFCOUNT', 'key'];
        $expected = ['REFCOUNT', 'key'];

        $command = $this->getCommand();
        $command->setArguments($arguments);

        $this->assertSame($expected, $command->getArguments());
    }

    /**
     * @group disconnected
     */
    public function testParseResponse(): void
    {
        $this->assertSame('ziplist', $this->getCommand()->parseResponse('ziplist'));
    }

    /**
     * @group connected
     * @requiresRedisVersion >= 2.2.3
     */
    public function testObjectRefcount(): void
    {
        $redis = $this->getClient();

        $redis->set('foo', 'bar');
        $this->assertIsInt($redis->object('REFCOUNT', 'foo'));
    }

    /**
     * @group connected
     * @requiresRedisVersion >= 6.0.0
     */
    public function testObjectRefcountResp3(): void
    {
        $redis = $this->getResp3Client();

        $redis->set('foo', 'bar');
        $this->assertIsInt($redis->object('REFCOUNT', 'foo'));
    }

    /**
     * @group connected
     * @requiresRedisVersion >= 2.2.3
     */
    public function testObjectIdletime(): void
    {
        $redis = $this->getClient();

        $redis->set('foo', 'bar');
        $this->assertIsInt($redis->object('IDLETIME', 'foo'));
    }

    /**
     * @group connected
     * @requiresRedisVersion >= 6.0.0
     */
    public function testObjectIdletimeResp3(): void
    {
        $redis = $this->getResp3Client();

        $redis->set('foo', 'bar');
        $this->assertIsInt($redis->object('IDLETIME', 'foo'));
    }

    /**
     * @group connected
<<<<<<< HEAD
     * @requiresRedisVersion < 7.2.0
=======
     * @requiresRedisVersion <= 7.2.0
>>>>>>> 662fdb99
     */
    public function testObjectEncoding(): void
    {
        $redis = $this->getClient();

        $redis->lpush('list:metavars', 'foo', 'bar');
        $this->assertMatchesRegularExpression('/[zip|quick]list/', $redis->object('ENCODING', 'list:metavars'));
    }

    /**
     * @group connected
<<<<<<< HEAD
     * @requiresRedisVersion >= 7.2.0
     */
    public function testObjectEncodingReturnsUpdatedResponse(): void
    {
        $redis = $this->getClient();

        $redis->lpush('list:metavars', 'foo', 'bar');

        $this->assertSame('listpack', $redis->object('ENCODING', 'list:metavars'));
    }

    /**
     * @group connected
=======
>>>>>>> 662fdb99
     * @requiresRedisVersion >= 2.2.3
     */
    public function testReturnsNullOnNonExistingKey(): void
    {
        $redis = $this->getClient();

        $this->assertNull($redis->object('REFCOUNT', 'foo'));
        $this->assertNull($redis->object('IDLETIME', 'foo'));
        $this->assertNull($redis->object('ENCODING', 'foo'));
    }

    /**
     * @group connected
     * @requiresRedisVersion >= 2.2.3
     */
    public function testThrowsExceptionOnInvalidSubcommand(): void
    {
        $this->expectException('Predis\Response\ServerException');

        $redis = $this->getClient();

        $redis->object('INVALID', 'foo');
    }
}<|MERGE_RESOLUTION|>--- conflicted
+++ resolved
@@ -106,11 +106,7 @@
 
     /**
      * @group connected
-<<<<<<< HEAD
-     * @requiresRedisVersion < 7.2.0
-=======
      * @requiresRedisVersion <= 7.2.0
->>>>>>> 662fdb99
      */
     public function testObjectEncoding(): void
     {
@@ -122,22 +118,6 @@
 
     /**
      * @group connected
-<<<<<<< HEAD
-     * @requiresRedisVersion >= 7.2.0
-     */
-    public function testObjectEncodingReturnsUpdatedResponse(): void
-    {
-        $redis = $this->getClient();
-
-        $redis->lpush('list:metavars', 'foo', 'bar');
-
-        $this->assertSame('listpack', $redis->object('ENCODING', 'list:metavars'));
-    }
-
-    /**
-     * @group connected
-=======
->>>>>>> 662fdb99
      * @requiresRedisVersion >= 2.2.3
      */
     public function testReturnsNullOnNonExistingKey(): void
