--- conflicted
+++ resolved
@@ -116,8 +116,6 @@
         // Timeout to make sure that index created before search performed.
         usleep(2000);
 
-<<<<<<< HEAD
-=======
         $ftSearchArguments = new SearchArguments();
         $ftSearchArguments->addReturn(1, 'should_return');
 
@@ -149,7 +147,6 @@
         $ftCreateResponse = $redis->ftcreate('idx_hash', $schema, $ftCreateArguments);
         $this->assertEquals('OK', $ftCreateResponse);
 
->>>>>>> 9318232e
         $ftSearchArguments = new SearchArguments();
         $ftSearchArguments->addReturn(1, 'should_return');
 
