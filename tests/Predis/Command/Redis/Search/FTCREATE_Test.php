<?php

/*
 * This file is part of the Predis package.
 *
 * (c) 2009-2020 Daniele Alessandri
 * (c) 2021-2023 Till Krüss
 *
 * For the full copyright and license information, please view the LICENSE
 * file that was distributed with this source code.
 */

namespace Predis\Command\Redis\Search;

use Predis\Command\Argument\Search\CreateArguments;
use Predis\Command\Argument\Search\SchemaFields\GeoField;
use Predis\Command\Argument\Search\SchemaFields\NumericField;
use Predis\Command\Argument\Search\SchemaFields\TagField;
use Predis\Command\Argument\Search\SchemaFields\TextField;
use Predis\Command\Argument\Search\SchemaFields\VectorField;
use Predis\Command\Redis\PredisCommandTestCase;

/**
 * @group commands
 * @group realm-stack
 */
class FTCREATE_Test extends PredisCommandTestCase
{
    /**
     * {@inheritDoc}
     */
    protected function getExpectedCommand(): string
    {
        return FTCREATE::class;
    }

    /**
     * {@inheritDoc}
     */
    protected function getExpectedId(): string
    {
        return 'FTCREATE';
    }

    /**
     * @group disconnected
     * @dataProvider argumentsProvider
     */
    public function testFilterArguments(array $actualArguments, array $expectedArguments): void
    {
        $command = $this->getCommand();
        $command->setArguments($actualArguments);

        $this->assertSameValues($expectedArguments, $command->getArguments());
    }

    /**
     * @group disconnected
     */
    public function testParseResponse(): void
    {
        $this->assertSame(1, $this->getCommand()->parseResponse(1));
    }

    /**
     * @group connected
     * @group relay-resp3
     * @return void
     * @requiresRediSearchVersion >= 1.0.0
     */
    public function testCreatesSearchIndexWithGivenArgumentsAndSchema(): void
    {
        $redis = $this->getClient();

        $schema = [
            new TextField('first', 'fst', true, true),
            new TextField('last'),
            new NumericField('age'),
        ];

        $arguments = new CreateArguments();
        $arguments->prefix(['prefix:', 'prefix1:']);
        $arguments->filter('@age>16');
        $arguments->stopWords(['hello', 'world']);

        $actualResponse = $redis->ftcreate('index', $schema, $arguments);

        $this->assertEquals('OK', $actualResponse);
    }

    /**
     * @group connected
     * @group relay-resp3
     * @return void
     * @requiresRediSearchVersion >= 2.9.0
     */
<<<<<<< HEAD
    public function testCreatesSearchIndexWithMissingAndEmptyFields(): void
=======
    public function testCreatesSearchIndexWithFloat16Vector(): void
>>>>>>> c5fdfc81
    {
        $redis = $this->getClient();

        $schema = [
<<<<<<< HEAD
            new TextField(
                'text_empty',
                '',
                false, false, false, '', 1, false, true
            ),
            new TagField('tag_empty',
                '', false, false, ',', false, true
            ),
            new NumericField('num_missing', '', false, false, true),
            new GeoField('geo_missing', '', false, false, true),
            new TextField(
                'text_empty_missing',
                '',
                false,
                false, false, '', 1, false, true, true
            ),
            new TagField('tag_empty_missing',
                '', false, false, ',', false, true, true
=======
            new VectorField('float16',
                'FLAT',
                ['TYPE', 'FLOAT16', 'DIM', 768, 'DISTANCE_METRIC', 'COSINE']
            ),
            new VectorField('bfloat16',
                'FLAT',
                ['TYPE', 'BFLOAT16', 'DIM', 768, 'DISTANCE_METRIC', 'COSINE']
>>>>>>> c5fdfc81
            ),
        ];

        $actualResponse = $redis->ftcreate('index', $schema);

        $this->assertEquals('OK', $actualResponse);
    }

    public function argumentsProvider(): array
    {
        return [
            'without arguments' => [
                ['index', [new TextField('field_name')]],
                ['index', 'SCHEMA', 'field_name', 'TEXT'],
            ],
            'with ON modifier - HASH' => [
                ['index', [new TextField('field_name')], (new CreateArguments())->on()],
                ['index', 'ON', 'HASH', 'SCHEMA', 'field_name', 'TEXT'],
            ],
            'with ON modifier - JSON' => [
                ['index', [new TextField('field_name')], (new CreateArguments())->on('JSON')],
                ['index', 'ON', 'JSON', 'SCHEMA', 'field_name', 'TEXT'],
            ],
            'with prefixes' => [
                ['index', [new TextField('field_name')], (new CreateArguments())->prefix(['prefix1:', 'prefix2:'])],
                ['index', 'PREFIX', 2, 'prefix1:', 'prefix2:', 'SCHEMA', 'field_name', 'TEXT'],
            ],
            'with FILTER' => [
                ['index', [new TextField('field_name')], (new CreateArguments())->filter('@age>16')],
                ['index', 'FILTER', '@age>16', 'SCHEMA', 'field_name', 'TEXT'],
            ],
            'with LANGUAGE' => [
                ['index', [new TextField('field_name')], (new CreateArguments())->language()],
                ['index', 'LANGUAGE', 'english', 'SCHEMA', 'field_name', 'TEXT'],
            ],
            'with LANGUAGE_FIELD' => [
                ['index', [new TextField('field_name')], (new CreateArguments())->languageField('language_attribute')],
                ['index', 'LANGUAGE_FIELD', 'language_attribute', 'SCHEMA', 'field_name', 'TEXT'],
            ],
            'with SCORE' => [
                ['index', [new TextField('field_name')], (new CreateArguments())->score()],
                ['index', 'SCORE', 1.0, 'SCHEMA', 'field_name', 'TEXT'],
            ],
            'with SCORE_FIELD' => [
                ['index', [new TextField('field_name')], (new CreateArguments())->scoreField('score_attribute')],
                ['index', 'SCORE_FIELD', 'score_attribute', 'SCHEMA', 'field_name', 'TEXT'],
            ],
            'with MAXTEXTFIELDS' => [
                ['index', [new TextField('field_name')], (new CreateArguments())->maxTextFields()],
                ['index', 'MAXTEXTFIELDS', 'SCHEMA', 'field_name', 'TEXT'],
            ],
            'with TEMPORARY' => [
                ['index', [new TextField('field_name')], (new CreateArguments())->temporary(1)],
                ['index', 'TEMPORARY', 1, 'SCHEMA', 'field_name', 'TEXT'],
            ],
            'with NOOFFSETS' => [
                ['index', [new TextField('field_name')], (new CreateArguments())->noOffsets()],
                ['index', 'NOOFFSETS', 'SCHEMA', 'field_name', 'TEXT'],
            ],
            'with NOHL' => [
                ['index', [new TextField('field_name')], (new CreateArguments())->noHl()],
                ['index', 'NOHL', 'SCHEMA', 'field_name', 'TEXT'],
            ],
            'with NOFIELDS' => [
                ['index', [new TextField('field_name')], (new CreateArguments())->noFields()],
                ['index', 'NOFIELDS', 'SCHEMA', 'field_name', 'TEXT'],
            ],
            'with NOFREQS' => [
                ['index', [new TextField('field_name')], (new CreateArguments())->noFreqs()],
                ['index', 'NOFREQS', 'SCHEMA', 'field_name', 'TEXT'],
            ],
            'with STOPWORDS' => [
                ['index', [new TextField('field_name')], (new CreateArguments())->stopWords(['word1', 'word2'])],
                ['index', 'STOPWORDS', 2, 'word1', 'word2', 'SCHEMA', 'field_name', 'TEXT'],
            ],
            'with SKIPINITIALSCAN' => [
                ['index', [new TextField('field_name')], (new CreateArguments())->skipInitialScan()],
                ['index', 'SKIPINITIALSCAN', 'SCHEMA', 'field_name', 'TEXT'],
            ],
            'with chain of arguments' => [
                ['index', [new TextField('field_name')], (new CreateArguments())->on()->prefix(['prefix1:', 'prefix2:'])->filter('@age>16')],
                ['index', 'ON', 'HASH', 'PREFIX', 2, 'prefix1:', 'prefix2:', 'FILTER', '@age>16', 'SCHEMA', 'field_name', 'TEXT'],
            ],
            'with multiple fields schema' => [
                ['index', [new TextField('text_field'), new NumericField('numeric_field'), new TagField('tag_field', 'tf')], (new CreateArguments())->on()],
                ['index', 'ON', 'HASH', 'SCHEMA', 'text_field', 'TEXT', 'numeric_field', 'NUMERIC', 'tag_field', 'AS', 'tf', 'TAG'],
            ],
        ];
    }
}<|MERGE_RESOLUTION|>--- conflicted
+++ resolved
@@ -94,16 +94,37 @@
      * @return void
      * @requiresRediSearchVersion >= 2.9.0
      */
-<<<<<<< HEAD
+    public function testCreatesSearchIndexWithFloat16Vector(): void
+    {
+        $redis = $this->getClient();
+
+        $schema = [
+            new VectorField('float16',
+                'FLAT',
+                ['TYPE', 'FLOAT16', 'DIM', 768, 'DISTANCE_METRIC', 'COSINE']
+            ),
+            new VectorField('bfloat16',
+                'FLAT',
+                ['TYPE', 'BFLOAT16', 'DIM', 768, 'DISTANCE_METRIC', 'COSINE']
+            ),
+        ];
+
+        $actualResponse = $redis->ftcreate('index', $schema);
+
+        $this->assertEquals('OK', $actualResponse);
+    }
+
+    /**
+     * @group connected
+     * @group relay-resp3
+     * @return void
+     * @requiresRediSearchVersion >= 2.9.0
+     */
     public function testCreatesSearchIndexWithMissingAndEmptyFields(): void
-=======
-    public function testCreatesSearchIndexWithFloat16Vector(): void
->>>>>>> c5fdfc81
     {
         $redis = $this->getClient();
 
         $schema = [
-<<<<<<< HEAD
             new TextField(
                 'text_empty',
                 '',
@@ -122,15 +143,6 @@
             ),
             new TagField('tag_empty_missing',
                 '', false, false, ',', false, true, true
-=======
-            new VectorField('float16',
-                'FLAT',
-                ['TYPE', 'FLOAT16', 'DIM', 768, 'DISTANCE_METRIC', 'COSINE']
-            ),
-            new VectorField('bfloat16',
-                'FLAT',
-                ['TYPE', 'BFLOAT16', 'DIM', 768, 'DISTANCE_METRIC', 'COSINE']
->>>>>>> c5fdfc81
             ),
         ];
 
