<?php

/*
 * This file is part of the Predis package.
 *
 * (c) 2009-2020 Daniele Alessandri
 * (c) 2021-2023 Till Krüss
 *
 * For the full copyright and license information, please view the LICENSE
 * file that was distributed with this source code.
 */

namespace Predis\Command\Redis;

use Predis\Command\PrefixableCommand;
use Predis\Response\ServerException;
use UnexpectedValueException;

/**
 * @group commands
 * @group realm-zset
 */
class ZINTERSTORE_Test extends PredisCommandTestCase
{
    /**
     * {@inheritdoc}
     */
    protected function getExpectedCommand(): string
    {
        return ZINTERSTORE::class;
    }

    /**
     * {@inheritdoc}
     */
    protected function getExpectedId(): string
    {
        return 'ZINTERSTORE';
    }

    /**
     * @dataProvider argumentsProvider
     * @group disconnected
     */
    public function testFilterArguments(array $actualArguments, array $expectedArguments): void
    {
        $command = $this->getCommand();
        $command->setArguments($actualArguments);

        $this->assertSame($expectedArguments, $command->getArguments());
    }

    /**
     * @group disconnected
     */
    public function testParseResponse(): void
    {
        $this->assertSame(1, $this->getCommand()->parseResponse(1));
    }

    /**
     * @group disconnected
     */
    public function testPrefixKeys(): void
    {
        /** @var PrefixableCommand $command */
        $command = $this->getCommand();
        $actualArguments = ['dest', ['arg1', 'arg2', 'arg3', 'arg4']];
        $prefix = 'prefix:';
        $expectedArguments = ['prefix:dest', 4, 'prefix:arg1', 'prefix:arg2', 'prefix:arg3', 'prefix:arg4'];

        $command->setArguments($actualArguments);
        $command->prefixKeys($prefix);

        $this->assertSame($expectedArguments, $command->getArguments());
    }

    /**
     * @group connected
     * @dataProvider sortedSetsProvider
     * @param  array  $firstSortedSet
     * @param  array  $secondSortedSet
     * @param  string $destination
     * @param  array  $weights
     * @param  string $aggregate
     * @param  int    $expectedResponse
     * @param  array  $expectedResultSortedSet
     * @return void
     * @requiresRedisVersion >= 2.0.0
     */
    public function testStoresIntersectedValuesOnSortedSets(
        array $firstSortedSet,
        array $secondSortedSet,
        string $destination,
        array $weights,
        string $aggregate,
        int $expectedResponse,
        array $expectedResultSortedSet
    ): void {
        $redis = $this->getClient();

        $redis->zadd('test-zunionstore1', ...$firstSortedSet);
        $redis->zadd('test-zunionstore2', ...$secondSortedSet);

        $actualResponse = $redis->zinterstore(
            $destination,
            ['test-zunionstore1', 'test-zunionstore2'],
            $weights,
            $aggregate
        );

        $this->assertSame($expectedResponse, $actualResponse);
        $this->assertEquals(
            $expectedResultSortedSet,
            $redis->zrange($destination, 0, -1, ['withscores' => true])
        );
    }

    /**
     * @group connected
     * @return void
     * @requiresRedisVersion >= 6.0.0
     */
    public function testStoresIntersectedValuesOnSortedSetsResp3(): void
    {
        $redis = $this->getResp3Client();

        $redis->zadd('test-zunionstore1', 1, 'member1', 2, 'member2', 3, 'member3');
        $redis->zadd('test-zunionstore2', 1, 'member1', 2, 'member2');

        $actualResponse = $redis->zinterstore('destination', ['test-zunionstore1', 'test-zunionstore2']);

        $this->assertSame(2, $actualResponse);
        $this->assertSame(
            [['member1' => 2.0], ['member2' => 4.0]],
            $redis->zrange('destination', 0, -1, ['withscores' => true])
        );
    }

    /**
     * @group connected
     * @requiresRedisVersion >= 2.0.0
     */
    public function testThrowsExceptionOnWrongType(): void
    {
        $this->expectException(ServerException::class);
        $this->expectExceptionMessage('Operation against a key holding the wrong kind of value');

        $redis = $this->getClient();

        $redis->set('foo', 'bar');
        $redis->zinterstore('zset_interstore:destination', ['foo']);
    }

    /**
     * @dataProvider unexpectedValueProvider
     * @param  string $destination
<<<<<<< HEAD
     * @param         $keys
     * @param         $weights
=======
     * @param  mixed  $keys
     * @param  mixed  $weights
>>>>>>> 9318232e
     * @param  string $aggregate
     * @param  string $expectedExceptionMessage
     * @return void
     */
    public function testThrowsExceptionOnUnexpectedValueGiven(
        string $destination,
        $keys,
        $weights,
        string $aggregate,
        string $expectedExceptionMessage
    ): void {
        $redis = $this->getClient();
        $this->expectException(UnexpectedValueException::class);
        $this->expectExceptionMessage($expectedExceptionMessage);

        $redis->zinterstore($destination, $keys, $weights, $aggregate);
    }

    public function argumentsProvider(): array
    {
        return [
            'with required arguments only' => [
                ['destination', ['key1', 'key2']],
                ['destination', 2, 'key1', 'key2'],
            ],
            'with weights' => [
                ['destination', ['key1', 'key2'], [1, 2]],
                ['destination', 2, 'key1', 'key2', 'WEIGHTS', 1, 2],
            ],
            'with aggregate' => [
                ['destination', ['key1', 'key2'], [], 'min'],
                ['destination', 2, 'key1', 'key2', 'AGGREGATE', 'MIN'],
            ],
            'with all arguments' => [
                ['destination', ['key1', 'key2'], [1, 2], 'min'],
                ['destination', 2, 'key1', 'key2', 'WEIGHTS', 1, 2, 'AGGREGATE', 'MIN'],
            ],
            'with options array' => [
                ['destination', ['key1', 'key2'], [
                    'weights' => [1, 2],
                    'aggregate' => 'min',
                ]],
                ['destination', 2, 'key1', 'key2', 'WEIGHTS', 1, 2, 'AGGREGATE', 'MIN'],
            ],
        ];
    }

    public function sortedSetsProvider(): array
    {
        return [
            'with required arguments' => [
                [1, 'member1', 2, 'member2', 3, 'member3'],
                [1, 'member1', 2, 'member2'],
                'destination',
                [],
                'sum',
                2,
                ['member1' => '2', 'member2' => '4'],
            ],
            'with weights' => [
                [1, 'member1', 2, 'member2', 3, 'member3'],
                [1, 'member1', 2, 'member2'],
                'destination',
                [2, 3],
                'sum',
                2,
                ['member1' => '5', 'member2' => '10'],
            ],
            'with aggregate' => [
                [1, 'member1', 4, 'member2', 3, 'member3'],
                [2, 'member1', 2, 'member2'],
                'destination',
                [],
                'max',
                2,
                ['member1' => '2', 'member2' => '4'],
            ],
            'with all arguments' => [
                [1, 'member1', 5, 'member2', 4, 'member3'],
                [2, 'member1', 2, 'member2'],
                'destination',
                [2, 3],
                'max',
                2,
                ['member1' => '6', 'member2' => '10'],
            ],
        ];
    }

    public function unexpectedValueProvider(): array
    {
        return [
            'with unexpected keys argument' => [
                'destination',
                1,
                [],
                'sum',
                'Wrong keys argument type or position offset',
            ],
            'with unexpected weights argument' => [
                'destination',
                ['key1'],
                1,
                'sum',
                'Wrong weights argument type',
            ],
            'with unexpected aggregate argument' => [
                'destination',
                ['key1'],
                [],
                'wrong',
                'Aggregate argument accepts only: min, max, sum values',
            ],
        ];
    }
}<|MERGE_RESOLUTION|>--- conflicted
+++ resolved
@@ -155,13 +155,8 @@
     /**
      * @dataProvider unexpectedValueProvider
      * @param  string $destination
-<<<<<<< HEAD
-     * @param         $keys
-     * @param         $weights
-=======
      * @param  mixed  $keys
      * @param  mixed  $weights
->>>>>>> 9318232e
      * @param  string $aggregate
      * @param  string $expectedExceptionMessage
      * @return void
