--- conflicted
+++ resolved
@@ -134,13 +134,8 @@
     /**
      * @dataProvider unexpectedValueProvider
      * @param  string $destination
-<<<<<<< HEAD
-     * @param         $keys
-     * @param         $weights
-=======
      * @param  mixed  $keys
      * @param  mixed  $weights
->>>>>>> f239e989
      * @param  string $aggregate
      * @param  string $expectedExceptionMessage
      * @return void
