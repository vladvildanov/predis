--- conflicted
+++ resolved
@@ -82,21 +82,6 @@
      * @return void
      * @requiresRedisVersion >= 7.0.0
      */
-    public function testReturnsIntersectionCardinalityOnSortedSetsResp3(): void
-    {
-        $redis = $this->getResp3Client();
-
-        $redis->zadd('test-zintercard1', 1, 'member1', 2, 'member2', 3, 'member3');
-        $redis->zadd('test-zintercard2', 1, 'member1', 2, 'member2', 3, 'member3');
-
-        $this->assertSame(3, $redis->zintercard(['test-zintercard1', 'test-zintercard2']));
-    }
-
-    /**
-     * @group connected
-     * @return void
-     * @requiresRedisVersion >= 7.0.0
-     */
     public function testReturnsIntersectionCardinalityZeroOnEmptySortedSetGiven(): void
     {
         $redis = $this->getClient();
@@ -125,13 +110,8 @@
     /**
      * @group connected
      * @dataProvider unexpectedValuesProvider
-<<<<<<< HEAD
-     * @param  mixed  $keys
-     * @param  mixed  $limit
-=======
      * @param         $keys
      * @param         $limit
->>>>>>> df14e11c
      * @param  string $expectedExceptionMessage
      * @return void
      * @requiresRedisVersion >= 7.0.0
