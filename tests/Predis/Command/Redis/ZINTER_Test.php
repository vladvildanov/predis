<?php

/*
 * This file is part of the Predis package.
 *
 * (c) 2009-2020 Daniele Alessandri
 * (c) 2021-2023 Till Krüss
 *
 * For the full copyright and license information, please view the LICENSE
 * file that was distributed with this source code.
 */

namespace Predis\Command\Redis;

use Predis\Response\ServerException;
use UnexpectedValueException;

/**
 * @group commands
 * @group realm-zset
 */
class ZINTER_Test extends PredisCommandTestCase
{
    /**
     * {@inheritDoc}
     */
    protected function getExpectedCommand(): string
    {
        return ZINTER::class;
    }

    /**
     * {@inheritDoc}
     */
    protected function getExpectedId(): string
    {
        return 'ZINTER';
    }

    /**
     * @dataProvider argumentsProvider
     * @group disconnected
     */
    public function testFilterArguments(array $actualArguments, array $expectedArguments): void
    {
        $command = $this->getCommand();
        $command->setArguments($actualArguments);

        $this->assertSame($expectedArguments, $command->getArguments());
    }

    public function argumentsProvider(): array
    {
        return [
            'with required arguments only' => [
                [['key1', 'key2']],
                [2, 'key1', 'key2'],
            ],
            'with weights' => [
                [['key1', 'key2'], [1, 2]],
                [2, 'key1', 'key2', 'WEIGHTS', 1, 2],
            ],
            'with aggregate' => [
                [['key1', 'key2'], [], 'min'],
                [2, 'key1', 'key2', 'AGGREGATE', 'MIN'],
            ],
            'with withscores' => [
                [['key1', 'key2'], [], 'min', true],
                [2, 'key1', 'key2', 'AGGREGATE', 'MIN', 'WITHSCORES'],
            ],
            'with all arguments' => [
                [['key1', 'key2'], [1, 2], 'min', true],
                [2, 'key1', 'key2', 'WEIGHTS', 1, 2, 'AGGREGATE', 'MIN', 'WITHSCORES'],
            ],
        ];
    }

    /**
     * @group connected
     * @dataProvider sortedSetsProvider
     * @param  array  $firstSortedSet
     * @param  array  $secondSortedSet
     * @param  array  $weights
     * @param  string $aggregate
     * @param  bool   $withScores
     * @param  array  $expectedResponse
     * @return void
     * @requiresRedisVersion >= 6.2.0
     */
    public function testReturnsIntersectedValuesOnSortedSets(
        array $firstSortedSet,
        array $secondSortedSet,
        array $weights,
        string $aggregate,
        bool $withScores,
        array $expectedResponse
    ): void {
        $redis = $this->getClient();

        $redis->zadd('test-zinter1', ...$firstSortedSet);
        $redis->zadd('test-zinter2', ...$secondSortedSet);

        $actualResponse = $redis->zinter(
            ['test-zinter1', 'test-zinter2'],
            $weights,
            $aggregate,
            $withScores
        );

        $this->assertEquals($expectedResponse, $actualResponse);
    }

    /**
     * @group connected
     * @requiresRedisVersion >= 6.2.0
     */
    public function testThrowsExceptionOnWrongType(): void
    {
        $this->expectException(ServerException::class);
        $this->expectExceptionMessage('Operation against a key holding the wrong kind of value');

        $redis = $this->getClient();

        $redis->set('foo', 'bar');
        $redis->zinter(['foo']);
    }

    /**
     * @dataProvider unexpectedValueProvider
<<<<<<< HEAD
     * @param         $keys
     * @param         $weights
=======
     * @param  mixed  $keys
     * @param  mixed  $weights
>>>>>>> e831a3ef
     * @param  string $aggregate
     * @param  bool   $withScores
     * @param  string $expectedExceptionMessage
     * @return void
     * @requiresRedisVersion >= 6.2.0
     */
    public function testThrowsExceptionOnUnexpectedValueGiven(
        $keys,
        $weights,
        string $aggregate,
        bool $withScores,
        string $expectedExceptionMessage
    ): void {
        $redis = $this->getClient();
        $this->expectException(UnexpectedValueException::class);
        $this->expectExceptionMessage($expectedExceptionMessage);

        $redis->zinter($keys, $weights, $aggregate, $withScores);
    }

    public function sortedSetsProvider(): array
    {
        return [
            'with required arguments' => [
                [1, 'member1', 2, 'member2', 3, 'member3'],
                [1, 'member1', 2, 'member2'],
                [],
                'sum',
                false,
                ['member1', 'member2'],
            ],
            'with weights and withscores' => [
                [1, 'member1', 2, 'member2', 3, 'member3'],
                [1, 'member1', 2, 'member2'],
                [2, 3],
                'sum',
                true,
                ['member1' => '5', 'member2' => '10'],
            ],
            'with aggregate and withscores' => [
                [1, 'member1', 4, 'member2', 3, 'member3'],
                [2, 'member1', 2, 'member2'],
                [],
                'max',
                true,
                ['member1' => '2', 'member2' => '4'],
            ],
            'with all arguments' => [
                [1, 'member1', 5, 'member2', 4, 'member3'],
                [2, 'member1', 2, 'member2'],
                [2, 3],
                'max',
                true,
                ['member1' => '6', 'member2' => '10'],
            ],
        ];
    }

    public function unexpectedValueProvider(): array
    {
        return [
            'with unexpected keys argument' => [
                1,
                [],
                'sum',
                false,
                'Wrong keys argument type or position offset',
            ],
            'with unexpected weights argument' => [
                ['key1'],
                1,
                'sum',
                false,
                'Wrong weights argument type',
            ],
            'with unexpected aggregate argument' => [
                ['key1'],
                [],
                'wrong',
                false,
                'Aggregate argument accepts only: min, max, sum values',
            ],
        ];
    }
}<|MERGE_RESOLUTION|>--- conflicted
+++ resolved
@@ -127,13 +127,8 @@
 
     /**
      * @dataProvider unexpectedValueProvider
-<<<<<<< HEAD
-     * @param         $keys
-     * @param         $weights
-=======
      * @param  mixed  $keys
      * @param  mixed  $weights
->>>>>>> e831a3ef
      * @param  string $aggregate
      * @param  bool   $withScores
      * @param  string $expectedExceptionMessage
