<?php

/*
 * This file is part of the Predis package.
 *
 * (c) 2009-2020 Daniele Alessandri
 * (c) 2021-2023 Till Krüss
 *
 * For the full copyright and license information, please view the LICENSE
 * file that was distributed with this source code.
 */

namespace Predis\Command\Redis;

use Predis\Response\ServerException;
use UnexpectedValueException;

/**
 * @group commands
 * @group realm-zset
 */
class ZINTER_Test extends PredisCommandTestCase
{
    /**
     * {@inheritDoc}
     */
    protected function getExpectedCommand(): string
    {
        return ZINTER::class;
    }

    /**
     * {@inheritDoc}
     */
    protected function getExpectedId(): string
    {
        return 'ZINTER';
    }

    /**
     * @dataProvider argumentsProvider
     * @group disconnected
     */
    public function testFilterArguments(array $actualArguments, array $expectedArguments): void
    {
        $command = $this->getCommand();
        $command->setArguments($actualArguments);

        $this->assertSame($expectedArguments, $command->getArguments());
    }

    public function argumentsProvider(): array
    {
        return [
            'with required arguments only' => [
                [['key1', 'key2']],
                [2, 'key1', 'key2'],
            ],
            'with weights' => [
                [['key1', 'key2'], [1, 2]],
                [2, 'key1', 'key2', 'WEIGHTS', 1, 2],
            ],
            'with aggregate' => [
                [['key1', 'key2'], [], 'min'],
                [2, 'key1', 'key2', 'AGGREGATE', 'MIN'],
            ],
            'with withscores' => [
                [['key1', 'key2'], [], 'min', true],
                [2, 'key1', 'key2', 'AGGREGATE', 'MIN', 'WITHSCORES'],
            ],
            'with all arguments' => [
                [['key1', 'key2'], [1, 2], 'min', true],
                [2, 'key1', 'key2', 'WEIGHTS', 1, 2, 'AGGREGATE', 'MIN', 'WITHSCORES'],
            ],
        ];
    }

    /**
     * @group connected
     * @dataProvider sortedSetsProvider
     * @param  array  $firstSortedSet
     * @param  array  $secondSortedSet
     * @param  array  $weights
     * @param  string $aggregate
     * @param  bool   $withScores
     * @param  array  $expectedResponse
     * @return void
     * @requiresRedisVersion >= 6.2.0
     */
    public function testReturnsIntersectedValuesOnSortedSets(
        array $firstSortedSet,
        array $secondSortedSet,
        array $weights,
        string $aggregate,
        bool $withScores,
        array $expectedResponse
    ): void {
        $redis = $this->getClient();

        $redis->zadd('test-zinter1', ...$firstSortedSet);
        $redis->zadd('test-zinter2', ...$secondSortedSet);

        $actualResponse = $redis->zinter(
            ['test-zinter1', 'test-zinter2'],
            $weights,
            $aggregate,
            $withScores
        );

        $this->assertEquals($expectedResponse, $actualResponse);
    }

    /**
     * @group connected
     * @return void
     * @requiresRedisVersion >= 6.2.0
     */
    public function testReturnsIntersectedValuesOnSortedSetsResp3(): void
    {
        $redis = $this->getResp3Client();

        $redis->zadd('test-zinter1', 1, 'member1', 2, 'member2', 3, 'member3');
        $redis->zadd('test-zinter2', 1, 'member1', 2, 'member2');

        $actualResponse = $redis->zinter(['test-zinter1', 'test-zinter2']);

        $this->assertSame(['member1', 'member2'], $actualResponse);
    }

    /**
     * @group connected
     * @requiresRedisVersion >= 6.2.0
     */
    public function testThrowsExceptionOnWrongType(): void
    {
        $this->expectException(ServerException::class);
        $this->expectExceptionMessage('Operation against a key holding the wrong kind of value');

        $redis = $this->getClient();

        $redis->set('foo', 'bar');
        $redis->zinter(['foo']);
    }

    /**
     * @dataProvider unexpectedValueProvider
<<<<<<< HEAD
     * @param         $keys
     * @param         $weights
=======
     * @param  mixed  $keys
     * @param  mixed  $weights
>>>>>>> b18c56e5
     * @param  string $aggregate
     * @param  bool   $withScores
     * @param  string $expectedExceptionMessage
     * @return void
     * @requiresRedisVersion >= 6.2.0
     */
    public function testThrowsExceptionOnUnexpectedValueGiven(
        $keys,
        $weights,
        string $aggregate,
        bool $withScores,
        string $expectedExceptionMessage
    ): void {
        $redis = $this->getClient();
        $this->expectException(UnexpectedValueException::class);
        $this->expectExceptionMessage($expectedExceptionMessage);

        $redis->zinter($keys, $weights, $aggregate, $withScores);
    }

    public function sortedSetsProvider(): array
    {
        return [
            'with required arguments' => [
                [1, 'member1', 2, 'member2', 3, 'member3'],
                [1, 'member1', 2, 'member2'],
                [],
                'sum',
                false,
                ['member1', 'member2'],
            ],
            'with weights and withscores' => [
                [1, 'member1', 2, 'member2', 3, 'member3'],
                [1, 'member1', 2, 'member2'],
                [2, 3],
                'sum',
                true,
                ['member1' => '5', 'member2' => '10'],
            ],
            'with aggregate and withscores' => [
                [1, 'member1', 4, 'member2', 3, 'member3'],
                [2, 'member1', 2, 'member2'],
                [],
                'max',
                true,
                ['member1' => '2', 'member2' => '4'],
            ],
            'with all arguments' => [
                [1, 'member1', 5, 'member2', 4, 'member3'],
                [2, 'member1', 2, 'member2'],
                [2, 3],
                'max',
                true,
                ['member1' => '6', 'member2' => '10'],
            ],
        ];
    }

    public function unexpectedValueProvider(): array
    {
        return [
            'with unexpected keys argument' => [
                1,
                [],
                'sum',
                false,
                'Wrong keys argument type or position offset',
            ],
            'with unexpected weights argument' => [
                ['key1'],
                1,
                'sum',
                false,
                'Wrong weights argument type',
            ],
            'with unexpected aggregate argument' => [
                ['key1'],
                [],
                'wrong',
                false,
                'Aggregate argument accepts only: min, max, sum values',
            ],
        ];
    }
}<|MERGE_RESOLUTION|>--- conflicted
+++ resolved
@@ -144,13 +144,8 @@
 
     /**
      * @dataProvider unexpectedValueProvider
-<<<<<<< HEAD
-     * @param         $keys
-     * @param         $weights
-=======
      * @param  mixed  $keys
      * @param  mixed  $weights
->>>>>>> b18c56e5
      * @param  string $aggregate
      * @param  bool   $withScores
      * @param  string $expectedExceptionMessage
