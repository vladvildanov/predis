<?php

/*
 * This file is part of the Predis package.
 *
 * (c) 2009-2020 Daniele Alessandri
 * (c) 2021-2023 Till Krüss
 *
 * For the full copyright and license information, please view the LICENSE
 * file that was distributed with this source code.
 */

namespace Predis\Command\Argument\Search;

use InvalidArgumentException;
use PHPUnit\Framework\TestCase;

class SearchArgumentsTest extends TestCase
{
    /**
     * @var SearchArguments
     */
    private $arguments;

    protected function setUp(): void
    {
        $this->arguments = new SearchArguments();
    }

    /**
     * @return void
     */
    public function testCreatesArgumentsWithNoContentModifier(): void
    {
        $this->arguments->noContent();

        $this->assertSame(['NOCONTENT'], $this->arguments->toArray());
    }

    /**
     * @return void
     */
<<<<<<< HEAD
    public function testCreatesArgumentsWithWithScoresModifier(): void
    {
        $this->arguments->withScores();

        $this->assertSame(['WITHSCORES'], $this->arguments->toArray());
    }

    /**
     * @return void
     */
    public function testCreatesArgumentsWithWithPayloadsModifier(): void
    {
        $this->arguments->withPayloads();

        $this->assertSame(['WITHPAYLOADS'], $this->arguments->toArray());
=======
    public function testCreatesArgumentsWithVerbatimModifier(): void
    {
        $this->arguments->verbatim();

        $this->assertSame(['VERBATIM'], $this->arguments->toArray());
>>>>>>> 684bb34c
    }

    /**
     * @return void
     */
    public function testCreatesArgumentsWithWithSortKeysModifier(): void
    {
        $this->arguments->withSortKeys();

        $this->assertSame(['WITHSORTKEYS'], $this->arguments->toArray());
    }

    /**
     * @return void
     */
    public function testCreatesArgumentsWithSearchFilterModifier(): void
    {
        $this->arguments->searchFilter(['numeric_field', 1, 10], ['numeric_field1', 2, 5]);

        $this->assertSame(
            ['FILTER', 'numeric_field', 1, 10, 'FILTER', 'numeric_field1', 2, 5],
            $this->arguments->toArray()
        );
    }

    /**
     * @return void
     */
    public function testCreatesArgumentsWithGeoFilterModifier(): void
    {
        $this->arguments->geoFilter(
            ['geo_field', 13.2321, 14.2321, 300, 'km'],
            ['geo_field1', 15.231, 16.234, 210, 'km']
        );

        $this->assertSame(
            ['GEOFILTER', 'geo_field', 13.2321, 14.2321, 300, 'km', 'GEOFILTER', 'geo_field1', 15.231, 16.234, 210, 'km'],
            $this->arguments->toArray()
        );
    }

    /**
     * @return void
     */
    public function testCreatesArgumentsWithInKeysModifier(): void
    {
        $this->arguments->inKeys(['key1', 'key2']);

        $this->assertSame(['INKEYS', 2, 'key1', 'key2'], $this->arguments->toArray());
    }

    /**
     * @return void
     */
    public function testCreatesArgumentsWithInFieldsModifier(): void
    {
        $this->arguments->inFields(['field1', 'field2']);

        $this->assertSame(['INFIELDS', 2, 'field1', 'field2'], $this->arguments->toArray());
    }

    /**
     * @return void
     */
    public function testCreatesArgumentsWithReturnModifier(): void
    {
        $this->arguments->addReturn(2, 'identifier', true, 'property', 'identifier2', 'identifier3');

        $this->assertSame(
            ['RETURN', 2, 'identifier', 'AS', 'property', 'identifier2', 'identifier3'],
            $this->arguments->toArray()
        );
    }

    /**
     * @dataProvider summarizeProvider
     * @param  array $arguments
     * @param  array $expectedResponse
     * @return void
     */
    public function testCreatesArgumentsWithSummarizeModifier(array $arguments, array $expectedResponse): void
    {
        $this->arguments->summarize(...$arguments);

        $this->assertSame($expectedResponse, $this->arguments->toArray());
    }

    /**
     * @dataProvider highlightProvider
     * @param  array $arguments
     * @param  array $expectedResponse
     * @return void
     */
    public function testCreatesArgumentsWithHighlightModifier(array $arguments, array $expectedResponse): void
    {
        $this->arguments->highlight(...$arguments);

        $this->assertSame($expectedResponse, $this->arguments->toArray());
    }

    /**
     * @return void
     */
    public function testCreatesArgumentsWithSlopModifier(): void
    {
        $this->arguments->slop(2);

        $this->assertSame(['SLOP', 2], $this->arguments->toArray());
    }

    /**
     * @return void
     */
    public function testCreatesArgumentsWithInOrderModifier(): void
    {
        $this->arguments->inOrder();

        $this->assertSame(['INORDER'], $this->arguments->toArray());
    }

    /**
     * @return void
     */
    public function testCreatesArgumentsWithExpanderModifier(): void
    {
        $this->arguments->expander('expander');

        $this->assertSame(['EXPANDER', 'expander'], $this->arguments->toArray());
    }

    /**
     * @return void
     */
    public function testCreatesArgumentsWithScorerModifier(): void
    {
        $this->arguments->scorer('scorer');

        $this->assertSame(['SCORER', 'scorer'], $this->arguments->toArray());
    }

    /**
     * @return void
     */
    public function testCreatesArgumentsExplainScoreModifier(): void
    {
        $this->arguments->explainScore();

        $this->assertSame(['EXPLAINSCORE'], $this->arguments->toArray());
    }

    /**
     * @dataProvider sortByProvider
     * @param  array $arguments
     * @param  array $expectedResponse
     * @return void
     */
    public function testCreatesArgumentsWithSortByModifier(array $arguments, array $expectedResponse): void
    {
        $this->arguments->sortBy(...$arguments);

        $this->assertSame($expectedResponse, $this->arguments->toArray());
    }

    /**
     * @return void
     */
    public function testThrowsExceptionOnSortByWrongOrderByModifier(): void
    {
        $this->expectException(InvalidArgumentException::class);
        $this->expectExceptionMessage('Wrong order direction value given. Currently supports: ASC, DESC');

        $this->arguments->sortBy('sort_attribute', 'wrong');
    }

    /**
     * @return void
     */
    public function testCreatesCorrectFTSearchArgumentsSetOnMethodsChainCall(): void
    {
        $this->arguments->withScores();
        $this->arguments->withPayloads();
        $this->arguments->searchFilter(['numeric_field', 1, 10]);
        $this->arguments->addReturn(2, 'identifier', true, 'property');

        $this->assertSame(
            ['WITHSCORES', 'WITHPAYLOADS', 'FILTER', 'numeric_field', 1, 10, 'RETURN', 2, 'identifier', 'AS', 'property'],
            $this->arguments->toArray()
        );
    }

    public function sortByProvider(): array
    {
        return [
            'with default arguments' => [
                ['sort_attribute'],
                ['SORTBY', 'sort_attribute', 'ASC'],
            ],
            'with DESC modifier' => [
                ['sort_attribute', 'desc'],
                ['SORTBY', 'sort_attribute', 'DESC'],
            ],
        ];
    }

    public function summarizeProvider(): array
    {
        return [
            'with no arguments' => [
                [],
                ['SUMMARIZE'],
            ],
            'with fields only' => [
                [['field1', 'field2']],
                ['SUMMARIZE', 'FIELDS', 2, 'field1', 'field2'],
            ],
            'with non-default FRAGS' => [
                [['field1', 'field2'], 2],
                ['SUMMARIZE', 'FIELDS', 2, 'field1', 'field2', 'FRAGS', 2],
            ],
            'with non-default LEN' => [
                [['field1', 'field2'], 0, 2],
                ['SUMMARIZE', 'FIELDS', 2, 'field1', 'field2', 'LEN', 2],
            ],
            'with non-default SEPARATOR' => [
                [['field1', 'field2'], 0, 0, ','],
                ['SUMMARIZE', 'FIELDS', 2, 'field1', 'field2', 'SEPARATOR', ','],
            ],
            'with all arguments' => [
                [['field1', 'field2'], 2, 2, ','],
                ['SUMMARIZE', 'FIELDS', 2, 'field1', 'field2', 'FRAGS', 2, 'LEN', 2, 'SEPARATOR', ','],
            ],
        ];
    }

    public function highlightProvider(): array
    {
        return [
            'with no arguments' => [
                [],
                ['HIGHLIGHT'],
            ],
            'with fields only' => [
                [['field1', 'field2']],
                ['HIGHLIGHT', 'FIELDS', 2, 'field1', 'field2'],
            ],
            'with open tag only' => [
                [['field1', 'field2'], 'openTag'],
                ['HIGHLIGHT', 'FIELDS', 2, 'field1', 'field2'],
            ],
            'with close tag only' => [
                [['field1', 'field2'], '', 'closeTag'],
                ['HIGHLIGHT', 'FIELDS', 2, 'field1', 'field2'],
            ],
            'with both tags' => [
                [['field1', 'field2'], 'openTag', 'closeTag'],
                ['HIGHLIGHT', 'FIELDS', 2, 'field1', 'field2', 'TAGS', 'openTag', 'closeTag'],
            ],
        ];
    }
}<|MERGE_RESOLUTION|>--- conflicted
+++ resolved
@@ -40,34 +40,6 @@
     /**
      * @return void
      */
-<<<<<<< HEAD
-    public function testCreatesArgumentsWithWithScoresModifier(): void
-    {
-        $this->arguments->withScores();
-
-        $this->assertSame(['WITHSCORES'], $this->arguments->toArray());
-    }
-
-    /**
-     * @return void
-     */
-    public function testCreatesArgumentsWithWithPayloadsModifier(): void
-    {
-        $this->arguments->withPayloads();
-
-        $this->assertSame(['WITHPAYLOADS'], $this->arguments->toArray());
-=======
-    public function testCreatesArgumentsWithVerbatimModifier(): void
-    {
-        $this->arguments->verbatim();
-
-        $this->assertSame(['VERBATIM'], $this->arguments->toArray());
->>>>>>> 684bb34c
-    }
-
-    /**
-     * @return void
-     */
     public function testCreatesArgumentsWithWithSortKeysModifier(): void
     {
         $this->arguments->withSortKeys();
