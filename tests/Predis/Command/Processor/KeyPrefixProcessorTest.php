--- conflicted
+++ resolved
@@ -97,6 +97,196 @@
         $processor = new KeyPrefixProcessor($prefix);
 
         $this->assertEquals($prefix, (string) $processor);
+    }
+
+    /**
+     * @group disconnected
+     */
+    public function testPrefixFirst(): void
+    {
+        $arguments = ['1st', '2nd', '3rd', '4th'];
+        $expected = ['prefix:1st', '2nd', '3rd', '4th'];
+
+        $command = $this->getMockForAbstractClass('Predis\Command\Command');
+        $command->setRawArguments($arguments);
+
+        KeyPrefixProcessor::first($command, 'prefix:');
+        $this->assertSame($expected, $command->getArguments());
+
+        // Empty arguments
+        $command = $this->getMockForAbstractClass('Predis\Command\Command');
+
+        KeyPrefixProcessor::skipLast($command, 'prefix:');
+        $this->assertEmpty($command->getArguments());
+    }
+
+    /**
+     * @group disconnected
+     */
+    public function testPrefixAll(): void
+    {
+        $arguments = ['1st', '2nd', '3rd', '4th'];
+        $expected = ['prefix:1st', 'prefix:2nd', 'prefix:3rd', 'prefix:4th'];
+
+        $command = $this->getMockForAbstractClass('Predis\Command\Command');
+        $command->setRawArguments($arguments);
+
+        KeyPrefixProcessor::all($command, 'prefix:');
+        $this->assertSame($expected, $command->getArguments());
+
+        // Empty arguments
+        $command = $this->getMockForAbstractClass('Predis\Command\Command');
+
+        KeyPrefixProcessor::skipLast($command, 'prefix:');
+        $this->assertEmpty($command->getArguments());
+    }
+
+    /**
+     * @group disconnected
+     */
+    public function testPrefixInterleaved(): void
+    {
+        $arguments = ['1st', '2nd', '3rd', '4th'];
+        $expected = ['prefix:1st', '2nd', 'prefix:3rd', '4th'];
+
+        $command = $this->getMockForAbstractClass('Predis\Command\Command');
+        $command->setRawArguments($arguments);
+
+        KeyPrefixProcessor::interleaved($command, 'prefix:');
+        $this->assertSame($expected, $command->getArguments());
+
+        // Empty arguments
+        $command = $this->getMockForAbstractClass('Predis\Command\Command');
+
+        KeyPrefixProcessor::skipLast($command, 'prefix:');
+        $this->assertEmpty($command->getArguments());
+    }
+
+    /**
+     * @group disconnected
+     */
+    public function testPrefixSkipLast(): void
+    {
+        $arguments = ['1st', '2nd', '3rd', '4th'];
+        $expected = ['prefix:1st', 'prefix:2nd', 'prefix:3rd', '4th'];
+
+        $command = $this->getMockForAbstractClass('Predis\Command\Command');
+        $command->setRawArguments($arguments);
+
+        KeyPrefixProcessor::skipLast($command, 'prefix:');
+        $this->assertSame($expected, $command->getArguments());
+
+        // Empty arguments
+        $command = $this->getMockForAbstractClass('Predis\Command\Command');
+
+        KeyPrefixProcessor::skipLast($command, 'prefix:');
+        $this->assertEmpty($command->getArguments());
+    }
+
+    /**
+     * @group disconnected
+     */
+    public function testPrefixSort(): void
+    {
+        $arguments = ['key', 'BY', 'by_key_*', 'STORE', 'destination_key'];
+        $expected = ['prefix:key', 'BY', 'prefix:by_key_*', 'STORE', 'prefix:destination_key'];
+
+        $command = $this->getMockForAbstractClass('Predis\Command\Command');
+        $command->setRawArguments($arguments);
+
+        KeyPrefixProcessor::sort($command, 'prefix:');
+        $this->assertSame($expected, $command->getArguments());
+
+        // Empty arguments
+        $command = $this->getMockForAbstractClass('Predis\Command\Command');
+
+        KeyPrefixProcessor::sort($command, 'prefix:');
+        $this->assertEmpty($command->getArguments());
+    }
+
+    /**
+     * @group disconnected
+     */
+    public function testPrefixZSetStore(): void
+    {
+        $arguments = ['key:destination', 2, 'key1', 'key2', 'WEIGHTS', 10, 100, 'AGGREGATE', 'sum'];
+        $expected = [
+            'prefix:key:destination', 2, 'prefix:key1', 'prefix:key2', 'WEIGHTS', 10, 100, 'AGGREGATE', 'sum',
+        ];
+
+        $command = $this->getMockForAbstractClass('Predis\Command\Command');
+        $command->setRawArguments($arguments);
+
+        KeyPrefixProcessor::zsetStore($command, 'prefix:');
+        $this->assertSame($expected, $command->getArguments());
+
+        // Empty arguments
+        $command = $this->getMockForAbstractClass('Predis\Command\Command');
+
+        KeyPrefixProcessor::zsetStore($command, 'prefix:');
+        $this->assertEmpty($command->getArguments());
+    }
+
+    /**
+     * @group disconnected
+     */
+    public function testPrefixEval(): void
+    {
+        $arguments = ['return {KEYS[1],KEYS[2],ARGV[1],ARGV[2]}', 2, 'foo', 'hoge', 'bar', 'piyo'];
+        $expected = [
+            'return {KEYS[1],KEYS[2],ARGV[1],ARGV[2]}', 2, 'prefix:foo', 'prefix:hoge', 'bar', 'piyo',
+        ];
+
+        $command = $this->getMockForAbstractClass('Predis\Command\Command');
+        $command->setRawArguments($arguments);
+
+        KeyPrefixProcessor::evalKeys($command, 'prefix:');
+        $this->assertSame($expected, $command->getArguments());
+
+        // Empty arguments
+        $command = $this->getMockForAbstractClass('Predis\Command\Command');
+
+        KeyPrefixProcessor::evalKeys($command, 'prefix:');
+        $this->assertEmpty($command->getArguments());
+    }
+
+    /**
+     * @group disconnected
+     */
+    public function testPrefixMigrate(): void
+    {
+        $arguments = ['127.0.0.1', '6379', 'key', '0', '10', 'COPY', 'REPLACE'];
+        $expected = ['127.0.0.1', '6379', 'prefix:key', '0', '10', 'COPY', 'REPLACE'];
+
+        $command = $this->getMockForAbstractClass('Predis\Command\Command');
+        $command->setRawArguments($arguments);
+
+        KeyPrefixProcessor::migrate($command, 'prefix:');
+        $this->assertSame($expected, $command->getArguments());
+
+        // Empty arguments
+        $command = $this->getMockForAbstractClass('Predis\Command\Command');
+
+        KeyPrefixProcessor::sort($command, 'prefix:');
+        $this->assertEmpty($command->getArguments());
+    }
+
+    /**
+     * @group disconnected
+     * @dataProvider commandArgumentsDataProvider
+     *
+     * @param string $commandID
+     * @param array  $arguments
+     * @param array  $expected
+     */
+    public function testApplyPrefixToCommand($commandID, array $arguments, array $expected): void
+    {
+        $processor = new KeyPrefixProcessor('prefix:');
+        $command = $this->getCommandInstance($commandID, $arguments);
+
+        $processor->process($command);
+
+        $this->assertSame($expected, $command->getArguments());
     }
 
     /**
@@ -194,8 +384,6 @@
 
         return $command;
     }
-<<<<<<< HEAD
-=======
 
     /**
      * Data provider for key prefixing test.
@@ -792,5 +980,4 @@
             ],
         ];
     }
->>>>>>> df14e11c
 }