--- conflicted
+++ resolved
@@ -87,13 +87,8 @@
      */
     public function testThrowsExceptionOnReadWriteTimeout()
     {
-<<<<<<< HEAD
-=======
         $this->expectException('Predis\Connection\ConnectionException');
 
-        $profile = $this->getCurrentProfile();
-
->>>>>>> 36a02cf8
         $connection = $this->createConnectionWithParams(array(
             'read_write_timeout' => 0.5,
         ), true);
