<?php

/*
 * This file is part of the Predis package.
 *
 * (c) Daniele Alessandri <suppakilla@gmail.com>
 *
 * For the full copyright and license information, please view the LICENSE
 * file that was distributed with this source code.
 */

namespace Predis\Connection;

use PredisTestCase;

/**
 *
 */
class ParametersTest extends PredisTestCase
{
    /**
     * @group disconnected
     */
    public function testDefaultValues(): void
    {
        $defaults = $this->getDefaultParametersArray();
        $parameters = new Parameters();

        $this->assertEquals($defaults['scheme'], $parameters->scheme);
        $this->assertEquals($defaults['host'], $parameters->host);
        $this->assertEquals($defaults['port'], $parameters->port);
    }

    /**
     * @group disconnected
     */
    public function testIsSet(): void
    {
        $parameters = new Parameters();

        $this->assertTrue(isset($parameters->scheme), 'Parameter `scheme` was expected to be set');
        $this->assertFalse(isset($parameters->notset), 'Parameter `notset` was expected to be not set');
    }

    public function sharedTestsWithArrayParameters(Parameters $parameters): void
    {
        $this->assertTrue(isset($parameters->scheme), 'Parameter `scheme` was expected to be set');
        $this->assertSame('tcp', $parameters->scheme, 'Parameter `scheme` was expected to be set');

        $this->assertTrue(isset($parameters->port), 'Parameter `port` was expected to be set');
        $this->assertSame(7000, $parameters->port, 'Parameter `port` was expected to return 7000');

        $this->assertTrue(isset($parameters->custom), 'Parameter `custom` was expected to be set');
        $this->assertSame('foobar', $parameters->custom, 'Parameter `custom` was expected to return "foobar"');

        $this->assertFalse(isset($parameters->setnull), 'Parameter `setnull` was expected to be not set');
        $this->assertNull($parameters->setnull, 'Parameter `setnull` was expected to return NULL');

        $this->assertFalse(isset($parameters->setemptystring), 'Parameter `setemptystring` was expected to be not set');
        $this->assertNull($parameters->setemptystring, 'Parameter `setemptystring` was expected to return NULL');

        $this->assertFalse(isset($parameters->notset), 'Parameter `notset` was expected to be not set');
        $this->assertNull($parameters->notset, 'Parameter `notset` was expected to return NULL');
    }

    /**
     * @group disconnected
     */
    public function testConstructWithArrayParameters(): void
    {
        $parameters = new Parameters(array(
            'port' => 7000,
            'custom' => 'foobar',
            'setnull' => null,
            'setemptystring' => '',
        ));

        $this->sharedTestsWithArrayParameters($parameters);
    }

    /**
     * @group disconnected
     */
    public function testCreateWithArrayParameters(): void
    {
        $parameters = new Parameters(array(
            'port' => 7000,
            'custom' => 'foobar',
            'setnull' => null,
            'setemptystring' => '',
        ));

        $this->sharedTestsWithArrayParameters($parameters);
    }

    /**
     * @group disconnected
     */
    public function testCreateWithUriString(): void
    {
        $overrides = array(
            'port' => 7000,
            'database' => 5,
            'custom' => 'foobar',
            'setnull' => null,
            'setemptystring' => '',
        );

        $uriString = $this->getParametersString($overrides);
        $parameters = Parameters::create($uriString);

        $this->sharedTestsWithArrayParameters($parameters);
        $this->assertEquals($overrides['database'], $parameters->database);
    }

    /**
     * @group disconnected
     */
    public function testToArray(): void
    {
        $additional = array('port' => 7000, 'custom' => 'foobar');
        $parameters = new Parameters($additional);

        $this->assertEquals($this->getParametersArray($additional), $parameters->toArray());
    }

    /**
     * @group disconnected
     */
    public function testSerialization(): void
    {
        $parameters = new Parameters(array('port' => 7000, 'custom' => 'foobar'));
        $unserialized = unserialize(serialize($parameters));

        $this->assertEquals($parameters->scheme, $unserialized->scheme);
        $this->assertEquals($parameters->port, $unserialized->port);

        $this->assertTrue(isset($unserialized->custom));
        $this->assertEquals($parameters->custom, $unserialized->custom);

        $this->assertFalse(isset($unserialized->unknown));
        $this->assertNull($unserialized->unknown);
    }

    /**
     * @group disconnected
     */
    public function testParsingURI(): void
    {
        $uri = 'tcp://10.10.10.10:6400?timeout=0.5&persistent=1&database=5&password=secret';

        $expected = array(
            'scheme' => 'tcp',
            'host' => '10.10.10.10',
            'port' => 6400,
            'timeout' => '0.5',
            'persistent' => '1',
            'database' => '5',
            'password' => 'secret',
        );

        $this->assertSame($expected, Parameters::parse($uri));
    }

    /**
     * @group disconnected
     */
    public function testParsingURIWithRedisScheme(): void
    {
        $uri = 'redis://predis:secret@10.10.10.10:6400/5?timeout=0.5&persistent=1';

        $expected = array(
            'scheme' => 'redis',
            'host' => '10.10.10.10',
            'port' => 6400,
            'timeout' => '0.5',
            'persistent' => '1',
            'username' => 'predis',
            'password' => 'secret',
            'database' => '5',
        );

        $parameters = Parameters::parse($uri);

        $this->assertSame($expected, $parameters);
    }

    /**
     * @group disconnected
     */
<<<<<<< HEAD
    public function testParsingURIWithRedisSchemeMustPreserveRemainderOfPath(): void
=======
    public function testRedisSchemeOverridesUsernameAndPasswordInQueryString()
    {
        $parameters = Parameters::parse('redis://predis:secret@10.10.10.10/5?username=ignored&password=ignored');

        $this->assertSame('predis', $parameters['username']);
        $this->assertSame('secret', $parameters['password']);
    }

    /**
     * @group disconnected
     */
    public function testRedisSchemeDoesNotOverridesUsernameAndPasswordInQueryStringOnEmptyAuthFragment()
    {
        $parameters = Parameters::parse('redis://:@10.10.10.10/5?username=predis&password=secret');

        $this->assertSame('predis', $parameters['username']);
        $this->assertSame('secret', $parameters['password']);
    }

    /**
     * @group disconnected
     */
    public function testRedisSchemeOverridesDatabaseInQueryString()
    {
        $parameters = Parameters::parse('redis://10.10.10.10/5?database=10');

        $this->assertSame('5', $parameters['database']);
    }

    /**
     * @group disconnected
     */
    public function testParsingURIWithRedisSchemeMustPreserveRemainderOfPath()
>>>>>>> 9e5371f5
    {
        $uri = 'redis://10.10.10.10/5/rest/of/path';

        $expected = array(
            'scheme' => 'redis',
            'host' => '10.10.10.10',
            'path' => '/rest/of/path',
            'database' => '5',
        );

        $parameters = Parameters::parse($uri);

        $this->assertSame($expected, $parameters);
    }

    /**
     * @group disconnected
     */
<<<<<<< HEAD
    public function testRedisSchemeOverridesPasswordAndDatabaseInQueryString(): void
    {
        $parameters = Parameters::parse('redis://:secret@10.10.10.10/5?password=ignored&database=4');

        $this->assertSame('secret', $parameters['password']);
        $this->assertSame('5', $parameters['database']);
    }

    /**
     * @group disconnected
     */
    public function testParsingURIWithUnixDomainSocket(): void
=======
    public function testParsingURIWithUnixDomainSocket()
>>>>>>> 9e5371f5
    {
        $uri = 'unix:///tmp/redis.sock?timeout=0.5&persistent=1';

        $expected = array(
            'scheme' => 'unix',
            'path' => '/tmp/redis.sock',
            'timeout' => '0.5',
            'persistent' => '1',
        );

        $this->assertSame($expected, Parameters::parse($uri));
    }

    /**
     * @group disconnected
     */
    public function testParsingURIWithUnixDomainSocketOldWay(): void
    {
        $uri = 'unix:/tmp/redis.sock?timeout=0.5&persistent=1';

        $expected = array(
            'scheme' => 'unix',
            'path' => '/tmp/redis.sock',
            'timeout' => '0.5',
            'persistent' => '1',
        );

        $this->assertSame($expected, Parameters::parse($uri));
    }

    /**
     * @group disconnected
     */
    public function testParsingURIWithIncompletePairInQueryString(): void
    {
        $uri = 'tcp://10.10.10.10?persistent=1&foo=&bar';

        $expected = array(
            'scheme' => 'tcp',
            'host' => '10.10.10.10',
            'persistent' => '1',
            'foo' => '',
            'bar' => '',
        );

        $this->assertSame($expected, Parameters::parse($uri));
    }

    /**
     * @group disconnected
     */
    public function testParsingURIWithMoreThanOneEqualSignInQueryStringPairValue(): void
    {
        $uri = 'tcp://10.10.10.10?foobar=a=b=c&persistent=1';

        $expected = array(
            'scheme' => 'tcp',
            'host' => '10.10.10.10',
            'foobar' => 'a=b=c',
            'persistent' => '1',
        );

        $this->assertSame($expected, Parameters::parse($uri));
    }

    /**
     * @group disconnected
     */
    public function testParsingURIWhenQueryStringHasBracketsInFieldnames(): void
    {
        $uri = 'tcp://10.10.10.10?persistent=1&metavars[]=foo&metavars[]=hoge';

        $expected = array(
            'scheme' => 'tcp',
            'host' => '10.10.10.10',
            'persistent' => '1',
            'metavars' => array('foo', 'hoge'),
        );

        $this->assertSame($expected, Parameters::parse($uri));
    }

    /**
     * @group disconnected
     */
    public function testParsingURIWithEmbeddedIPV6AddressShouldStripBracketsFromHost(): void
    {
        $expected = array('scheme' => 'tcp', 'host' => '::1', 'port' => 7000);
        $this->assertSame($expected, Parameters::parse('tcp://[::1]:7000'));

        $expected = array('scheme' => 'tcp', 'host' => '2001:db8:0:f101::1', 'port' => 7000);
        $this->assertSame($expected, Parameters::parse('tcp://[2001:db8:0:f101::1]:7000'));
    }

    /**
     * @group disconnected
     */
    public function testParsingURIThrowOnInvalidURI(): void
    {
        $this->expectException('InvalidArgumentException');
        $this->expectExceptionMessage("Invalid parameters URI: tcp://invalid:uri");

        Parameters::parse('tcp://invalid:uri');
    }

    /**
     * @group disconnected
     */
    public function testToStringWithDefaultParameters(): void
    {
        $parameters = new Parameters();

        $this->assertSame('tcp://127.0.0.1:6379', (string) $parameters);
    }

    /**
     * @group disconnected
     */
    public function testToStringWithUnixScheme(): void
    {
        $uri = 'unix:/path/to/redis.sock';
        $parameters = Parameters::create("$uri?foo=bar");

        $this->assertSame($uri, (string) $parameters);
    }

    /**
     * @group disconnected
     */
    public function testToStringWithIPv4(): void
    {
        $uri = 'tcp://127.0.0.1:6379';
        $parameters = Parameters::create("$uri?foo=bar");

        $this->assertSame($uri, (string) $parameters);
    }

    /**
     * @group disconnected
     */
    public function testToStringWithIPv6(): void
    {
        $uri = 'tcp://[::1]:6379';
        $parameters = Parameters::create("$uri?foo=bar");

        $this->assertSame($uri, (string) $parameters);
    }

    // ******************************************************************** //
    // ---- HELPER METHODS ------------------------------------------------ //
    // ******************************************************************** //

    /**
     * Returns a named array with the default connection parameters and their values.
     *
     * @return array Default connection parameters.
     */
    protected function getDefaultParametersArray(): array
    {
        return array(
            'scheme' => 'tcp',
            'host' => '127.0.0.1',
            'port' => 6379,
        );
    }

    /**
     * Returns an URI string representation of the specified connection parameters.
     *
     * @param array $parameters array of connection parameters.
     *
     * @return string URI string.
     */
    protected function getParametersString(array $parameters): string
    {
        $defaults = $this->getDefaultParametersArray();

        $scheme = isset($parameters['scheme']) ? $parameters['scheme'] : $defaults['scheme'];
        $host = isset($parameters['host']) ? $parameters['host'] : $defaults['host'];
        $port = isset($parameters['port']) ? $parameters['port'] : $defaults['port'];

        unset($parameters['scheme'], $parameters['host'], $parameters['port']);
        $uriString = "$scheme://$host:$port/?";

        foreach ($parameters as $k => $v) {
            $uriString .= "$k=$v&";
        }

        return $uriString;
    }
}<|MERGE_RESOLUTION|>--- conflicted
+++ resolved
@@ -188,10 +188,7 @@
     /**
      * @group disconnected
      */
-<<<<<<< HEAD
-    public function testParsingURIWithRedisSchemeMustPreserveRemainderOfPath(): void
-=======
-    public function testRedisSchemeOverridesUsernameAndPasswordInQueryString()
+    public function testRedisSchemeOverridesUsernameAndPasswordInQueryString(): void
     {
         $parameters = Parameters::parse('redis://predis:secret@10.10.10.10/5?username=ignored&password=ignored');
 
@@ -202,7 +199,7 @@
     /**
      * @group disconnected
      */
-    public function testRedisSchemeDoesNotOverridesUsernameAndPasswordInQueryStringOnEmptyAuthFragment()
+    public function testRedisSchemeDoesNotOverridesUsernameAndPasswordInQueryStringOnEmptyAuthFragment(): void
     {
         $parameters = Parameters::parse('redis://:@10.10.10.10/5?username=predis&password=secret');
 
@@ -213,7 +210,7 @@
     /**
      * @group disconnected
      */
-    public function testRedisSchemeOverridesDatabaseInQueryString()
+    public function testRedisSchemeOverridesDatabaseInQueryString(): void
     {
         $parameters = Parameters::parse('redis://10.10.10.10/5?database=10');
 
@@ -223,8 +220,7 @@
     /**
      * @group disconnected
      */
-    public function testParsingURIWithRedisSchemeMustPreserveRemainderOfPath()
->>>>>>> 9e5371f5
+    public function testParsingURIWithRedisSchemeMustPreserveRemainderOfPath(): void
     {
         $uri = 'redis://10.10.10.10/5/rest/of/path';
 
@@ -243,22 +239,7 @@
     /**
      * @group disconnected
      */
-<<<<<<< HEAD
-    public function testRedisSchemeOverridesPasswordAndDatabaseInQueryString(): void
-    {
-        $parameters = Parameters::parse('redis://:secret@10.10.10.10/5?password=ignored&database=4');
-
-        $this->assertSame('secret', $parameters['password']);
-        $this->assertSame('5', $parameters['database']);
-    }
-
-    /**
-     * @group disconnected
-     */
     public function testParsingURIWithUnixDomainSocket(): void
-=======
-    public function testParsingURIWithUnixDomainSocket()
->>>>>>> 9e5371f5
     {
         $uri = 'unix:///tmp/redis.sock?timeout=0.5&persistent=1';
 
