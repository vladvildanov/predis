--- conflicted
+++ resolved
@@ -268,15 +268,10 @@
      */
     public function testCreateConnectionWithoutInitializationCommands()
     {
-<<<<<<< HEAD
-        $connection = $this->getMock('Predis\Connection\NodeConnectionInterface');
+        $connection = $this->getMockBuilder('Predis\Connection\NodeConnectionInterface')->getMock();
         $connection
             ->expects($this->never())
             ->method('addConnectCommand');
-=======
-        $profile = $this->getMockBuilder('Predis\Profile\ProfileInterface')->getMock();
-        $profile->expects($this->never())->method('createCommand');
->>>>>>> 36a02cf8
 
         $parameters = new Parameters(array('scheme' => 'test'));
 
@@ -300,8 +295,7 @@
             'password' => 'foobar',
         ));
 
-<<<<<<< HEAD
-        $connection = $this->getMock('Predis\Connection\NodeConnectionInterface');
+        $connection = $this->getMockBuilder('Predis\Connection\NodeConnectionInterface')->getMock();
         $connection
             ->expects($this->once())
             ->method('getParameters')
@@ -314,20 +308,8 @@
             ->expects($this->at(2))
             ->method('addConnectCommand')
             ->with($this->isRedisCommand('SELECT', array(0)));
-=======
-        $connection = $this->getMockBuilder('Predis\Connection\NodeConnectionInterface')->getMock();
-        $connection->expects($this->once())
-                   ->method('getParameters')
-                   ->will($this->returnValue($parameters));
-        $connection->expects($this->at(1))
-                   ->method('addConnectCommand')
-                   ->with($this->isRedisCommand('AUTH', array('foobar')));
-        $connection->expects($this->at(2))
-                   ->method('addConnectCommand')
-                   ->with($this->isRedisCommand('SELECT', array(0)));
->>>>>>> 36a02cf8
-
-        $factory = new Factory();
+
+            $factory = new Factory();
 
         $reflection = new \ReflectionObject($factory);
         $prepareConnection = $reflection->getMethod('prepareConnection');
@@ -376,22 +358,14 @@
             return new $connectionClass($parameters);
         };
 
-<<<<<<< HEAD
-        $initializerMock = $this->getMock('stdClass', array('__invoke'));
+        $initializerMock = $this->getMockBuilder('stdClass')
+            ->setMethods(array('__invoke'))
+            ->getMock();
         $initializerMock
             ->expects($this->exactly(2))
             ->method('__invoke')
             ->with($parameters)
             ->will($this->returnCallback($initializer));
-=======
-        $initializerMock = $this->getMockBuilder('stdClass')
-            ->setMethods(array('__invoke'))
-            ->getMock();
-        $initializerMock->expects($this->exactly(2))
-                        ->method('__invoke')
-                        ->with($parameters)
-                        ->will($this->returnCallback($initializer));
->>>>>>> 36a02cf8
 
         $factory = new Factory();
         $factory->define($parameters->scheme, $initializerMock);
@@ -466,29 +440,18 @@
     {
         list(, $connectionClass) = $this->getMockConnectionClass();
 
-<<<<<<< HEAD
-        $cluster = $this->getMock('Predis\Connection\Cluster\ClusterInterface');
+        $cluster = $this->getMockBuilder('Predis\Connection\Cluster\ClusterInterface')->getMock();
         $cluster
             ->expects($this->exactly(2))
             ->method('add')
             ->with($this->isInstanceOf('Predis\Connection\NodeConnectionInterface'));
 
-        $factory = $this->getMock('Predis\Connection\Factory', array('create'));
+        $factory = $this->getMockBuilder('Predis\Connection\Factory')
+            ->setMethods(array('create'))
+            ->getMock();
         $factory
             ->expects($this->never())
             ->method('create');
-=======
-        $cluster = $this->getMockBuilder('Predis\Connection\Aggregate\ClusterInterface')->getMock();
-        $cluster->expects($this->exactly(2))
-                ->method('add')
-                ->with($this->isInstanceOf('Predis\Connection\NodeConnectionInterface'));
-
-        $factory = $this->getMockBuilder('Predis\Connection\Factory')
-            ->setMethods(array('create'))
-            ->getMock();
-        $factory->expects($this->never())
-                ->method('create');
->>>>>>> 36a02cf8
 
         $factory->aggregate($cluster, array(new $connectionClass(), new $connectionClass()));
     }
@@ -500,61 +463,41 @@
     {
         list(, $connectionClass) = $this->getMockConnectionClass();
 
-<<<<<<< HEAD
-        $cluster = $this->getMock('Predis\Connection\Cluster\ClusterInterface');
+        $cluster = $this->getMockBuilder('Predis\Connection\Cluster\ClusterInterface')->getMock();
         $cluster
             ->expects($this->exactly(4))
             ->method('add')
             ->with($this->isInstanceOf('Predis\Connection\NodeConnectionInterface'));
 
-        $factory = $this->getMock('Predis\Connection\Factory', array('create'));
+        $factory = $this->getMockBuilder('Predis\Connection\Factory')
+            ->setMethods(array('create'))
+            ->getMock();
         $factory
             ->expects($this->exactly(3))
             ->method('create')
             ->will($this->returnCallback(function ($_) use ($connectionClass) {
                 return new $connectionClass();
             }));
-=======
-        $cluster = $this->getMockBuilder('Predis\Connection\Aggregate\ClusterInterface')->getMock();
-        $cluster->expects($this->exactly(4))
-                ->method('add')
-                ->with($this->isInstanceOf('Predis\Connection\NodeConnectionInterface'));
+
+        $factory->aggregate($cluster, array(null, 'tcp://127.0.0.1', array('scheme' => 'tcp'), new $connectionClass()));
+    }
+
+    /**
+     * @group disconnected
+     */
+    public function testAggregateConnectionWithEmptyListOfParameters()
+    {
+        $cluster = $this->getMockBuilder('Predis\Connection\Cluster\ClusterInterface')->getMock();
+        $cluster
+            ->expects($this->never())
+            ->method('add');
 
         $factory = $this->getMockBuilder('Predis\Connection\Factory')
             ->setMethods(array('create'))
             ->getMock();
-        $factory->expects($this->exactly(3))
-                ->method('create')
-                ->will($this->returnCallback(function ($_) use ($connectionClass) {
-                    return new $connectionClass();
-                }));
->>>>>>> 36a02cf8
-
-        $factory->aggregate($cluster, array(null, 'tcp://127.0.0.1', array('scheme' => 'tcp'), new $connectionClass()));
-    }
-
-    /**
-     * @group disconnected
-     */
-    public function testAggregateConnectionWithEmptyListOfParameters()
-    {
-<<<<<<< HEAD
-        $cluster = $this->getMock('Predis\Connection\Cluster\ClusterInterface');
-        $cluster
-            ->expects($this->never())
-            ->method('add');
-
-        $factory = $this->getMock('Predis\Connection\Factory', array('create'));
         $factory
             ->expects($this->never())
             ->method('create');
-=======
-        $cluster = $this->getMockBuilder('Predis\Connection\Aggregate\ClusterInterface')->getMock();
-        $cluster->expects($this->never())->method('add');
-
-        $factory = $this->getMockBuilder('Predis\Connection\Factory', array('create'))->getMock();
-        $factory->expects($this->never())->method('create');
->>>>>>> 36a02cf8
 
         $factory->aggregate($cluster, array());
     }
