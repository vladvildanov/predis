--- conflicted
+++ resolved
@@ -141,11 +141,7 @@
     {
         $strategy = $this->getClusterStrategy();
         $commands = $this->getCommandFactory();
-<<<<<<< HEAD
-        $arguments = ['key'];
-=======
         $arguments = ['arg1', 'arg2'];
->>>>>>> 662fdb99
 
         foreach ($this->getExpectedCommands('keys-fake') as $commandID) {
             $command = $commands->create($commandID, $arguments);
@@ -511,15 +507,13 @@
             'SUNSUBSCRIBE' => 'keys-sunsubscribe',
             'SPUBLISH' => 'keys-first',
 
-<<<<<<< HEAD
             /* client */
             'CLIENT' => 'keys-fake',
-=======
+
             /* gears */
             'TFUNCTION' => 'keys-fake',
             'TFCALL' => 'keys-fake',
             'TFCALLASYNC' => 'keys-fake',
->>>>>>> 662fdb99
         ];
 
         if (isset($type)) {
