<?php

/*
 * This file is part of the Predis package.
 *
 * (c) 2009-2020 Daniele Alessandri
 * (c) 2021-2023 Till Krüss
 *
 * For the full copyright and license information, please view the LICENSE
 * file that was distributed with this source code.
 */

namespace Predis\Cluster;

use PHPUnit\Framework\MockObject\MockObject;
use PredisTestCase;

class PredisStrategyTest extends PredisTestCase
{
    /**
     * @group disconnected
     */
    public function testSupportsKeyTags(): void
    {
        // NOTE: 32 and 64 bits PHP runtimes can produce different hash values.
        $expected = PHP_INT_SIZE == 4 ? -1954026732 : 2340940564;
        $strategy = $this->getClusterStrategy();

        $this->assertSame($expected, $strategy->getSlotByKey('{foo}'));
        $this->assertSame($expected, $strategy->getSlotByKey('{foo}:bar'));
        $this->assertSame($expected, $strategy->getSlotByKey('{foo}:baz'));
        $this->assertSame($expected, $strategy->getSlotByKey('bar:{foo}:baz'));
        $this->assertSame($expected, $strategy->getSlotByKey('bar:{foo}:{baz}'));

        $this->assertSame($expected, $strategy->getSlotByKey('bar:{foo}:baz{}'));
        $this->assertSame(PHP_INT_SIZE == 4 ? -1355751440 : 2939215856, $strategy->getSlotByKey('{}bar:{foo}:baz'));

        $this->assertSame(PHP_INT_SIZE == 4 ? -18873278 : 4276094018, $strategy->getSlotByKey(''));
        $this->assertSame(PHP_INT_SIZE == 4 ? -1574052038 : 2720915258, $strategy->getSlotByKey('{}'));
    }

    /**
     * @group disconnected
     */
    public function testSupportedCommands(): void
    {
        /** @var PredisStrategy */
        $strategy = $this->getClusterStrategy();

        $this->assertSame($this->getExpectedCommands(), $strategy->getSupportedCommands());
    }

    /**
     * @group disconnected
     */
    public function testReturnsNullOnUnsupportedCommand(): void
    {
        $strategy = $this->getClusterStrategy();
        $command = $this->getCommandFactory()->create('ping');

        $this->assertNull($strategy->getSlot($command));
    }

    /**
     * @group disconnected
     */
    public function testFirstKeyCommands(): void
    {
        $strategy = $this->getClusterStrategy();
        $commands = $this->getCommandFactory();
        $arguments = ['key'];

        foreach ($this->getExpectedCommands('keys-first') as $commandID) {
            $command = $commands->create($commandID, $arguments);
            $this->assertNotNull($strategy->getSlot($command), $commandID);
        }
    }

    /**
     * @group disconnected
     */
    public function testAllKeysCommands(): void
    {
        $strategy = $this->getClusterStrategy();
        $commands = $this->getCommandFactory();
        $arguments = ['{key}:1', '{key}:2', '{key}:3', '{key}:4'];

        foreach ($this->getExpectedCommands('keys-all') as $commandID) {
            $command = $commands->create($commandID, $arguments);
            $this->assertNotNull($strategy->getSlot($command), $commandID);
        }
    }

    /**
     * @group disconnected
     */
    public function testInterleavedKeysCommands(): void
    {
        $strategy = $this->getClusterStrategy();
        $commands = $this->getCommandFactory();
        $arguments = ['{key}:1', 'value1', '{key}:2', 'value2'];

        foreach ($this->getExpectedCommands('keys-interleaved') as $commandID) {
            $command = $commands->create($commandID, $arguments);
            $this->assertNotNull($strategy->getSlot($command), $commandID);
        }
    }

    /**
     * @group disconnected
     */
    public function testFakeKeyCommandsWithOneKey(): void
    {
        $strategy = $this->getClusterStrategy();
        $commands = $this->getCommandFactory();
<<<<<<< HEAD
        $arguments = ['key'];
=======
        $arguments = ['arg1', 'arg2'];
>>>>>>> 662fdb99

        foreach ($this->getExpectedCommands('keys-fake') as $commandID) {
            $command = $commands->create($commandID, $arguments);
            $this->assertNotNull($strategy->getSlot($command), $commandID);
        }
    }

    /**
     * @group disconnected
     */
    public function testKeysForSortCommand(): void
    {
        $strategy = $this->getClusterStrategy();
        $commands = $this->getCommandFactory();
        $arguments = ['{key}:1', 'value1', '{key}:2', 'value2'];

        $commandID = 'SORT';

        $command = $commands->create($commandID, ['{key}:1']);
        $this->assertNotNull($strategy->getSlot($command), $commandID);

        $command = $commands->create($commandID, ['{key}:1', ['STORE' => '{key}:2']]);
        $this->assertNotNull($strategy->getSlot($command), $commandID);
    }

    /**
     * @group disconnected
     */
    public function testKeysForBlockingListCommands(): void
    {
        $strategy = $this->getClusterStrategy();
        $commands = $this->getCommandFactory();
        $arguments = ['{key}:1', '{key}:2', 10];

        foreach ($this->getExpectedCommands('keys-blockinglist') as $commandID) {
            $command = $commands->create($commandID, $arguments);
            $this->assertNotNull($strategy->getSlot($command), $commandID);
        }
    }

    /**
     * @group disconnected
     */
    public function testKeysForZsetAggregationCommands(): void
    {
        $strategy = $this->getClusterStrategy();
        $commands = $this->getCommandFactory();
        $arguments = ['{key}:destination', ['{key}:1', '{key}:1'], [], 'sum'];

        foreach ($this->getExpectedCommands('keys-zaggregated') as $commandID) {
            $command = $commands->create($commandID, $arguments);
            $this->assertNotNull($strategy->getSlot($command), $commandID);
        }
    }

    /**
     * @group disconnected
     */
    public function testKeysForBitOpCommand(): void
    {
        $strategy = $this->getClusterStrategy();
        $commands = $this->getCommandFactory();
        $arguments = ['AND', '{key}:destination', '{key}:src:1', '{key}:src:2'];

        foreach ($this->getExpectedCommands('keys-bitop') as $commandID) {
            $command = $commands->create($commandID, $arguments);
            $this->assertNotNull($strategy->getSlot($command), $commandID);
        }
    }

    /**
     * @group disconnected
     */
    public function testKeysForGeoradiusCommand(): void
    {
        $strategy = $this->getClusterStrategy();
        $commands = $this->getCommandFactory();
        $commandID = 'GEORADIUS';

        $command = $commands->create($commandID, ['{key}:1', 10, 10, 1, 'km']);
        $this->assertNotNull($strategy->getSlot($command), $commandID);

        $command = $commands->create($commandID, ['{key}:1', 10, 10, 1, 'km', 'store', '{key}:2', 'storedist', '{key}:3']);
        $this->assertNotNull($strategy->getSlot($command), $commandID);
    }

    /**
     * @group disconnected
     */
    public function testKeysForGeoradiusByMemberCommand(): void
    {
        $strategy = $this->getClusterStrategy();
        $commands = $this->getCommandFactory();
        $commandID = 'GEORADIUSBYMEMBER';

        $command = $commands->create($commandID, ['{key}:1', 'member', 1, 'km']);
        $this->assertNotNull($strategy->getSlot($command), $commandID);

        $command = $commands->create($commandID, ['{key}:1', 'member', 1, 'km', 'store', '{key}:2', 'storedist', '{key}:3']);
        $this->assertNotNull($strategy->getSlot($command), $commandID);
    }

    /**
     * @group disconnected
     */
    public function testKeysForEvalCommand(): void
    {
        $strategy = $this->getClusterStrategy();
        $commands = $this->getCommandFactory();
        $arguments = ['%SCRIPT%', 2, '{key}:1', '{key}:2', 'value1', 'value2'];

        foreach ($this->getExpectedCommands('keys-script') as $commandID) {
            $command = $commands->create($commandID, $arguments);
            $this->assertNotNull($strategy->getSlot($command), $commandID);
        }
    }

    /**
     * @group disconnected
     */
    public function testKeysForSUnsubscribeCommand(): void
    {
        $strategy = $this->getClusterStrategy();
        $commands = $this->getCommandFactory();
        $arguments = [];

        foreach ($this->getExpectedCommands('keys-sunsubscribe') as $commandID) {
            $command = $commands->create($commandID, $arguments);
            $this->assertNotNull($strategy->getSlot($command), $commandID);
        }
    }

    /**
     * @group disconnected
     */
    public function testKeysForScriptCommand(): void
    {
        $strategy = $this->getClusterStrategy();
        $arguments = ['{key}:1', '{key}:2', 'value1', 'value2'];

        /** @var \Predis\Command\CommandInterface|MockObject */
        $command = $this->getMockBuilder('Predis\Command\ScriptCommand')
            ->onlyMethods(['getScript', 'getKeysCount'])
            ->getMock();
        $command
            ->expects($this->once())
            ->method('getScript')
            ->willReturn('return true');
        $command
            ->expects($this->exactly(2))
            ->method('getKeysCount')
            ->willReturn(2);
        $command->setArguments($arguments);

        $this->assertNotNull($strategy->getSlot($command), "Script Command [{$command->getId()}]");
    }

    /**
     * @group disconnected
     */
    public function testUnsettingCommandHandler(): void
    {
        /** @var PredisStrategy */
        $strategy = $this->getClusterStrategy();
        $strategy->setCommandHandler('set');
        $strategy->setCommandHandler('get', null);

        $commands = $this->getCommandFactory();

        $command = $commands->create('set', ['key', 'value']);
        $this->assertNull($strategy->getSlot($command));

        $command = $commands->create('get', ['key']);
        $this->assertNull($strategy->getSlot($command));
    }

    /**
     * @group disconnected
     */
    public function testSettingCustomCommandHandler(): void
    {
        $callable = $this->getMockBuilder('stdClass')
            ->addMethods(['__invoke'])
            ->getMock();
        $callable
            ->expects($this->once())
            ->method('__invoke')
            ->with($this->isInstanceOf('Predis\Command\CommandInterface'))
            ->willReturn('key');

        /** @var PredisStrategy */
        $strategy = $this->getClusterStrategy();
        $strategy->setCommandHandler('get', $callable);

        $commands = $this->getCommandFactory();
        $command = $commands->create('get', ['key']);

        $this->assertNotNull($strategy->getSlot($command));
    }

    // ******************************************************************** //
    // ---- HELPER METHODS ------------------------------------------------ //
    // ******************************************************************** //

    /**
     * Creates the default cluster strategy object.
     *
     * @return StrategyInterface
     */
    protected function getClusterStrategy(): StrategyInterface
    {
        $strategy = new PredisStrategy();

        $connection = $this->getMockBuilder('Predis\Connection\NodeConnectionInterface')->getMock();
        $strategy->getDistributor()->add($connection);

        return $strategy;
    }

    /**
     * Returns the list of expected supported commands.
     *
     * @param ?string $type Optional type of command (based on its keys)
     *
     * @return array
     */
    protected function getExpectedCommands(string $type = null): array
    {
        $commands = [
            /* commands operating on the key space */
            'EXISTS' => 'keys-all',
            'DEL' => 'keys-all',
            'TYPE' => 'keys-first',
            'EXPIRE' => 'keys-first',
            'EXPIREAT' => 'keys-first',
            'PERSIST' => 'keys-first',
            'PEXPIRE' => 'keys-first',
            'PEXPIREAT' => 'keys-first',
            'TTL' => 'keys-first',
            'PTTL' => 'keys-first',
            'SORT' => 'variable',
            'DUMP' => 'keys-first',
            'RESTORE' => 'keys-first',
            'FLUSHDB' => 'keys-fake',

            /* commands operating on string values */
            'APPEND' => 'keys-first',
            'DECR' => 'keys-first',
            'DECRBY' => 'keys-first',
            'GET' => 'keys-first',
            'GETBIT' => 'keys-first',
            'MGET' => 'keys-all',
            'SET' => 'keys-first',
            'GETRANGE' => 'keys-first',
            'GETSET' => 'keys-first',
            'INCR' => 'keys-first',
            'INCRBY' => 'keys-first',
            'INCRBYFLOAT' => 'keys-first',
            'SETBIT' => 'keys-first',
            'SETEX' => 'keys-first',
            'MSET' => 'keys-interleaved',
            'MSETNX' => 'keys-interleaved',
            'SETNX' => 'keys-first',
            'SETRANGE' => 'keys-first',
            'STRLEN' => 'keys-first',
            'SUBSTR' => 'keys-first',
            'BITOP' => 'keys-bitop',
            'BITCOUNT' => 'keys-first',
            'BITFIELD' => 'keys-first',

            /* commands operating on lists */
            'LINSERT' => 'keys-first',
            'LINDEX' => 'keys-first',
            'LLEN' => 'keys-first',
            'LPOP' => 'keys-first',
            'RPOP' => 'keys-first',
            'RPOPLPUSH' => 'keys-all',
            'BLPOP' => 'keys-blockinglist',
            'BRPOP' => 'keys-blockinglist',
            'BRPOPLPUSH' => 'keys-blockinglist',
            'LPUSH' => 'keys-first',
            'LPUSHX' => 'keys-first',
            'RPUSH' => 'keys-first',
            'RPUSHX' => 'keys-first',
            'LRANGE' => 'keys-first',
            'LREM' => 'keys-first',
            'LSET' => 'keys-first',
            'LTRIM' => 'keys-first',

            /* commands operating on sets */
            'SADD' => 'keys-first',
            'SCARD' => 'keys-first',
            'SDIFF' => 'keys-all',
            'SDIFFSTORE' => 'keys-all',
            'SINTER' => 'keys-all',
            'SINTERSTORE' => 'keys-all',
            'SUNION' => 'keys-all',
            'SUNIONSTORE' => 'keys-all',
            'SISMEMBER' => 'keys-first',
            'SMEMBERS' => 'keys-first',
            'SSCAN' => 'keys-first',
            'SPOP' => 'keys-first',
            'SRANDMEMBER' => 'keys-first',
            'SREM' => 'keys-first',

            /* commands operating on sorted sets */
            'ZADD' => 'keys-first',
            'ZCARD' => 'keys-first',
            'ZCOUNT' => 'keys-first',
            'ZINCRBY' => 'keys-first',
            'ZINTERSTORE' => 'keys-zaggregated',
            'ZRANGE' => 'keys-first',
            'ZRANGEBYSCORE' => 'keys-first',
            'ZRANK' => 'keys-first',
            'ZREM' => 'keys-first',
            'ZREMRANGEBYRANK' => 'keys-first',
            'ZREMRANGEBYSCORE' => 'keys-first',
            'ZREVRANGE' => 'keys-first',
            'ZREVRANGEBYSCORE' => 'keys-first',
            'ZREVRANK' => 'keys-first',
            'ZSCORE' => 'keys-first',
            'ZUNIONSTORE' => 'keys-zaggregated',
            'ZSCAN' => 'keys-first',
            'ZLEXCOUNT' => 'keys-first',
            'ZRANGEBYLEX' => 'keys-first',
            'ZREMRANGEBYLEX' => 'keys-first',
            'ZREVRANGEBYLEX' => 'keys-first',

            /* commands operating on hashes */
            'HDEL' => 'keys-first',
            'HEXISTS' => 'keys-first',
            'HGET' => 'keys-first',
            'HGETALL' => 'keys-first',
            'HMGET' => 'keys-first',
            'HMSET' => 'keys-first',
            'HINCRBY' => 'keys-first',
            'HINCRBYFLOAT' => 'keys-first',
            'HKEYS' => 'keys-first',
            'HLEN' => 'keys-first',
            'HSET' => 'keys-first',
            'HSETNX' => 'keys-first',
            'HVALS' => 'keys-first',
            'HSCAN' => 'keys-first',
            'HSTRLEN' => 'keys-first',

            /* commands operating on HyperLogLog */
            'PFADD' => 'keys-first',
            'PFCOUNT' => 'keys-all',
            'PFMERGE' => 'keys-all',

            /* scripting */
            'EVAL' => 'keys-script',
            'EVALSHA' => 'keys-script',

            /* server */
            'INFO' => 'keys-fake',

            /* commands performing geospatial operations */
            'GEOADD' => 'keys-first',
            'GEOHASH' => 'keys-first',
            'GEOPOS' => 'keys-first',
            'GEODIST' => 'keys-first',
            'GEORADIUS' => 'keys-georadius',
            'GEORADIUSBYMEMBER' => 'keys-georadius',

            /* sharded pubsub */
            'SSUBSCRIBE' => 'keys-all',
            'SUNSUBSCRIBE' => 'keys-sunsubscribe',
            'SPUBLISH' => 'keys-first',

<<<<<<< HEAD
            /* client */
            'CLIENT' => 'keys-fake',
=======
            /* gears */
            'TFUNCTION' => 'keys-fake',
            'TFCALL' => 'keys-fake',
            'TFCALLASYNC' => 'keys-fake',
>>>>>>> 662fdb99
        ];

        if (isset($type)) {
            $commands = array_filter($commands, function (string $expectedType) use ($type) {
                return $expectedType === $type;
            });
        }

        return array_keys($commands);
    }
}<|MERGE_RESOLUTION|>--- conflicted
+++ resolved
@@ -113,11 +113,7 @@
     {
         $strategy = $this->getClusterStrategy();
         $commands = $this->getCommandFactory();
-<<<<<<< HEAD
-        $arguments = ['key'];
-=======
         $arguments = ['arg1', 'arg2'];
->>>>>>> 662fdb99
 
         foreach ($this->getExpectedCommands('keys-fake') as $commandID) {
             $command = $commands->create($commandID, $arguments);
@@ -488,15 +484,13 @@
             'SUNSUBSCRIBE' => 'keys-sunsubscribe',
             'SPUBLISH' => 'keys-first',
 
-<<<<<<< HEAD
             /* client */
             'CLIENT' => 'keys-fake',
-=======
+
             /* gears */
             'TFUNCTION' => 'keys-fake',
             'TFCALL' => 'keys-fake',
             'TFCALLASYNC' => 'keys-fake',
->>>>>>> 662fdb99
         ];
 
         if (isset($type)) {
