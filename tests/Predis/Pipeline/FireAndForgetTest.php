<?php

/*
 * This file is part of the Predis package.
 *
 * (c) Daniele Alessandri <suppakilla@gmail.com>
 *
 * For the full copyright and license information, please view the LICENSE
 * file that was distributed with this source code.
 */

namespace Predis\Pipeline;

use Predis\Client;
use PredisTestCase;

/**
 *
 */
class FireAndForgetTest extends PredisTestCase
{
    /**
     * @group disconnected
     */
    public function testPipelineWithSingleConnection()
    {
<<<<<<< HEAD
        $connection = $this->getMock('Predis\Connection\NodeConnectionInterface');
        $connection
            ->expects($this->exactly(3))
            ->method('writeRequest');
        $connection
            ->expects($this->never())
            ->method('readResponse');
=======
        $connection = $this->getMockBuilder('Predis\Connection\NodeConnectionInterface')->getMock();
        $connection->expects($this->exactly(3))->method('writeRequest');
        $connection->expects($this->never())->method('readResponse');
>>>>>>> 36a02cf8

        $pipeline = new FireAndForget(new Client($connection));

        $pipeline->ping();
        $pipeline->ping();
        $pipeline->ping();

        $this->assertEmpty($pipeline->execute());
    }

    /**
     * @group disconnected
     */
    public function testSwitchesToMasterWithReplicationConnection()
    {
<<<<<<< HEAD
        $connection = $this->getMock('Predis\Connection\Replication\ReplicationInterface');
        $connection
            ->expects($this->once())
            ->method('switchToMaster');
        $connection
            ->expects($this->exactly(3))
            ->method('writeRequest');
        $connection
            ->expects($this->never())
            ->method('readResponse');
=======
        $connection = $this->getMockBuilder('Predis\Connection\Aggregate\ReplicationInterface')->getMock();
        $connection->expects($this->once())
                   ->method('switchTo')
                   ->with('master');
        $connection->expects($this->exactly(3))
                   ->method('writeRequest');
        $connection->expects($this->never())
                   ->method('readResponse');
>>>>>>> 36a02cf8

        $pipeline = new FireAndForget(new Client($connection));

        $pipeline->ping();
        $pipeline->ping();
        $pipeline->ping();

        $this->assertEmpty($pipeline->execute());
    }
}<|MERGE_RESOLUTION|>--- conflicted
+++ resolved
@@ -24,19 +24,13 @@
      */
     public function testPipelineWithSingleConnection()
     {
-<<<<<<< HEAD
-        $connection = $this->getMock('Predis\Connection\NodeConnectionInterface');
+        $connection = $this->getMockBuilder('Predis\Connection\NodeConnectionInterface')->getMock();
         $connection
             ->expects($this->exactly(3))
             ->method('writeRequest');
         $connection
             ->expects($this->never())
             ->method('readResponse');
-=======
-        $connection = $this->getMockBuilder('Predis\Connection\NodeConnectionInterface')->getMock();
-        $connection->expects($this->exactly(3))->method('writeRequest');
-        $connection->expects($this->never())->method('readResponse');
->>>>>>> 36a02cf8
 
         $pipeline = new FireAndForget(new Client($connection));
 
@@ -52,8 +46,8 @@
      */
     public function testSwitchesToMasterWithReplicationConnection()
     {
-<<<<<<< HEAD
-        $connection = $this->getMock('Predis\Connection\Replication\ReplicationInterface');
+        $connection = $this->getMockBuilder('Predis\Connection\Replication\ReplicationInterface')
+            ->getMock();
         $connection
             ->expects($this->once())
             ->method('switchToMaster');
@@ -63,16 +57,6 @@
         $connection
             ->expects($this->never())
             ->method('readResponse');
-=======
-        $connection = $this->getMockBuilder('Predis\Connection\Aggregate\ReplicationInterface')->getMock();
-        $connection->expects($this->once())
-                   ->method('switchTo')
-                   ->with('master');
-        $connection->expects($this->exactly(3))
-                   ->method('writeRequest');
-        $connection->expects($this->never())
-                   ->method('readResponse');
->>>>>>> 36a02cf8
 
         $pipeline = new FireAndForget(new Client($connection));
 
