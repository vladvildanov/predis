<?php

/*
 * This file is part of the Predis package.
 *
 * (c) Daniele Alessandri <suppakilla@gmail.com>
 *
 * For the full copyright and license information, please view the LICENSE
 * file that was distributed with this source code.
 */

namespace Predis;

use PredisTestCase;

/**
 *
 */
class ClientTest extends PredisTestCase
{
    /**
     * @group disconnected
     */
    public function testConstructorWithoutArguments()
    {
        $client = new Client();

        $connection = $client->getConnection();
        $this->assertInstanceOf('Predis\Connection\NodeConnectionInterface', $connection);

        $parameters = $connection->getParameters();
        $this->assertSame($parameters->host, '127.0.0.1');
        $this->assertSame($parameters->port, 6379);

        $options = $client->getOptions();
        $this->assertSame($options->commands, $client->getCommandFactory());

        $this->assertFalse($client->isConnected());
    }

    /**
     * @group disconnected
     */
    public function testConstructorWithNullArgument()
    {
        $client = new Client(null);

        $connection = $client->getConnection();
        $this->assertInstanceOf('Predis\Connection\NodeConnectionInterface', $connection);

        $parameters = $connection->getParameters();
        $this->assertSame($parameters->host, '127.0.0.1');
        $this->assertSame($parameters->port, 6379);

        $options = $client->getOptions();
        $this->assertSame($options->commands, $client->getCommandFactory());

        $this->assertFalse($client->isConnected());
    }

    /**
     * @group disconnected
     */
    public function testConstructorWithNullAndNullArguments()
    {
        $client = new Client(null, null);

        $connection = $client->getConnection();
        $this->assertInstanceOf('Predis\Connection\NodeConnectionInterface', $connection);

        $parameters = $connection->getParameters();
        $this->assertSame($parameters->host, '127.0.0.1');
        $this->assertSame($parameters->port, 6379);

        $options = $client->getOptions();
        $this->assertSame($options->commands, $client->getCommandFactory());

        $this->assertFalse($client->isConnected());
    }

    /**
     * @group disconnected
     */
    public function testConstructorWithArrayArgument()
    {
        $client = new Client($arg1 = array('host' => 'localhost', 'port' => 7000));

        $parameters = $client->getConnection()->getParameters();
        $this->assertSame($parameters->host, $arg1['host']);
        $this->assertSame($parameters->port, $arg1['port']);
    }

    /**
     * @group disconnected
     */
    public function testConstructorThrowsExceptionWithArrayOfParametersArgumentAndMissingOption()
    {
        $this->expectException('InvalidArgumentException');
        $this->expectExceptionMessage('Array of connection parameters requires `cluster`, `replication` or `aggregate` client option');

        $arg1 = array(
            array('host' => 'localhost', 'port' => 7000),
            array('host' => 'localhost', 'port' => 7001),
        );

        $client = new Client($arg1);
    }

    /**
     * @group disconnected
     */
    public function testConstructorWithArrayOfArrayArgumentAndClusterOption()
    {
        $arg1 = array(
            array('host' => 'localhost', 'port' => 7000),
            array('host' => 'localhost', 'port' => 7001),
        );

        $client = new Client($arg1, array(
            'aggregate' => $this->getAggregateInitializer($arg1),
        ));

        $this->assertInstanceOf('Predis\Connection\AggregateConnectionInterface', $client->getConnection());
    }

    /**
     * @group disconnected
     */
    public function testConstructorWithStringArgument()
    {
        $client = new Client('tcp://localhost:7000');

        $parameters = $client->getConnection()->getParameters();
        $this->assertSame($parameters->host, 'localhost');
        $this->assertSame($parameters->port, 7000);
    }

    /**
     * @group disconnected
     */
    public function testConstructorWithArrayOfStringArgument()
    {
        $arg1 = array('tcp://localhost:7000', 'tcp://localhost:7001');

        $client = new Client($arg1, array(
            'aggregate' => $this->getAggregateInitializer($arg1),
        ));

        $this->assertInstanceOf('Predis\Connection\AggregateConnectionInterface', $client->getConnection());
    }

    /**
     * @group disconnected
     */
    public function testConstructorWithArrayOfConnectionsArgument()
    {
        $arg1 = array(
            $this->getMockBuilder('Predis\Connection\NodeConnectionInterface')->getMock(),
            $this->getMockBuilder('Predis\Connection\NodeConnectionInterface')->getMock(),
        );

        $client = new Client($arg1, array(
            'aggregate' => $this->getAggregateInitializer($arg1),
        ));

        $this->assertInstanceOf('Predis\Connection\AggregateConnectionInterface', $client->getConnection());
    }

    /**
     * @group disconnected
     */
    public function testConstructorWithConnectionArgument()
    {
        $factory = new Connection\Factory();
        $connection = $factory->create('tcp://localhost:7000');

        $client = new Client($connection);

        $this->assertInstanceOf('Predis\Connection\NodeConnectionInterface', $client->getConnection());
        $this->assertSame($connection, $client->getConnection());

        $parameters = $client->getConnection()->getParameters();
        $this->assertSame($parameters->host, 'localhost');
        $this->assertSame($parameters->port, 7000);
    }

    /**
     * @group disconnected
     */
    public function testConstructorWithClusterArgument()
    {
        $cluster = new Connection\Cluster\PredisCluster();

        $factory = new Connection\Factory();
        $factory->aggregate($cluster, array('tcp://localhost:7000', 'tcp://localhost:7001'));

        $client = new Client($cluster);

        $this->assertInstanceOf('Predis\Connection\Cluster\ClusterInterface', $client->getConnection());
        $this->assertSame($cluster, $client->getConnection());
    }

    /**
     * @group disconnected
     */
    public function testConstructorWithReplicationArgument()
    {
        $replication = new Connection\Replication\MasterSlaveReplication();

        $factory = new Connection\Factory();
        $factory->aggregate($replication, array('tcp://host1?alias=master', 'tcp://host2?alias=slave'));

        $client = new Client($replication);

        $this->assertInstanceOf('Predis\Connection\Replication\ReplicationInterface', $client->getConnection());
        $this->assertSame($replication, $client->getConnection());
    }

    /**
     * @group disconnected
     */
    public function testConstructorWithCallableArgument()
    {
        $connection = $this->getMockBuilder('Predis\Connection\ConnectionInterface')->getMock();

        $callable = $this->getMockBuilder('stdClass')
            ->setMethods(array('__invoke'))
            ->getMock();
        $callable
            ->expects($this->once())
            ->method('__invoke')
            ->with($this->isInstanceOf('Predis\Configuration\OptionsInterface'))
            ->will($this->returnValue($connection));

        $client = new Client($callable);

        $this->assertSame($connection, $client->getConnection());
    }

    /**
     * @group disconnected
     */
    public function testConstructorWithCallableConnectionInitializerThrowsExceptionOnInvalidReturnType()
    {
        $this->expectException('InvalidArgumentException');
        $this->expectExceptionMessage('Callable parameters must return a valid connection');

        $wrongType = $this->getMockBuilder('stdClass')->getMock();

        $callable = $this->getMockBuilder('stdClass')
            ->setMethods(array('__invoke'))
            ->getMock();
        $callable
            ->expects($this->once())
            ->method('__invoke')
            ->with($this->isInstanceOf('Predis\Configuration\OptionsInterface'))
            ->will($this->returnValue($wrongType));

        new Client($callable);
    }

    /**
     * @group disconnected
     */
    public function testConstructorWithNullAndArrayArgument()
    {
        $connections = $this->getMockBuilder('Predis\Connection\FactoryInterface')->getMock();

        $arg2 = array('prefix' => 'prefix:', 'connections' => $connections);
        $client = new Client(null, $arg2);

        $this->assertInstanceOf('Predis\Command\FactoryInterface', $commands = $client->getCommandFactory());
        $this->assertInstanceOf('Predis\Command\Processor\KeyPrefixProcessor', $commands->getProcessor());
        $this->assertSame('prefix:', $commands->getProcessor()->getPrefix());
    }

    /**
     * @group disconnected
     */
    public function testConstructorWithArrayAndOptionReplication()
    {
        $arg1 = array('tcp://127.0.0.1:6379?role=master', 'tcp://127.0.0.1:6380?role=slave');
        $arg2 = array('replication' => 'predis');
        $client = new Client($arg1, $arg2);

        $this->assertInstanceOf('Predis\Connection\Replication\ReplicationInterface', $connection = $client->getConnection());
        $this->assertSame('127.0.0.1:6379', (string) $connection->getConnectionByRole('master'));
        $this->assertSame('127.0.0.1:6380', (string) $connection->getConnectionByRole('slave'));
    }

    /**
     * @group disconnected
     */
    public function testClusterOptionHasPrecedenceOverReplicationOptionAndAggregateOption()
    {
        $arg1 = array('tcp://host1', 'tcp://host2');

        $connection = $this->getMockBuilder('Predis\Connection\AggregateConnectionInterface')->getMock();

        $fncluster = $this->getMockBuilder('stdClass')
            ->setMethods(array('__invoke'))
            ->getMock();
        $fncluster
            ->expects($this->once())
            ->method('__invoke')
            ->with($this->isInstanceOf('Predis\Configuration\OptionsInterface'), $arg1)
            ->will($this->returnValue($connection));

        $fnreplication = $this->getMockBuilder('stdClass')
            ->setMethods(array('__invoke'))
            ->getMock();
        $fnreplication
            ->expects($this->never())
            ->method('__invoke');

        $fnaggregate = $this->getMockBuilder('stdClass')
            ->setMethods(array('__invoke'))
            ->getMock();
        $fnaggregate
            ->expects($this->never())
            ->method('__invoke');

        $arg2 = array(
            'cluster' => $fncluster,
            'replication' => $fnreplication,
            'aggregate' => $fnaggregate,
        );

        $client = new Client($arg1, $arg2);

        $this->assertSame($connection, $client->getConnection());
    }

    /**
     * @group disconnected
     */
    public function testReplicationOptionHasPrecedenceOverAggregateOption()
    {
        $arg1 = array('tcp://host1', 'tcp://host2');

        $connection = $this->getMockBuilder('Predis\Connection\AggregateConnectionInterface')->getMock();

        $fnreplication = $this->getMockBuilder('stdClass')
            ->setMethods(array('__invoke'))
            ->getMock();
        $fnreplication
            ->expects($this->once())
            ->method('__invoke')
            ->with($this->isInstanceOf('Predis\Configuration\OptionsInterface'), $arg1)
            ->will($this->returnValue($connection));

        $fnaggregate = $this->getMockBuilder('stdClass')
            ->setMethods(array('__invoke'))
            ->getMock();
        $fnaggregate
            ->expects($this->never())
            ->method('__invoke');

        $arg2 = array(
            'replication' => $fnreplication,
            'aggregate' => $fnaggregate,
        );

        $client = new Client($arg1, $arg2);
    }

    /**
     * @group disconnected
     */
    public function testAggregateOptionDoesNotTriggerAggregationInClient()
    {
        $arg1 = array('tcp://host1', 'tcp://host2');

        $connection = $this->getMockBuilder('Predis\Connection\AggregateConnectionInterface')->getMock();

        $fnaggregate = $this->getMockBuilder('stdClass')
            ->setMethods(array('__invoke'))
            ->getMock();
        $fnaggregate
            ->expects($this->once())
            ->method('__invoke')
            ->with($this->isInstanceOf('Predis\Configuration\OptionsInterface'), $arg1)
            ->will($this->returnValue($connection));

        $connections = $this->getMockBuilder('Predis\Connection\FactoryInterface')->getMock();
        $connections
            ->expects($this->never())
            ->method('aggregate');

        $arg2 = array('aggregate' => $fnaggregate, 'connections' => $connections);

        $client = new Client($arg1, $arg2);

        $this->assertSame($connection, $client->getConnection());
    }

    /**
     * @group disconnected
     */
    public function testConstructorWithInvalidArgumentType()
    {
        $this->expectException('InvalidArgumentException');
        $this->expectExceptionMessage('Invalid type for connection parameters');

        $client = new Client(new \stdClass());
    }

    /**
     * @group disconnected
     */
    public function testConstructorWithInvalidOptionType()
    {
        $this->expectException('InvalidArgumentException');
        $this->expectExceptionMessage('Invalid type for client options');

        $client = new Client('tcp://host1', new \stdClass());
    }

    /**
     * @group disconnected
     */
    public function testConnectAndDisconnect()
    {
        $connection = $this->getMockBuilder('Predis\Connection\ConnectionInterface')->getMock();
        $connection
            ->expects($this->once())
            ->method('connect');
        $connection
            ->expects($this->once())
            ->method('disconnect');

        $client = new Client($connection);
        $client->connect();
        $client->disconnect();
    }

    /**
     * @group disconnected
     */
    public function testIsConnectedChecksConnectionState()
    {
        $connection = $this->getMockBuilder('Predis\Connection\ConnectionInterface')->getMock();
        $connection
            ->expects($this->once())
            ->method('isConnected');

        $client = new Client($connection);
        $client->isConnected();
    }

    /**
     * @group disconnected
     */
    public function testQuitIsAliasForDisconnect()
    {
        $connection = $this->getMockBuilder('Predis\Connection\ConnectionInterface')->getMock();
        $connection
            ->expects($this->once())
            ->method('disconnect');

        $client = new Client($connection);
        $client->quit();
    }

    /**
     * @group disconnected
     */
    public function testCreatesNewCommandUsingSpecifiedCommandFactory()
    {
        $ping = $this->getCommandFactory()->createCommand('ping', array());

        $commands = $this->getMockBuilder('Predis\Command\FactoryInterface')->getMock();
        $commands
            ->expects($this->once())
            ->method('createCommand')
            ->with('ping', array())
            ->will($this->returnValue($ping));

        $client = new Client(null, array('commands' => $commands));
        $this->assertSame($ping, $client->createCommand('ping', array()));
    }

    /**
     * @group disconnected
     */
    public function testExecuteCommandReturnsParsedResponses()
    {
        $commands = $this->getCommandFactory();

        $ping = $commands->createCommand('ping', array());
        $hgetall = $commands->createCommand('hgetall', array('metavars', 'foo', 'hoge'));

        $connection = $this->getMockBuilder('Predis\Connection\ConnectionInterface')->getMock();
        $connection
            ->expects($this->at(0))
            ->method('executeCommand')
            ->with($ping)
            ->will($this->returnValue(new Response\Status('PONG')));
        $connection
            ->expects($this->at(1))
            ->method('executeCommand')
            ->with($hgetall)
            ->will($this->returnValue(array('foo', 'bar', 'hoge', 'piyo')));

        $client = new Client($connection);

        $this->assertEquals('PONG', $client->executeCommand($ping));
        $this->assertSame(array('foo' => 'bar', 'hoge' => 'piyo'), $client->executeCommand($hgetall));
    }

    /**
     * @group disconnected
     */
    public function testExecuteCommandThrowsExceptionOnRedisError()
    {
        $this->expectException('Predis\Response\ServerException');
        $this->expectExceptionMessage('Operation against a key holding the wrong kind of value');

        $ping = $this->getCommandFactory()->createCommand('ping', array());
        $expectedResponse = new Response\Error('ERR Operation against a key holding the wrong kind of value');

        $connection = $this->getMockBuilder('Predis\Connection\ConnectionInterface')->getMock();
        $connection
            ->expects($this->once())
            ->method('executeCommand')
            ->will($this->returnValue($expectedResponse));

        $client = new Client($connection);
        $client->executeCommand($ping);
    }

    /**
     * @group disconnected
     */
    public function testExecuteCommandReturnsErrorResponseOnRedisError()
    {
        $ping = $this->getCommandFactory()->createCommand('ping', array());
        $expectedResponse = new Response\Error('ERR Operation against a key holding the wrong kind of value');

        $connection = $this->getMockBuilder('Predis\Connection\ConnectionInterface')->getMock();
        $connection
            ->expects($this->once())
            ->method('executeCommand')
            ->will($this->returnValue($expectedResponse));

        $client = new Client($connection, array('exceptions' => false));
        $response = $client->executeCommand($ping);

        $this->assertSame($response, $expectedResponse);
    }

    /**
     * @group disconnected
     */
    public function testCallingRedisCommandExecutesInstanceOfCommand()
    {
        $ping = $this->getCommandFactory()->createCommand('ping', array());

        $connection = $this->getMockBuilder('Predis\Connection\ConnectionInterface')->getMock();
        $connection
            ->expects($this->once())
            ->method('executeCommand')
            ->with($this->isInstanceOf('Predis\Command\Redis\PING'))
            ->will($this->returnValue('PONG'));

        $commands = $this->getMockBuilder('Predis\Command\FactoryInterface')->getMock();
        $commands
            ->expects($this->once())
            ->method('createCommand')
            ->with('ping', array())
            ->will($this->returnValue($ping));

        $options = array('commands' => $commands);
        $client = $this->getMockBuilder('Predis\Client')
            ->setMethods(null)
            ->setConstructorArgs(array($connection, $options))
            ->getMock();

        $this->assertEquals('PONG', $client->ping());
    }

    /**
     * @group disconnected
     */
    public function testCallingRedisCommandThrowsExceptionOnServerError()
    {
        $this->expectException('Predis\Response\ServerException');
        $this->expectExceptionMessage('Operation against a key holding the wrong kind of value');

        $expectedResponse = new Response\Error('ERR Operation against a key holding the wrong kind of value');

        $connection = $this->getMockBuilder('Predis\Connection\ConnectionInterface')->getMock();
        $connection
            ->expects($this->once())
            ->method('executeCommand')
            ->with($this->isRedisCommand('PING'))
            ->will($this->returnValue($expectedResponse));

        $client = new Client($connection);
        $client->ping();
    }

    /**
     * @group disconnected
     */
    public function testCallingRedisCommandReturnsErrorResponseOnRedisError()
    {
        $expectedResponse = new Response\Error('ERR Operation against a key holding the wrong kind of value');

        $connection = $this->getMockBuilder('Predis\Connection\ConnectionInterface')->getMock();
        $connection
            ->expects($this->once())
            ->method('executeCommand')
            ->with($this->isRedisCommand('PING'))
            ->will($this->returnValue($expectedResponse));

        $client = new Client($connection, array('exceptions' => false));
        $response = $client->ping();

        $this->assertSame($response, $expectedResponse);
    }

    /**
     * @group disconnected
     */
    public function testRawCommand()
    {
        $connection = $this->getMockBuilder('Predis\Connection\ConnectionInterface')->getMock();
        $connection
            ->expects($this->at(0))
            ->method('executeCommand')
            ->with($this->isRedisCommand('SET', array('foo', 'bar')))
            ->will($this->returnValue(new Response\Status('OK')));
        $connection
            ->expects($this->at(1))
            ->method('executeCommand')
            ->with($this->isRedisCommand('GET', array('foo')))
            ->will($this->returnValue('bar'));
        $connection
            ->expects($this->at(2))
            ->method('executeCommand')
            ->with($this->isRedisCommand('PING'))
            ->will($this->returnValue('PONG'));

        $client = new Client($connection);

        $this->assertSame('OK', $client->executeRaw(array('SET', 'foo', 'bar')));
        $this->assertSame('bar', $client->executeRaw(array('GET', 'foo')));

        $error = true;  // $error is always populated by reference.
        $this->assertSame('PONG', $client->executeRaw(array('PING'), $error));
        $this->assertFalse($error);
    }

    /**
     * @group disconnected
     */
    public function testRawCommandNeverAppliesPrefix()
    {
        $connection = $this->getMockBuilder('Predis\Connection\ConnectionInterface')->getMock();
        $connection
            ->expects($this->at(0))
            ->method('executeCommand')
            ->with($this->isRedisCommand('SET', array('foo', 'bar')))
            ->will($this->returnValue(new Response\Status('OK')));
        $connection
            ->expects($this->at(1))
            ->method('executeCommand')
            ->with($this->isRedisCommand('GET', array('foo')))
            ->will($this->returnValue('bar'));

        $client = new Client($connection, array('prefix' => 'predis:'));

        $this->assertSame('OK', $client->executeRaw(array('SET', 'foo', 'bar')));
        $this->assertSame('bar', $client->executeRaw(array('GET', 'foo')));
    }

    /**
     * @group disconnected
     */
    public function testRawCommandNeverThrowsExceptions()
    {
        $message = 'ERR Mock error response';
        $response = new Response\Error($message);

        $connection = $this->getMockBuilder('Predis\Connection\ConnectionInterface')->getMock();
        $connection
            ->expects($this->once())
            ->method('executeCommand')
            ->with($this->isRedisCommand('PING'))
            ->will($this->returnValue($response));

        $client = new Client($connection, array('exceptions' => true));

        $this->assertSame($message, $client->executeRaw(array('PING'), $error));
        $this->assertTrue($error);
    }

    /**
     * @group disconnected
     */
    public function testThrowsExceptionOnNonRegisteredRedisCommand()
    {
        $this->expectException('Predis\ClientException');
        $this->expectExceptionMessage("Command 'INVALIDCOMMAND' is not a registered Redis command");

        $client = new Client();
        $client->invalidCommand();
    }

    /**
     * @group disconnected
     */
    public function testGetClientByMethodReturnsInstanceOfSubclass()
    {
        $client = $this->getMockBuilder('Predis\Client')
            ->setMethods(null)
            ->setConstructorArgs(array(
                array('tcp://host1?alias=node01', 'tcp://host2?alias=node02'),
                array('cluster' => 'predis'),
            ))
            ->setMockClassName('SubclassedClient')
            ->getMock();

        $this->assertInstanceOf('SubclassedClient', $client->getClientBy('alias', 'node02'));
    }

    /**
     * @group disconnected
     */
    public function testGetClientByMethodInvokesCallableInSecondArgumentAndReturnsItsReturnValue()
    {
        $test = $this;
        $client = new Client(array('tcp://host1?alias=node01', 'tcp://host2?alias=node02'), array('cluster' => 'predis'));

        $callable = $this->getMockBuilder('stdClass')
            ->setMethods(array('__invoke'))
            ->getMock();
        $callable
            ->expects($this->once())
            ->method('__invoke')
            ->with($this->callback(function ($clientNode) use ($test, $client) {
                $test->isInstanceOf('Predis\ClientInterface', $clientNode);
                $test->assertNotSame($client, $clientNode);
                $test->assertInstanceOf('Predis\Connection\NodeConnectionInterface', $connection = $clientNode->getConnection());
                $test->assertSame('node02', $connection->getParameters()->alias);

                return true;
            }))
            ->will($this->returnValue('value'));

        $this->assertSame('value', $client->getClientBy('alias', 'node02', $callable));
    }

    /**
     * @group disconnected
     */
    public function testGetClientByMethodSupportsSelectingConnectionById()
    {
        $connection = $this->getMockBuilder('Predis\Connection\ConnectionInterface')->getMock();

        $aggregate = $this->getMockBuilder('Predis\Connection\AggregateConnectionInterface')
            ->setMethods(array('getConnectionById'))
            ->getMockForAbstractClass();
        $aggregate
            ->expects($this->once())
            ->method('getConnectionById')
            ->with('127.0.0.1:6379')
            ->will($this->returnValue($connection));

        $client = new Client($aggregate);
        $nodeClient = $client->getClientBy('id', '127.0.0.1:6379');

        $this->assertSame($connection, $nodeClient->getConnection());
        $this->assertSame($client->getOptions(), $nodeClient->getOptions());
    }

    /**
     * @group disconnected
     */
    public function testGetClientByMethodThrowsExceptionSelectingConnectionByUnknownId()
    {
        $this->expectException('InvalidArgumentException');
        $this->expectExceptionMessage('Cannot find a connection by id matching `127.0.0.1:7000`');

        $aggregate = $this->getMockBuilder('Predis\Connection\AggregateConnectionInterface')->getMock();
        $aggregate
            ->expects($this->once())
            ->method('getConnectionById')
            ->with('127.0.0.1:7000')
            ->will($this->returnValue(null));

        $client = new Client($aggregate);
        $client->getClientBy('id', '127.0.0.1:7000');
    }

    /**
     * @group disconnected
     */
    public function testGetClientByMethodSupportsSelectingConnectionByAlias()
    {
        $connection = $this->getMockBuilder('Predis\Connection\ConnectionInterface')->getMock();

        $aggregate = $this->getMockBuilder('Predis\Connection\AggregateConnectionInterface')
            ->setMethods(array('getConnectionByAlias'))
            ->getMockForAbstractClass();
        $aggregate
            ->expects($this->once())
            ->method('getConnectionByAlias')
            ->with('myalias')
            ->will($this->returnValue($connection));

        $client = new Client($aggregate);
        $nodeClient = $client->getClientBy('alias', 'myalias');

        $this->assertSame($connection, $nodeClient->getConnection());
        $this->assertSame($client->getOptions(), $nodeClient->getOptions());
    }

    /**
     * @group disconnected
     */
    public function testGetClientByMethodSupportsSelectingConnectionByKey()
    {
        $connection = $this->getMockBuilder('Predis\Connection\ConnectionInterface')->getMock();

        $aggregate = $this->getMockBuilder('Predis\Connection\AggregateConnectionInterface')
            ->setMethods(array('getConnectionByKey'))
            ->getMockForAbstractClass();
        $aggregate
            ->expects($this->once())
            ->method('getConnectionByKey')
            ->with('key:1')
            ->will($this->returnValue($connection));

        $client = new Client($aggregate);
        $nodeClient = $client->getClientBy('key', 'key:1');

        $this->assertSame($connection, $nodeClient->getConnection());
        $this->assertSame($client->getOptions(), $nodeClient->getOptions());
    }

    /**
     * @group disconnected
     */
    public function testGetClientByMethodSupportsSelectingConnectionBySlot()
    {
        $connection = $this->getMockBuilder('Predis\Connection\ConnectionInterface')->getMock();

        $aggregate = $this->getMockBuilder('Predis\Connection\AggregateConnectionInterface')
            ->setMethods(array('getConnectionBySlot'))
            ->getMockForAbstractClass();
        $aggregate
            ->expects($this->once())
            ->method('getConnectionBySlot')
            ->with(5460)
            ->will($this->returnValue($connection));

        $client = new Client($aggregate);
        $nodeClient = $client->getClientBy('slot', 5460);

        $this->assertSame($connection, $nodeClient->getConnection());
        $this->assertSame($client->getOptions(), $nodeClient->getOptions());
    }

    /**
     * @group disconnected
     */
    public function testGetClientByMethodSupportsSelectingConnectionByRole()
    {
        $connection = $this->getMockBuilder('Predis\Connection\ConnectionInterface')->getMock();

        $aggregate = $this->getMockBuilder('Predis\Connection\AggregateConnectionInterface')
            ->setMethods(array('getConnectionByRole'))
            ->getMockForAbstractClass();
        $aggregate
            ->expects($this->once())
            ->method('getConnectionByRole')
            ->with('master')
            ->will($this->returnValue($connection));

        $client = new Client($aggregate);
        $nodeClient = $client->getClientBy('role', 'master');

        $this->assertSame($connection, $nodeClient->getConnection());
        $this->assertSame($client->getOptions(), $nodeClient->getOptions());
    }

    /**
     * @group disconnected
     */
    public function testGetClientByMethodSupportsSelectingConnectionByCommand()
    {
        $command = \Predis\Command\RawCommand::create('GET', 'key');
        $connection = $this->getMockBuilder('Predis\Connection\ConnectionInterface')->getMock();

        $aggregate = $this->getMockBuilder('Predis\Connection\AggregateConnectionInterface')
            ->setMethods(array('getConnectionByCommand'))
            ->getMockForAbstractClass();
        $aggregate
            ->expects($this->once())
            ->method('getConnectionByCommand')
            ->with($command)
            ->will($this->returnValue($connection));

        $client = new Client($aggregate);
        $nodeClient = $client->getClientBy('command', $command);

        $this->assertSame($connection, $nodeClient->getConnection());
        $this->assertSame($client->getOptions(), $nodeClient->getOptions());
    }

    /**
     * @group disconnected
     */
    public function testGetClientByMethodThrowsExceptionWhenSelectingConnectionByUnknownType()
    {
        $this->expectException('InvalidArgumentException');
        $this->expectExceptionMessage('Invalid selector type: `unknown`');

        $client = new Client('tcp://127.0.0.1?alias=node01');

        $client->getClientBy('unknown', 'test');
    }

    /**
     * @group disconnected
     */
    public function testGetClientByMethodThrowsExceptionWhenConnectionDoesNotSupportSelectorType()
    {
        $this->expectException('InvalidArgumentException');
        $this->expectExceptionMessage('Selecting connection by id is not supported by Predis\Connection\StreamConnection');

        $client = new Client('tcp://127.0.0.1?alias=node01');

        $client->getClientBy('id', 'node01');
    }

    /**
     * @group disconnected
     */
    public function testPipelineWithoutArgumentsReturnsPipeline()
    {
        $client = new Client();

        $this->assertInstanceOf('Predis\Pipeline\Pipeline', $client->pipeline());
    }

    /**
     * @group disconnected
     */
    public function testPipelineWithArrayReturnsPipeline()
    {
        $client = new Client();

        $this->assertInstanceOf('Predis\Pipeline\Pipeline', $client->pipeline(array()));
        $this->assertInstanceOf('Predis\Pipeline\Atomic', $client->pipeline(array('atomic' => true)));
        $this->assertInstanceOf('Predis\Pipeline\FireAndForget', $client->pipeline(array('fire-and-forget' => true)));
    }

    /**
     * @group disconnected
     */
    public function testPipelineWithCallableExecutesPipeline()
    {
        $callable = $this->getMockBuilder('stdClass')
            ->setMethods(array('__invoke'))
            ->getMock();
        $callable
            ->expects($this->once())
            ->method('__invoke')
            ->with($this->isInstanceOf('Predis\Pipeline\Pipeline'));

        $client = new Client();
        $client->pipeline($callable);
    }

    /**
     * @group disconnected
     */
    public function testPubSubLoopWithoutArgumentsReturnsPubSubConsumer()
    {
        $client = new Client();

        $this->assertInstanceOf('Predis\PubSub\Consumer', $client->pubSubLoop());
    }

    /**
     * @group disconnected
     */
    public function testPubSubLoopWithArrayReturnsPubSubConsumerWithOptions()
    {
        $connection = $this->getMockBuilder('Predis\Connection\NodeConnectionInterface')->getMock();
        $options = array('subscribe' => 'channel');

        $client = new Client($connection);

        $this->assertInstanceOf('Predis\PubSub\Consumer', $pubsub = $client->pubSubLoop($options));

        $reflection = new \ReflectionProperty($pubsub, 'options');
        $reflection->setAccessible(true);

        $this->assertSame($options, $reflection->getValue($pubsub));
    }

    /**
     * @group disconnected
     */
    public function testPubSubLoopWithArrayAndCallableExecutesPubSub()
    {
        // NOTE: we use a subscribe count of 0 in the message payload to trick
        //       the context and forcing it to be closed since there are no more
        //       active subscriptions.
        $connection = $this->getMockBuilder('Predis\Connection\NodeConnectionInterface')->getMock();
        $connection
            ->expects($this->once())
            ->method('read')
            ->will($this->returnValue(array('subscribe', 'channel', 0)));

        $callable = $this->getMockBuilder('stdClass')
            ->setMethods(array('__invoke'))
            ->getMock();
        $callable
            ->expects($this->once())
            ->method('__invoke');

        $client = new Client($connection);
        $this->assertNull($client->pubSubLoop(array('subscribe' => 'channel'), $callable));
    }

    /**
     * @group disconnected
     */
    public function testPubSubLoopWithCallableReturningFalseStopsPubSubConsumer()
    {
        $connection = $this->getMockBuilder('Predis\Connection\NodeConnectionInterface')->getMock();
        $connection
            ->expects($this->at(1))
            ->method('read')
            ->will($this->returnValue(array('subscribe', 'channel', 1)));
        $connection
            ->expects($this->at(2))
            ->method('writeRequest')
            ->with($this->isRedisCommand('UNSUBSCRIBE'));
        $connection
            ->expects($this->at(3))
            ->method('read')
            ->will($this->returnValue(array('unsubscribe', 'channel', 0)));

        $callable = $this->getMockBuilder('stdClass')
            ->setMethods(array('__invoke'))
            ->getMock();
        $callable
            ->expects($this->at(0))
            ->method('__invoke')
            ->will($this->returnValue(false));

        $client = new Client($connection);

        $this->assertNull($client->pubSubLoop(array('subscribe' => 'channel'), $callable));
    }

    /**
     * @group disconnected
     */
    public function testTransactionWithoutArgumentsReturnsMultiExec()
    {
        $client = new Client();

        $this->assertInstanceOf('Predis\Transaction\MultiExec', $client->transaction());
    }

    /**
     * @group disconnected
     */
    public function testTransactionWithArrayReturnsMultiExecTransactionWithOptions()
    {
        $options = array('cas' => true, 'retry' => 3);

        $client = new Client();

        $this->assertInstanceOf('Predis\Transaction\MultiExec', $tx = $client->transaction($options));

        // I hate this part but reflection is the easiest way in this case.
        $property = new \ReflectionProperty($tx, 'modeCAS');
        $property->setAccessible(true);
        $this->assertSame($options['cas'], $property->getValue($tx));

        $property = new \ReflectionProperty($tx, 'attempts');
        $property->setAccessible(true);
        $this->assertSame($options['retry'], $property->getValue($tx));
    }

    /**
     * @group disconnected
     */
    public function testTransactionWithArrayAndCallableExecutesMultiExec()
    {
        // We use CAS here as we don't care about the actual MULTI/EXEC context.
        $options = array('cas' => true, 'retry' => 3);

        $connection = $this->getMockBuilder('Predis\Connection\NodeConnectionInterface')->getMock();
        $connection
            ->expects($this->once())
            ->method('executeCommand')
            ->will($this->returnValue(new Response\Status('QUEUED')));

        $callable = $this->getMockBuilder('stdClass')
            ->setMethods(array('__invoke'))
            ->getMock();
        $callable
            ->expects($this->once())
            ->method('__invoke')
            ->will($this->returnCallback(function ($tx) { $tx->ping(); }));

        $client = new Client($connection);
        $client->transaction($options, $callable);
    }

    /**
     * @group disconnected
     */
    public function testMonitorReturnsMonitorConsumer()
    {
        $connection = $this->getMockBuilder('Predis\Connection\NodeConnectionInterface')->getMock();
        $client = new Client($connection);

        $this->assertInstanceOf('Predis\Monitor\Consumer', $monitor = $client->monitor());
    }

    /**
     * @group disconnected
     */
    public function testClientResendScriptCommandUsingEvalOnNoScriptErrors()
    {
        $command = $this->getMockForAbstractClass('Predis\Command\ScriptCommand', array(), '', true, true, true, array('parseResponse'));
        $command
            ->expects($this->once())
            ->method('getScript')
            ->will($this->returnValue('return redis.call(\'exists\', KEYS[1])'));
        $command
            ->expects($this->once())
            ->method('parseResponse')
            ->with('OK')
            ->will($this->returnValue(true));

        $connection = $this->getMockBuilder('Predis\Connection\NodeConnectionInterface')->getMock();
        $connection
            ->expects($this->at(0))
            ->method('executeCommand')
            ->with($command)
            ->will($this->returnValue(new Response\Error('NOSCRIPT')));
        $connection
            ->expects($this->at(1))
            ->method('executeCommand')
            ->with($this->isRedisCommand('EVAL'))
            ->will($this->returnValue('OK'));

        $client = new Client($connection);

        $this->assertTrue($client->executeCommand($command));
    }

    /**
     * @group disconnected
     */
    public function testGetIteratorWithTraversableConnections()
    {
        $connection1 = $this->getMockConnection('tcp://127.0.0.1:6381');
        $connection2 = $this->getMockConnection('tcp://127.0.0.1:6382');
        $connection3 = $this->getMockConnection('tcp://127.0.0.1:6383');

        $aggregate = new \Predis\Connection\Cluster\PredisCluster();

        $aggregate->add($connection1);
        $aggregate->add($connection2);
        $aggregate->add($connection3);

        $client = new Client($aggregate);

        $iterator = $client->getIterator();

        $this->assertInstanceOf('\Predis\Client', $nodeClient = $iterator->current());
        $this->assertSame($connection1, $nodeClient->getConnection());
        $this->assertSame('127.0.0.1:6381', $iterator->key());

        $iterator->next();

        $this->assertInstanceOf('\Predis\Client', $nodeClient = $iterator->current());
        $this->assertSame($connection2, $nodeClient->getConnection());
        $this->assertSame('127.0.0.1:6382', $iterator->key());

        $iterator->next();

        $this->assertInstanceOf('\Predis\Client', $nodeClient = $iterator->current());
        $this->assertSame($connection3, $nodeClient->getConnection());
        $this->assertSame('127.0.0.1:6383', $iterator->key());
    }

    /**
     * @group disconnected
     */
    public function testGetIteratorWithNonTraversableConnectionNoException()
    {
<<<<<<< HEAD
        $connection = $this->getMockConnection('tcp://127.0.0.1:6381');
=======
        $this->expectException('Predis\ClientException');
        $this->expectExceptionMessage('The underlying connection is not traversable');

        $connection = $this->getMockBuilder('Predis\Connection\NodeConnectionInterface')->getMock();
>>>>>>> d4bcf912
        $client = new Client($connection);

        $iterator = $client->getIterator();

        $this->assertInstanceOf('\Predis\Client', $nodeClient = $iterator->current());
        $this->assertSame($connection, $nodeClient->getConnection());
        $this->assertSame('127.0.0.1:6381', $iterator->key());
    }

    // ******************************************************************** //
    // ---- HELPER METHODS ------------------------------------------------ //
    // ******************************************************************** //

    /**
     * Returns an URI string representation of the specified connection parameters.
     *
     * @param array $parameters Array of connection parameters.
     *
     * @return string URI string.
     */
    protected function getParametersString(array $parameters)
    {
        $defaults = $this->getDefaultParametersArray();

        $scheme = isset($parameters['scheme']) ? $parameters['scheme'] : $defaults['scheme'];
        $host = isset($parameters['host']) ? $parameters['host'] : $defaults['host'];
        $port = isset($parameters['port']) ? $parameters['port'] : $defaults['port'];

        unset($parameters['scheme'], $parameters['host'], $parameters['port']);
        $uriString = "$scheme://$host:$port/?";

        foreach ($parameters as $k => $v) {
            $uriString .= "$k=$v&";
        }

        return $uriString;
    }

    /**
     * Returns a mock callable simulating an aggregate connection initializer.
     *
     * @param mixed $parameters Expected connection parameters
     *
     * @return callable
     */
    protected function getAggregateInitializer($parameters)
    {
        $connection = $this->getMockBuilder('Predis\Connection\AggregateConnectionInterface')->getMock();

        $callable = $this->getMockBuilder('stdClass')
            ->setMethods(array('__invoke'))
            ->getMock();
        $callable
            ->expects($this->once())
            ->method('__invoke')
            ->with($this->isInstanceOf('Predis\Configuration\OptionsInterface'), $parameters)
            ->will($this->returnValue($connection));

        return $callable;
    }
}<|MERGE_RESOLUTION|>--- conflicted
+++ resolved
@@ -1202,14 +1202,7 @@
      */
     public function testGetIteratorWithNonTraversableConnectionNoException()
     {
-<<<<<<< HEAD
         $connection = $this->getMockConnection('tcp://127.0.0.1:6381');
-=======
-        $this->expectException('Predis\ClientException');
-        $this->expectExceptionMessage('The underlying connection is not traversable');
-
-        $connection = $this->getMockBuilder('Predis\Connection\NodeConnectionInterface')->getMock();
->>>>>>> d4bcf912
         $client = new Client($connection);
 
         $iterator = $client->getIterator();
