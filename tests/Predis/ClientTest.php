<?php

/*
 * This file is part of the Predis package.
 *
 * (c) 2009-2020 Daniele Alessandri
 * (c) 2021-2023 Till Krüss
 *
 * For the full copyright and license information, please view the LICENSE
 * file that was distributed with this source code.
 */

namespace Predis;

use Iterator;
use PHPUnit\Framework\MockObject\MockObject;
use Predis\Command\CommandInterface;
use Predis\Command\Factory as CommandFactory;
use Predis\Command\Processor\KeyPrefixProcessor;
use Predis\Command\Redis\BITCOUNT;
use Predis\Command\Redis\GEOADD;
use Predis\Command\Redis\GEODIST;
use Predis\Command\Redis\HGET;
use Predis\Command\Redis\HSET;
use Predis\Command\Redis\Json\JSONGET;
use Predis\Command\Redis\Json\JSONSET;
use Predis\Command\Redis\LINDEX;
use Predis\Command\Redis\LPUSH;
use Predis\Command\Redis\LSET;
use Predis\Command\Redis\MGET;
use Predis\Command\Redis\MSET;
use Predis\Command\Redis\SADD;
use Predis\Command\Redis\SET;
use Predis\Command\Redis\SMEMBERS;
use Predis\Command\Redis\TimeSeries\TSADD;
use Predis\Command\Redis\TimeSeries\TSGET;
use Predis\Command\Redis\XADD;
use Predis\Command\Redis\XLEN;
use Predis\Command\Redis\ZADD;
use Predis\Command\Redis\ZCARD;
use Predis\Connection\NodeConnectionInterface;
use Predis\Connection\Parameters;
use Predis\Connection\ParametersInterface;
use Predis\Connection\Replication\MasterSlaveReplication;
use PredisTestCase;
use ReflectionProperty;
use stdClass;

class ClientTest extends PredisTestCase
{
    /**
     * @group disconnected
     */
    public function testConstructorWithoutArguments(): void
    {
        $client = new Client();

        /** @var NodeConnectionInterface */
        $connection = $client->getConnection();
        $this->assertInstanceOf('Predis\Connection\NodeConnectionInterface', $connection);

        $parameters = $connection->getParameters();
        $this->assertSame($parameters->host, '127.0.0.1');
        $this->assertSame($parameters->port, 6379);

        $options = $client->getOptions();
        $this->assertSame($options->commands, $client->getCommandFactory());

        $this->assertFalse($client->isConnected());
    }

    /**
     * @group disconnected
     */
    public function testConstructorWithNullArgument(): void
    {
        $client = new Client(null);

        /** @var NodeConnectionInterface */
        $connection = $client->getConnection();
        $this->assertInstanceOf('Predis\Connection\NodeConnectionInterface', $connection);

        $parameters = $connection->getParameters();
        $this->assertSame($parameters->host, '127.0.0.1');
        $this->assertSame($parameters->port, 6379);

        $options = $client->getOptions();
        $this->assertSame($options->commands, $client->getCommandFactory());

        $this->assertFalse($client->isConnected());
    }

    /**
     * @group disconnected
     */
    public function testConstructorWithNullAndNullArguments(): void
    {
        $client = new Client(null, null);

        /** @var NodeConnectionInterface */
        $connection = $client->getConnection();
        $this->assertInstanceOf('Predis\Connection\NodeConnectionInterface', $connection);

        $parameters = $connection->getParameters();
        $this->assertSame($parameters->host, '127.0.0.1');
        $this->assertSame($parameters->port, 6379);

        $options = $client->getOptions();
        $this->assertSame($options->commands, $client->getCommandFactory());

        $this->assertFalse($client->isConnected());
    }

    /**
     * @group disconnected
     */
    public function testConstructorWithArrayArgument(): void
    {
        $client = new Client($arg1 = ['host' => 'localhost', 'port' => 7000]);

        /** @var NodeConnectionInterface */
        $connection = $client->getConnection();
        $parameters = $connection->getParameters();

        $this->assertSame($parameters->host, $arg1['host']);
        $this->assertSame($parameters->port, $arg1['port']);
    }

    /**
     * @group disconnected
     */
    public function testConstructorThrowsExceptionWithArrayOfParametersArgumentAndMissingOption(): void
    {
        $this->expectException('InvalidArgumentException');
        $this->expectExceptionMessage('Array of connection parameters requires `cluster`, `replication` or `aggregate` client option');

        $arg1 = [
            ['host' => 'localhost', 'port' => 7000],
            ['host' => 'localhost', 'port' => 7001],
        ];

        $client = new Client($arg1);
    }

    /**
     * @group disconnected
     */
    public function testConstructorWithArrayOfArrayArgumentAndClusterOption(): void
    {
        $arg1 = [
            ['host' => 'localhost', 'port' => 7000],
            ['host' => 'localhost', 'port' => 7001],
        ];

        $client = new Client($arg1, [
            'aggregate' => $this->getAggregateInitializer($arg1),
        ]);

        $this->assertInstanceOf('Predis\Connection\AggregateConnectionInterface', $client->getConnection());
    }

    /**
     * @group disconnected
     */
    public function testConstructorWithStringArgument(): void
    {
        $client = new Client('tcp://localhost:7000');

        /** @var NodeConnectionInterface */
        $connection = $client->getConnection();
        $parameters = $connection->getParameters();

        $this->assertSame($parameters->host, 'localhost');
        $this->assertSame($parameters->port, 7000);
    }

    /**
     * @group disconnected
     */
    public function testConstructorWithArrayOfStringArgument(): void
    {
        $arg1 = ['tcp://localhost:7000', 'tcp://localhost:7001'];

        $client = new Client($arg1, [
            'aggregate' => $this->getAggregateInitializer($arg1),
        ]);

        $this->assertInstanceOf('Predis\Connection\AggregateConnectionInterface', $client->getConnection());
    }

    /**
     * @group disconnected
     */
    public function testConstructorWithArrayOfConnectionsArgument(): void
    {
        $arg1 = [
            $this->getMockBuilder('Predis\Connection\NodeConnectionInterface')->getMock(),
            $this->getMockBuilder('Predis\Connection\NodeConnectionInterface')->getMock(),
        ];

        $client = new Client($arg1, [
            'aggregate' => $this->getAggregateInitializer($arg1),
        ]);

        $this->assertInstanceOf('Predis\Connection\AggregateConnectionInterface', $client->getConnection());
    }

    /**
     * @group disconnected
     */
    public function testConstructorWithConnectionArgument(): void
    {
        $factory = new Connection\Factory();
        $connection = $factory->create('tcp://localhost:7000');

        $client = new Client($connection);

        $this->assertInstanceOf('Predis\Connection\NodeConnectionInterface', $client->getConnection());
        $this->assertSame($connection, $client->getConnection());

        /** @var NodeConnectionInterface */
        $connection = $client->getConnection();
        $parameters = $connection->getParameters();

        $this->assertSame($parameters->host, 'localhost');
        $this->assertSame($parameters->port, 7000);
    }

    /**
     * @group disconnected
     */
    public function testConstructorWithClusterArgument(): void
    {
        $cluster = new Connection\Cluster\PredisCluster(new Parameters());

        $factory = new Connection\Factory();
        $cluster->add($factory->create('tcp://localhost:7000'));
        $cluster->add($factory->create('tcp://localhost:7001'));

        $client = new Client($cluster);

        $this->assertInstanceOf('Predis\Connection\Cluster\ClusterInterface', $client->getConnection());
        $this->assertSame($cluster, $client->getConnection());
    }

    /**
     * @group disconnected
     */
    public function testConstructorWithReplicationArgument(): void
    {
        $replication = new Connection\Replication\MasterSlaveReplication();

        $factory = new Connection\Factory();
        $replication->add($factory->create('tcp://host1?alias=master'));
        $replication->add($factory->create('tcp://host2?alias=slave'));

        $client = new Client($replication);

        $this->assertInstanceOf('Predis\Connection\Replication\ReplicationInterface', $client->getConnection());
        $this->assertSame($replication, $client->getConnection());
    }

    /**
     * @group disconnected
     */
    public function testConstructorWithCallableArgument(): void
    {
        $connection = $this->getMockBuilder('Predis\Connection\ConnectionInterface')->getMock();

        $callable = $this->getMockBuilder('stdClass')
            ->addMethods(['__invoke'])
            ->getMock();
        $callable
            ->expects($this->once())
            ->method('__invoke')
            ->with($this->isInstanceOf('Predis\Configuration\OptionsInterface'))
            ->willReturn($connection);

        $client = new Client($callable);

        $this->assertSame($connection, $client->getConnection());
    }

    /**
     * @group disconnected
     */
    public function testConstructorWithCallableConnectionInitializerThrowsExceptionOnInvalidReturnType(): void
    {
        $this->expectException('InvalidArgumentException');
        $this->expectExceptionMessage('Callable parameters must return a valid connection');

        $wrongType = $this->getMockBuilder('stdClass')->getMock();

        $callable = $this->getMockBuilder('stdClass')
            ->addMethods(['__invoke'])
            ->getMock();
        $callable
            ->expects($this->once())
            ->method('__invoke')
            ->with($this->isInstanceOf('Predis\Configuration\OptionsInterface'))
            ->willReturn($wrongType);

        new Client($callable);
    }

    /**
     * @group disconnected
     */
    public function testConstructorWithNullAndArrayArgument(): void
    {
        $connections = $this->getMockBuilder('Predis\Connection\FactoryInterface')->getMock();

        $arg2 = ['prefix' => 'prefix:', 'connections' => $connections];
        $client = new Client(null, $arg2);

        /** @var CommandFactory */
        $commands = $client->getCommandFactory();
        $this->assertInstanceOf('Predis\Command\FactoryInterface', $commands);

        /** @var KeyPrefixProcessor */
        $processor = $commands->getProcessor();
        $this->assertInstanceOf('Predis\Command\Processor\KeyPrefixProcessor', $processor);
        $this->assertSame('prefix:', $processor->getPrefix());
    }

    /**
     * @group disconnected
     */
    public function testConstructorWithArrayAndOptionReplication(): void
    {
        $arg1 = ['tcp://127.0.0.1:6379?role=master', 'tcp://127.0.0.1:6380?role=slave'];
        $arg2 = ['replication' => 'predis'];
        $client = new Client($arg1, $arg2);

        /** @var MasterSlaveReplication */
        $connection = $client->getConnection();

        $this->assertInstanceOf('Predis\Connection\Replication\ReplicationInterface', $connection);
        $this->assertSame('127.0.0.1:6379', (string) $connection->getConnectionByRole('master'));
        $this->assertSame('127.0.0.1:6380', (string) $connection->getConnectionByRole('slave'));
    }

    /**
     * @group disconnected
     */
    public function testClusterOptionHasPrecedenceOverReplicationOptionAndAggregateOption(): void
    {
        $arg1 = ['tcp://host1', 'tcp://host2'];

        $connection = $this->getMockBuilder('Predis\Connection\AggregateConnectionInterface')->getMock();

        $fncluster = $this->getMockBuilder('stdClass')
            ->addMethods(['__invoke'])
            ->getMock();
        $fncluster
            ->expects($this->once())
            ->method('__invoke')
            ->with(
                $arg1,
                $this->isInstanceOf('Predis\Configuration\OptionsInterface'),
                $this->isInstanceOf('Predis\Configuration\OptionInterface')
            )
            ->willReturn($connection);

        $fnreplication = $this->getMockBuilder('stdClass')
            ->addMethods(['__invoke'])
            ->getMock();
        $fnreplication
            ->expects($this->never())
            ->method('__invoke');

        $fnaggregate = $this->getMockBuilder('stdClass')
            ->addMethods(['__invoke'])
            ->getMock();
        $fnaggregate
            ->expects($this->never())
            ->method('__invoke');

        $arg2 = [
            'cluster' => $fncluster,
            'replication' => $fnreplication,
            'aggregate' => $fnaggregate,
        ];

        $client = new Client($arg1, $arg2);

        $this->assertSame($connection, $client->getConnection());
    }

    /**
     * @group disconnected
     */
    public function testReplicationOptionHasPrecedenceOverAggregateOption(): void
    {
        $arg1 = ['tcp://host1', 'tcp://host2'];

        $connection = $this->getMockBuilder('Predis\Connection\AggregateConnectionInterface')->getMock();

        $fnreplication = $this->getMockBuilder('stdClass')
            ->addMethods(['__invoke'])
            ->getMock();
        $fnreplication
            ->expects($this->once())
            ->method('__invoke')
            ->with(
                $arg1,
                $this->isInstanceOf('Predis\Configuration\OptionsInterface'),
                $this->isInstanceOf('Predis\Configuration\OptionInterface')
            )
            ->willReturn($connection);

        $fnaggregate = $this->getMockBuilder('stdClass')
            ->addMethods(['__invoke'])
            ->getMock();
        $fnaggregate
            ->expects($this->never())
            ->method('__invoke');

        $arg2 = [
            'replication' => $fnreplication,
            'aggregate' => $fnaggregate,
        ];

        $client = new Client($arg1, $arg2);
    }

    /**
     * @group disconnected
     */
    public function testAggregateOptionDoesNotTriggerAggregationInClient(): void
    {
        $arg1 = ['tcp://host1', 'tcp://host2'];

        $connections = $this->getMockBuilder('Predis\Connection\FactoryInterface')->getMock();
        $connections
            ->expects($this->never())
            ->method('create');

        $connection = $this->getMockBuilder('Predis\Connection\AggregateConnectionInterface')
            ->getMock();
        $connection
            ->expects($this->never())
            ->method('add');

        $fnaggregate = $this->getMockBuilder('stdClass')
            ->addMethods(['__invoke'])
            ->getMock();
        $fnaggregate
            ->expects($this->once())
            ->method('__invoke')
            ->with(
                $arg1,
                $this->isInstanceOf('Predis\Configuration\OptionsInterface'),
                $this->isInstanceOf('Predis\Configuration\OptionInterface')
            )
            ->willReturn($connection);

        $arg2 = ['aggregate' => $fnaggregate, 'connections' => $connections];

        $client = new Client($arg1, $arg2);

        $this->assertSame($connection, $client->getConnection());
    }

    /**
     * @group disconnected
     */
    public function testConstructorWithInvalidArgumentType(): void
    {
        $this->expectException('InvalidArgumentException');
        $this->expectExceptionMessage('Invalid type for connection parameters');

        $client = new Client(new stdClass());
    }

    /**
     * @group disconnected
     */
    public function testConstructorWithInvalidOptionType(): void
    {
        $this->expectException('InvalidArgumentException');
        $this->expectExceptionMessage('Invalid type for client options');

        $client = new Client('tcp://host1', new stdClass());
    }

    /**
     * @group disconnected
     */
    public function testConnectAndDisconnect(): void
    {
        $connection = $this->getMockBuilder('Predis\Connection\ConnectionInterface')->getMock();
        $connection
            ->expects($this->once())
            ->method('connect');
        $connection
            ->expects($this->once())
            ->method('disconnect');

        $client = new Client($connection);
        $client->connect();
        $client->disconnect();
    }

    /**
     * @group disconnected
     */
    public function testIsConnectedChecksConnectionState(): void
    {
        $connection = $this->getMockBuilder('Predis\Connection\ConnectionInterface')->getMock();
        $connection
            ->expects($this->once())
            ->method('isConnected');

        $client = new Client($connection);
        $client->isConnected();
    }

    /**
     * @group disconnected
     */
    public function testQuitIsAliasForDisconnect(): void
    {
        $connection = $this->getMockBuilder('Predis\Connection\ConnectionInterface')->getMock();
        $connection
            ->expects($this->once())
            ->method('disconnect');

        $client = new Client($connection);
        $client->quit();
    }

    /**
     * @group disconnected
     */
    public function testCreatesNewCommandUsingSpecifiedCommandFactory(): void
    {
        $ping = $this->getCommandFactory()->create('ping', []);

        $commands = $this->getMockBuilder('Predis\Command\FactoryInterface')->getMock();
        $commands
            ->expects($this->once())
            ->method('create')
            ->with('ping', [])
            ->willReturn($ping);

        $client = new Client(null, ['commands' => $commands]);
        $this->assertSame($ping, $client->createCommand('ping', []));
    }

    /**
     * @group disconnected
     */
    public function testExecuteCommandReturnsParsedResponses(): void
    {
        $commands = $this->getCommandFactory();

        $ping = $commands->create('ping', []);
        $hgetall = $commands->create('hgetall', ['metavars', 'foo', 'hoge']);

        $connection = $this->getMockBuilder('Predis\Connection\ConnectionInterface')->getMock();
        $connection
            ->expects($this->exactly(2))
            ->method('executeCommand')
            ->withConsecutive(
                [$ping],
                [$hgetall]
            )
            ->willReturnOnConsecutiveCalls(
                new Response\Status('PONG'),
                ['foo', 'bar', 'hoge', 'piyo']
            );

        $connection
            ->expects($this->exactly(2))
            ->method('getParameters')
            ->willReturn(new Parameters(['protocol' => 2]));

        $client = new Client($connection);

        $this->assertEquals('PONG', $client->executeCommand($ping));
        $this->assertSame(['foo' => 'bar', 'hoge' => 'piyo'], $client->executeCommand($hgetall));
    }

    /**
     * @group disconnected
     */
    public function testExecuteCommandReturnsResp3ParsedResponses(): void
    {
        $commands = $this->getCommandFactory();

        $ping = $commands->create('ping', []);
        $get = $commands->create('get', []);

        $connection = $this->getMockBuilder('Predis\Connection\ConnectionInterface')->getMock();
        $connection
            ->expects($this->exactly(2))
            ->method('executeCommand')
            ->withConsecutive(
                [$ping],
                [$get]
            )
            ->willReturnOnConsecutiveCalls(
                new Response\Status('PONG'),
                []
            );

        $connection
            ->expects($this->exactly(2))
            ->method('getParameters')
            ->willReturn(new Parameters(['protocol' => 3]));

        $client = new Client($connection);

        $this->assertEquals('PONG', $client->executeCommand($ping));
        $this->assertSame([], $client->executeCommand($get));
    }

    /**
     * @group disconnected
     */
    public function testExecuteCommandThrowsExceptionOnRedisError(): void
    {
        $this->expectException('Predis\Response\ServerException');
        $this->expectExceptionMessage('Operation against a key holding the wrong kind of value');

        $ping = $this->getCommandFactory()->create('ping', []);
        $expectedResponse = new Response\Error('ERR Operation against a key holding the wrong kind of value');

        $connection = $this->getMockBuilder('Predis\Connection\ConnectionInterface')->getMock();
        $connection
            ->expects($this->once())
            ->method('executeCommand')
            ->willReturn($expectedResponse);

        $client = new Client($connection);
        $client->executeCommand($ping);
    }

    /**
     * @group disconnected
     */
    public function testExecuteCommandReturnsErrorResponseOnRedisError(): void
    {
        $ping = $this->getCommandFactory()->create('ping', []);
        $expectedResponse = new Response\Error('ERR Operation against a key holding the wrong kind of value');

        $connection = $this->getMockBuilder('Predis\Connection\ConnectionInterface')->getMock();
        $connection
            ->expects($this->once())
            ->method('executeCommand')
            ->willReturn($expectedResponse);

        $client = new Client($connection, ['exceptions' => false]);
        $response = $client->executeCommand($ping);

        $this->assertSame($response, $expectedResponse);
    }

    /**
     * @group disconnected
     */
    public function testCallingRedisCommandExecutesInstanceOfCommand(): void
    {
        $ping = $this->getCommandFactory()->create('ping', []);

        $connection = $this->getMockBuilder('Predis\Connection\ConnectionInterface')->getMock();
        $connection
            ->expects($this->once())
            ->method('executeCommand')
            ->with($this->isInstanceOf('Predis\Command\Redis\PING'))
            ->willReturn('PONG');

        $connection
            ->expects($this->once())
            ->method('getParameters')
            ->willReturn(new Parameters(['protocol' => 2]));

        $commands = $this->getMockBuilder('Predis\Command\FactoryInterface')->getMock();
        $commands
            ->expects($this->once())
            ->method('create')
            ->with('ping', [])
            ->willReturn($ping);

        $options = ['commands' => $commands];

        /** @var ClientInterface */
        $client = $this->getMockBuilder('Predis\Client')
            ->onlyMethods([])
            ->setConstructorArgs([$connection, $options])
            ->getMock();

        $this->assertEquals('PONG', $client->ping());
    }

    /**
     * @group disconnected
     */
    public function testCallingRedisCommandThrowsExceptionOnServerError(): void
    {
        $this->expectException('Predis\Response\ServerException');
        $this->expectExceptionMessage('Operation against a key holding the wrong kind of value');

        $expectedResponse = new Response\Error('ERR Operation against a key holding the wrong kind of value');

        $connection = $this->getMockBuilder('Predis\Connection\ConnectionInterface')->getMock();
        $connection
            ->expects($this->once())
            ->method('executeCommand')
            ->with($this->isRedisCommand('PING'))
            ->willReturn($expectedResponse);

        $client = new Client($connection);
        $client->ping();
    }

    /**
     * @group disconnected
     */
    public function testCallingRedisCommandReturnsErrorResponseOnRedisError(): void
    {
        $expectedResponse = new Response\Error('ERR Operation against a key holding the wrong kind of value');

        $connection = $this->getMockBuilder('Predis\Connection\ConnectionInterface')->getMock();
        $connection
            ->expects($this->once())
            ->method('executeCommand')
            ->with($this->isRedisCommand('PING'))
            ->willReturn($expectedResponse);

        $client = new Client($connection, ['exceptions' => false]);
        $response = $client->ping();

        $this->assertSame($response, $expectedResponse);
    }

    /**
     * @group disconnected
     */
    public function testRawCommand(): void
    {
        $connection = $this->getMockBuilder('Predis\Connection\ConnectionInterface')->getMock();
        $connection
            ->expects($this->exactly(3))
            ->method('executeCommand')
            ->withConsecutive(
                [$this->isRedisCommand('SET', ['foo', 'bar'])],
                [$this->isRedisCommand('GET', ['foo'])],
                [$this->isRedisCommand('PING')]
            )
            ->willReturnOnConsecutiveCalls(
                new Response\Status('OK'),
                'bar',
                'PONG'
            );

        $client = new Client($connection);

        $this->assertSame('OK', $client->executeRaw(['SET', 'foo', 'bar']));
        $this->assertSame('bar', $client->executeRaw(['GET', 'foo']));

        $error = true;  // $error is always populated by reference.
        $this->assertSame('PONG', $client->executeRaw(['PING'], $error));
        $this->assertFalse($error);
    }

    /**
     * @group disconnected
     */
    public function testRawCommandNeverAppliesPrefix(): void
    {
        $connection = $this->getMockBuilder('Predis\Connection\ConnectionInterface')->getMock();
        $connection
            ->expects($this->exactly(2))
            ->method('executeCommand')
            ->withConsecutive(
                [$this->isRedisCommand('SET', ['foo', 'bar'])],
                [$this->isRedisCommand('GET', ['foo'])]
            )
            ->willReturnOnConsecutiveCalls(
                new Response\Status('OK'),
                'bar'
            );

        $client = new Client($connection, ['prefix' => 'predis:']);

        $this->assertSame('OK', $client->executeRaw(['SET', 'foo', 'bar']));
        $this->assertSame('bar', $client->executeRaw(['GET', 'foo']));
    }

    /**
     * @group disconnected
     */
    public function testRawCommandNeverThrowsExceptions(): void
    {
        $message = 'ERR Mock error response';
        $response = new Response\Error($message);

        $connection = $this->getMockBuilder('Predis\Connection\ConnectionInterface')->getMock();
        $connection
            ->expects($this->once())
            ->method('executeCommand')
            ->with($this->isRedisCommand('PING'))
            ->willReturn($response);

        $client = new Client($connection, ['exceptions' => true]);

        $this->assertSame($message, $client->executeRaw(['PING'], $error));
        $this->assertTrue($error);
    }

    /**
     * @group disconnected
     */
    public function testThrowsExceptionOnNonRegisteredRedisCommand(): void
    {
        $this->expectException('Predis\ClientException');
        $this->expectExceptionMessage('Command `INVALIDCOMMAND` is not a registered Redis command');

        $client = new Client();
        $client->invalidCommand();
    }

    /**
     * @group disconnected
     */
    public function testGetClientByMethodReturnsInstanceOfSubclass(): void
    {
        /** @var Client */
        $client = $this->getMockBuilder('Predis\Client')
            ->onlyMethods([])
            ->setConstructorArgs([
                ['tcp://host1?alias=node01', 'tcp://host2?alias=node02'],
                ['cluster' => 'predis'],
            ])
            ->setMockClassName('SubclassedClient')
            ->getMock();

        $this->assertInstanceOf('SubclassedClient', $client->getClientBy('alias', 'node02'));
    }

    /**
     * @group disconnected
     */
    public function testGetClientByMethodSupportsSelectingConnectionById(): void
    {
        $connection = $this->getMockBuilder('Predis\Connection\ConnectionInterface')->getMock();

        $aggregate = $this->getMockBuilder('Predis\Connection\AggregateConnectionInterface')
            ->onlyMethods(['getConnectionById'])
            ->getMockForAbstractClass();
        $aggregate
            ->expects($this->once())
            ->method('getConnectionById')
            ->with('127.0.0.1:6379')
            ->willReturn($connection);

        $client = new Client($aggregate);
        $nodeClient = $client->getClientBy('id', '127.0.0.1:6379');

        $this->assertSame($connection, $nodeClient->getConnection());
        $this->assertSame($client->getOptions(), $nodeClient->getOptions());
    }

    /**
     * @group disconnected
     */
    public function testGetClientByMethodThrowsExceptionSelectingConnectionByUnknownId(): void
    {
        $this->expectException('InvalidArgumentException');
        $this->expectExceptionMessage('Cannot find a connection by id matching `127.0.0.1:7000`');

        $aggregate = $this->getMockBuilder('Predis\Connection\AggregateConnectionInterface')->getMock();
        $aggregate
            ->expects($this->once())
            ->method('getConnectionById')
            ->with('127.0.0.1:7000')
            ->willReturn(null);

        $client = new Client($aggregate);
        $client->getClientBy('id', '127.0.0.1:7000');
    }

    /**
     * @group disconnected
     */
    public function testGetClientByMethodSupportsSelectingConnectionByAlias(): void
    {
        $connection = $this->getMockBuilder('Predis\Connection\ConnectionInterface')->getMock();

        $aggregate = $this->getMockBuilder('Predis\Connection\AggregateConnectionInterface')
            ->addMethods(['getConnectionByAlias'])
            ->getMockForAbstractClass();
        $aggregate
            ->expects($this->once())
            ->method('getConnectionByAlias')
            ->with('myalias')
            ->willReturn($connection);

        $client = new Client($aggregate);
        $nodeClient = $client->getClientBy('alias', 'myalias');

        $this->assertSame($connection, $nodeClient->getConnection());
        $this->assertSame($client->getOptions(), $nodeClient->getOptions());
    }

    /**
     * @group disconnected
     */
    public function testGetClientByMethodSupportsSelectingConnectionByKey(): void
    {
        $connection = $this->getMockBuilder('Predis\Connection\ConnectionInterface')->getMock();

        $aggregate = $this->getMockBuilder('Predis\Connection\AggregateConnectionInterface')
            ->addMethods(['getConnectionByKey'])
            ->getMockForAbstractClass();
        $aggregate
            ->expects($this->once())
            ->method('getConnectionByKey')
            ->with('key:1')
            ->willReturn($connection);

        $client = new Client($aggregate);
        $nodeClient = $client->getClientBy('key', 'key:1');

        $this->assertSame($connection, $nodeClient->getConnection());
        $this->assertSame($client->getOptions(), $nodeClient->getOptions());
    }

    /**
     * @group disconnected
     */
    public function testGetClientByMethodSupportsSelectingConnectionBySlot(): void
    {
        $connection = $this->getMockBuilder('Predis\Connection\ConnectionInterface')->getMock();

        $aggregate = $this->getMockBuilder('Predis\Connection\AggregateConnectionInterface')
            ->addMethods(['getConnectionBySlot'])
            ->getMockForAbstractClass();
        $aggregate
            ->expects($this->once())
            ->method('getConnectionBySlot')
            ->with(5460)
            ->willReturn($connection);

        $client = new Client($aggregate);
        $nodeClient = $client->getClientBy('slot', 5460);

        $this->assertSame($connection, $nodeClient->getConnection());
        $this->assertSame($client->getOptions(), $nodeClient->getOptions());
    }

    /**
     * @group disconnected
     */
    public function testGetClientByMethodSupportsSelectingConnectionByRole(): void
    {
        $connection = $this->getMockBuilder('Predis\Connection\ConnectionInterface')->getMock();

        $aggregate = $this->getMockBuilder('Predis\Connection\AggregateConnectionInterface')
            ->addMethods(['getConnectionByRole'])
            ->getMockForAbstractClass();
        $aggregate
            ->expects($this->once())
            ->method('getConnectionByRole')
            ->with('master')
            ->willReturn($connection);

        $client = new Client($aggregate);
        $nodeClient = $client->getClientBy('role', 'master');

        $this->assertSame($connection, $nodeClient->getConnection());
        $this->assertSame($client->getOptions(), $nodeClient->getOptions());
    }

    /**
     * @group disconnected
     */
    public function testGetClientByMethodSupportsSelectingConnectionByCommand(): void
    {
        $command = \Predis\Command\RawCommand::create('GET', 'key');
        $connection = $this->getMockBuilder('Predis\Connection\ConnectionInterface')->getMock();

        $aggregate = $this->getMockBuilder('Predis\Connection\AggregateConnectionInterface')
            ->onlyMethods(['getConnectionByCommand'])
            ->getMockForAbstractClass();
        $aggregate
            ->expects($this->once())
            ->method('getConnectionByCommand')
            ->with($command)
            ->willReturn($connection);

        $client = new Client($aggregate);
        $nodeClient = $client->getClientBy('command', $command);

        $this->assertSame($connection, $nodeClient->getConnection());
        $this->assertSame($client->getOptions(), $nodeClient->getOptions());
    }

    /**
     * @group disconnected
     */
    public function testGetClientByMethodThrowsExceptionWhenSelectingConnectionByUnknownType(): void
    {
        $this->expectException('InvalidArgumentException');
        $this->expectExceptionMessage('Invalid selector type: `unknown`');

        $client = new Client('tcp://127.0.0.1?alias=node01');

        $client->getClientBy('unknown', 'test');
    }

    /**
     * @group disconnected
     */
    public function testGetClientByMethodThrowsExceptionWhenConnectionDoesNotSupportSelectorType(): void
    {
        $this->expectException('InvalidArgumentException');
        $this->expectExceptionMessage('Selecting connection by id is not supported by Predis\Connection\StreamConnection');

        $client = new Client('tcp://127.0.0.1?alias=node01');

        $client->getClientBy('id', 'node01');
    }

    /**
     * @group disconnected
     */
    public function testPipelineWithoutArgumentsReturnsPipeline(): void
    {
        $client = new Client();

        $this->assertInstanceOf('Predis\Pipeline\Pipeline', $client->pipeline());
    }

    /**
     * @group disconnected
     */
    public function testPipelineWithArrayReturnsPipeline(): void
    {
        $client = new Client();

        $this->assertInstanceOf('Predis\Pipeline\Pipeline', $client->pipeline([]));
        $this->assertInstanceOf('Predis\Pipeline\Atomic', $client->pipeline(['atomic' => true]));
        $this->assertInstanceOf('Predis\Pipeline\FireAndForget', $client->pipeline(['fire-and-forget' => true]));
    }

    /**
     * @group disconnected
     */
    public function testPipelineWithCallableExecutesPipeline(): void
    {
        $callable = $this->getMockBuilder('stdClass')
            ->addMethods(['__invoke'])
            ->getMock();
        $callable
            ->expects($this->once())
            ->method('__invoke')
            ->with($this->isInstanceOf('Predis\Pipeline\Pipeline'));

        $client = new Client();
        $client->pipeline($callable);
    }

    /**
     * @group disconnected
     */
    public function testPubSubLoopWithoutArgumentsReturnsPubSubConsumer(): void
    {
        $client = new Client();

        $this->assertInstanceOf('Predis\Consumer\PubSub\Consumer', $client->pubSubLoop());
    }

    /**
     * @group disconnected
     */
    public function testPubSubLoopWithArrayReturnsPubSubConsumerWithOptions(): void
    {
        $connection = $this->getMockBuilder('Predis\Connection\NodeConnectionInterface')->getMock();
        $options = ['subscribe' => 'channel'];

        $client = new Client($connection);

        $this->assertInstanceOf('Predis\Consumer\PubSub\Consumer', $pubsub = $client->pubSubLoop($options));

        $reflection = new ReflectionProperty($pubsub, 'options');
        $reflection->setAccessible(true);

        $this->assertSame($options, $reflection->getValue($pubsub));
    }

    /**
     * @group disconnected
     */
    public function testPubSubLoopWithArrayAndCallableExecutesPubSub(): void
    {
        // NOTE: we use a subscribe count of 0 in the message payload to trick
        //       the context and forcing it to be closed since there are no more
        //       active subscriptions.
        $connection = $this->getMockBuilder('Predis\Connection\NodeConnectionInterface')->getMock();
        $connection
            ->expects($this->once())
            ->method('read')
            ->willReturn(['subscribe', 'channel', 0]);

        $callable = $this->getMockBuilder('stdClass')
            ->addMethods(['__invoke'])
            ->getMock();
        $callable
            ->expects($this->once())
            ->method('__invoke');

        $client = new Client($connection);
        $this->assertNull($client->pubSubLoop(['subscribe' => 'channel'], $callable));
    }

    /**
     * @group disconnected
     */
    public function testPubSubLoopWithCallableReturningFalseStopsPubSubConsumer(): void
    {
        $connection = $this->getMockBuilder('Predis\Connection\NodeConnectionInterface')->getMock();
        $connection
            ->expects($this->exactly(2))
            ->method('read')
            ->willReturnOnConsecutiveCalls(
                ['subscribe', 'channel', 1],
                ['unsubscribe', 'channel', 0]
            );
        $connection
            ->expects($this->exactly(2))
            ->method('writeRequest')
            ->withConsecutive(
                [$this->isRedisCommand('SUBSCRIBE')],
                [$this->isRedisCommand('UNSUBSCRIBE')]
            );

        $callable = $this->getMockBuilder('stdClass')
            ->addMethods(['__invoke'])
            ->getMock();
        $callable
            ->expects($this->exactly(2))
            ->method('__invoke')
            ->withConsecutive(
                [
                    $this->isInstanceOf('Predis\Consumer\PubSub\Consumer'),
                    (object) ['kind' => 'subscribe', 'channel' => 'channel', 'payload' => 1],
                ],
                [
                    $this->isInstanceOf('Predis\Consumer\PubSub\Consumer'),
                    (object) ['kind' => 'unsubscribe', 'channel' => 'channel', 'payload' => 0],
                ]
            )
            ->willReturnOnConsecutiveCalls(
                false,
                null // <-- this value would be ignored as it is the callback to UNSUBSCRIBE
            );

        $client = new Client($connection);

        $this->assertNull($client->pubSubLoop(['subscribe' => 'channel'], $callable));
    }

    /**
     * @group disconnected
     */
    public function testTransactionWithoutArgumentsReturnsMultiExec(): void
    {
        $client = new Client();

        $this->assertInstanceOf('Predis\Transaction\MultiExec', $client->transaction());
    }

    /**
     * @group disconnected
     */
    public function testTransactionWithArrayReturnsMultiExecTransactionWithOptions(): void
    {
        $options = ['cas' => true, 'retry' => 3];

        $client = new Client();

        $this->assertInstanceOf('Predis\Transaction\MultiExec', $tx = $client->transaction($options));

        // I hate this part but reflection is the easiest way in this case.
        $property = new ReflectionProperty($tx, 'modeCAS');
        $property->setAccessible(true);
        $this->assertSame($options['cas'], $property->getValue($tx));

        $property = new ReflectionProperty($tx, 'attempts');
        $property->setAccessible(true);
        $this->assertSame($options['retry'], $property->getValue($tx));
    }

    /**
     * @group disconnected
     */
    public function testTransactionWithArrayAndCallableExecutesMultiExec(): void
    {
        // We use CAS here as we don't care about the actual MULTI/EXEC context.
        $options = ['cas' => true, 'retry' => 3];

        $connection = $this->getMockBuilder('Predis\Connection\NodeConnectionInterface')->getMock();
        $connection
            ->expects($this->once())
            ->method('executeCommand')
            ->willReturn(new Response\Status('QUEUED'));

        $callable = $this->getMockBuilder('stdClass')
            ->addMethods(['__invoke'])
            ->getMock();
        $callable
            ->expects($this->once())
            ->method('__invoke')
            ->willReturnCallback(function ($tx) { $tx->ping(); });

        $client = new Client($connection);
        $client->transaction($options, $callable);
    }

    /**
     * @group disconnected
     */
    public function testMonitorReturnsMonitorConsumer(): void
    {
        $connection = $this->getMockBuilder('Predis\Connection\NodeConnectionInterface')->getMock();
        $connection
            ->expects($this->once())
            ->method('getParameters')
            ->willReturn(new Parameters(['protocol' => 2]));

        $client = new Client($connection);

        $this->assertInstanceOf('Predis\Monitor\Consumer', $monitor = $client->monitor());
    }

    /**
     * @group disconnected
     */
    public function testClientResendScriptCommandUsingEvalOnNoScriptErrors(): void
    {
        $luaScriptBody = 'return redis.call(\'exists\', KEYS[1])';

        $command = $this->getMockForAbstractClass('Predis\Command\ScriptCommand', [], '', true, true, true, ['parseResponse']);
        $command
            ->expects($this->once())
            ->method('getScript')
            ->willReturn($luaScriptBody);
        $command
            ->expects($this->once())
            ->method('parseResponse')
            ->with('OK')
            ->willReturn(true);

        $connection = $this->getMockBuilder('Predis\Connection\NodeConnectionInterface')->getMock();
        $connection
            ->expects($this->exactly(2))
            ->method('executeCommand')
            ->withConsecutive(
                [$command],
                [$this->isRedisCommand('EVAL', [$luaScriptBody])]
            )
            ->willReturnOnConsecutiveCalls(
                new Response\Error('NOSCRIPT'),
                'OK'
            );

        $connection
            ->expects($this->exactly(2))
            ->method('getParameters')
            ->willReturn(new Parameters(['protocol' => 2]));

        $client = new Client($connection);

        $this->assertTrue($client->executeCommand($command));
    }

    /**
     * @group disconnected
     */
    public function testGetIteratorWithTraversableConnections(): void
    {
        $connection1 = $this->getMockConnection('tcp://127.0.0.1:6381');
        $connection2 = $this->getMockConnection('tcp://127.0.0.1:6382');
        $connection3 = $this->getMockConnection('tcp://127.0.0.1:6383');

        $aggregate = new \Predis\Connection\Cluster\PredisCluster(new Parameters());

        $aggregate->add($connection1);
        $aggregate->add($connection2);
        $aggregate->add($connection3);

        $client = new Client($aggregate);

        /** @var Iterator */
        $iterator = $client->getIterator();

        $this->assertInstanceOf('\Predis\Client', $nodeClient = $iterator->current());
        $this->assertSame($connection1, $nodeClient->getConnection());
        $this->assertSame('127.0.0.1:6381', $iterator->key());

        $iterator->next();

        $this->assertInstanceOf('\Predis\Client', $nodeClient = $iterator->current());
        $this->assertSame($connection2, $nodeClient->getConnection());
        $this->assertSame('127.0.0.1:6382', $iterator->key());

        $iterator->next();

        $this->assertInstanceOf('\Predis\Client', $nodeClient = $iterator->current());
        $this->assertSame($connection3, $nodeClient->getConnection());
        $this->assertSame('127.0.0.1:6383', $iterator->key());
    }

    /**
     * @group disconnected
     */
    public function testGetIteratorWithNonTraversableConnectionNoException(): void
    {
        $connection = $this->getMockConnection('tcp://127.0.0.1:6381');
        $client = new Client($connection);

        /** @var Iterator */
        $iterator = $client->getIterator();

        $this->assertInstanceOf('\Predis\Client', $nodeClient = $iterator->current());
        $this->assertSame($connection, $nodeClient->getConnection());
        $this->assertSame('127.0.0.1:6381', $iterator->key());
    }

    /**
     * @group connected
     * @group relay-incompatible
     * @requiresRedisVersion >= 7.2.0
     * @skipEnterprise
     */
    public function testSetClientInfoOnConnection(): void
    {
        $client = new Client($this->getParameters());
        $libName = $client->client('LIST')[0]['lib-name'];
        $libVer = $client->client('LIST')[0]['lib-ver'];

        $this->assertEquals('predis', $libName);
        $this->assertEquals(Client::VERSION, $libVer);
    }

    /**
     * @group connected
     * @group relay-incompatible
     * @requiresRedisVersion >= 7.2.0
     */
    public function testClientCachesResponseOnValidCommand(): void
    {
        $client = new Client($this->getParameters(['cache' => true]));

        $this->assertEquals('OK', $client->set('foo', 'bar'));
        $this->assertSame('bar', $client->get('foo'));
        $this->assertSame('bar', apcu_fetch('GET_foo'));

        apcu_clear_cache();
    }

    /**
     * @group connected
     * @group cluster
     * @group relay-incompatible
     * @requiresRedisVersion >= 7.2.0
     */
    public function testClusterClientCachesResponseOnValidCommand(): void
    {
        $client = new Client($this->getDefaultParametersArray(), ['cluster' => 'redis', 'cache' => true]);

        $this->assertEquals('OK', $client->set('foo', 'bar'));
        $this->assertSame('bar', $client->get('foo'));
        $this->assertSame('bar', apcu_fetch('GET_foo'));

        apcu_clear_cache();
    }

    /**
     * @group connected
     * @group relay-incompatible
     * @requiresRedisVersion >= 7.2.0
     */
    public function testClientInvalidateCacheOnInvalidateResponse(): void
    {
        $client = new Client($this->getParameters(['cache' => true]));

        $this->assertEquals('OK', $client->set('foo', 'bar'));
        $this->assertSame('bar', $client->get('foo'));
        $this->assertSame('bar', apcu_fetch('GET_foo'));

        $this->assertEquals('OK', $client->set('foo', 'baz'));
        $this->assertNull($client->get('baz'));
        $this->assertFalse(apcu_exists('GET_foo'));

        $this->assertSame('baz', $client->get('foo'));
        $this->assertSame('baz', apcu_fetch('GET_foo'));

        apcu_clear_cache();
    }

    /**
     * @group connected
     * @group relay-incompatible
     * @requiresRedisVersion >= 7.2.0
     */
    public function testClientInvalidateCacheOnInvalidateResponseWithRedisUrlGiven(): void
    {
        $url = 'redis://' . constant('REDIS_SERVER_HOST') .
            ':' . constant('REDIS_SERVER_PORT') . '?database=' . constant('REDIS_SERVER_DBNUM') .
            '&cache=true';

        $client = new Client($url);

        $this->assertEquals('OK', $client->set('foo', 'bar'));
        $this->assertSame('bar', $client->get('foo'));
        $this->assertSame('bar', apcu_fetch('GET_foo'));

        $this->assertEquals('OK', $client->set('foo', 'baz'));
        $this->assertNull($client->get('baz'));
        $this->assertFalse(apcu_exists('GET_foo'));

        $this->assertSame('baz', $client->get('foo'));
        $this->assertSame('baz', apcu_fetch('GET_foo'));

        apcu_clear_cache();
    }

    /**
     * @group connected
     * @group cluster
     * @group relay-incompatible
     * @requiresRedisVersion >= 7.2.0
     */
    public function testClusterClientInvalidateCacheOnInvalidateResponse(): void
    {
        $client = new Client($this->getDefaultParametersArray(), ['cluster' => 'redis', 'cache' => true]);

        $this->assertEquals('OK', $client->set('foo', 'bar'));
        $this->assertSame('bar', $client->get('foo'));
        $this->assertSame('bar', apcu_fetch('GET_foo'));

        $this->assertEquals('OK', $client->set('foo', 'baz'));
        $this->assertNull($client->get('baz'));
        $this->assertFalse(apcu_exists('GET_foo'));

        $this->assertSame('baz', $client->get('foo'));
        $this->assertSame('baz', apcu_fetch('GET_foo'));

        apcu_clear_cache();
    }

    /**
     * @dataProvider commandsProvider
     * @group connected
     * @group relay-incompatible
     * @param  CommandInterface $writeCommand
     * @param  array            $writeCommandArguments
     * @param  CommandInterface $readCommand
     * @param  array            $readCommandArguments
     * @param  CommandInterface $overrideCommand
     * @param  array            $overrideCommandArguments
     * @return void
     * @requiresRedisVersion >= 7.2.0
     */
    public function testCommandResponseCachedAndInvalidateOnEnabledCache(
        CommandInterface $writeCommand,
        array $writeCommandArguments,
        CommandInterface $readCommand,
        array $readCommandArguments,
        CommandInterface $overrideCommand,
        array $overrideCommandArguments
    ): void {
        $this->assertSame(CommandInterface::READ_MODE, $readCommand->getCommandMode());
        $this->assertSame(CommandInterface::WRITE_MODE, $writeCommand->getCommandMode());
        $this->assertSame(CommandInterface::WRITE_MODE, $overrideCommand->getCommandMode());

        $readCommand->setArguments($readCommandArguments);
        $writeCommand->setArguments($writeCommandArguments);
        $overrideCommand->setArguments($overrideCommandArguments);

        // 1. Setup client in cache mode and enable RESP3 protocol (required).
        $client = new Client($this->getParameters(['cache' => true]));
        $cacheKey = $readCommand->getId() . '_' . implode('_', $readCommand->getKeys());

        // 2. Flush database.
        $client->flushdb();

        // 3. Executes write command, make sure that cache flushed as well.
        $client->executeCommand($writeCommand);
        $this->assertEquals(0, apcu_cache_info()['num_entries']);

        // 4. Executes read command and cache response. Ensure that response exists in cache.
        $firstExpectedResponse = $client->executeCommand($readCommand);
        $this->assertSame($firstExpectedResponse, apcu_fetch($cacheKey));

        // 5. Executes override command and send any other read command to get invalidation from server.
        $client->executeCommand($overrideCommand);
        $this->assertNull($client->get('non_existing_key'));

        // 6. Retry read command and make sure that new value cached.
        // Also check that previous response is different from new one
        // to make sure that reads perform against server when it's required.
        $secondExpectedResponse = $client->executeCommand($readCommand);
        $this->assertSame($secondExpectedResponse, apcu_fetch($cacheKey));
        $this->assertNotSame($secondExpectedResponse, $firstExpectedResponse);
    }

    /**
     * @dataProvider moduleCommandsProvider
     * @group connected
     * @group relay-incompatible
     * @group realm-stack
     * @param  CommandInterface $writeCommand
     * @param  array            $writeCommandArguments
     * @param  CommandInterface $readCommand
     * @param  array            $readCommandArguments
     * @param  CommandInterface $overrideCommand
     * @param  array            $overrideCommandArguments
     * @return void
     */
    public function testModuleCommandResponseCachedAndInvalidateOnEnabledCache(
        CommandInterface $writeCommand,
        array $writeCommandArguments,
        CommandInterface $readCommand,
        array $readCommandArguments,
        CommandInterface $overrideCommand,
        array $overrideCommandArguments
    ): void {
        $this->assertSame(CommandInterface::READ_MODE, $readCommand->getCommandMode());
        $this->assertSame(CommandInterface::WRITE_MODE, $writeCommand->getCommandMode());
        $this->assertSame(CommandInterface::WRITE_MODE, $overrideCommand->getCommandMode());

        $readCommand->setArguments($readCommandArguments);
        $writeCommand->setArguments($writeCommandArguments);
        $overrideCommand->setArguments($overrideCommandArguments);

        // 1. Setup client in cache mode and enable RESP3 protocol (required).
        $client = new Client($this->getParameters(['cache' => true]));
        $cacheKey = $readCommand->getId() . '_' . implode('_', $readCommand->getKeys());

        // 2. Flush database.
        $client->flushdb();

        // 3. Executes write command, make sure that cache flushed as well.
        $client->executeCommand($writeCommand);
        $this->assertEquals(0, apcu_cache_info()['num_entries']);

        // 4. Executes read command and cache response. Ensure that response exists in cache.
        $firstExpectedResponse = $client->executeCommand($readCommand);
        $this->assertSame($firstExpectedResponse, apcu_fetch($cacheKey));

        // 5. Executes override command and send any other read command to get invalidation from server.
        $client->executeCommand($overrideCommand);
        $this->assertNull($client->get('non_existing_key'));

        // 6. Retry read command and make sure that new value cached.
        // Also check that previous response is different from new one
        // to make sure that reads perform against server when it's required.
        $secondExpectedResponse = $client->executeCommand($readCommand);
        $this->assertSame($secondExpectedResponse, apcu_fetch($cacheKey));
        $this->assertNotSame($secondExpectedResponse, $firstExpectedResponse);
    }

    /**
     * @group connected
     * @group relay-incompatible
     * @requiresRedisVersion >= 7.2.0
     */
    public function testClientCachesResponseOnValidCommand(): void
    {
        $client = new Client($this->getParameters(['cache' => true]));

        $this->assertEquals('OK', $client->set('foo', 'bar'));
        $this->assertSame('bar', $client->get('foo'));
        $this->assertSame('bar', apcu_fetch('GET_foo'));

        apcu_clear_cache();
    }

    /**
     * @group connected
     * @group cluster
     * @group relay-incompatible
     * @requiresRedisVersion >= 7.2.0
     */
    public function testClusterClientCachesResponseOnValidCommand(): void
    {
        $client = new Client($this->getDefaultParametersArray(), ['cluster' => 'redis', 'cache' => true]);

        $this->assertEquals('OK', $client->set('foo', 'bar'));
        $this->assertSame('bar', $client->get('foo'));
        $this->assertSame('bar', apcu_fetch('GET_foo'));

        apcu_clear_cache();
    }

    /**
     * @group connected
     * @group relay-incompatible
     * @requiresRedisVersion >= 7.2.0
     */
    public function testClientInvalidateCacheOnInvalidateResponse(): void
    {
        $client = new Client($this->getParameters(['cache' => true]));

        $this->assertEquals('OK', $client->set('foo', 'bar'));
        $this->assertSame('bar', $client->get('foo'));
        $this->assertSame('bar', apcu_fetch('GET_foo'));

        $this->assertEquals('OK', $client->set('foo', 'baz'));
        $this->assertNull($client->get('baz'));
        $this->assertFalse(apcu_exists('GET_foo'));

        $this->assertSame('baz', $client->get('foo'));
        $this->assertSame('baz', apcu_fetch('GET_foo'));

        apcu_clear_cache();
    }

    /**
     * @group connected
     * @group relay-incompatible
     * @requiresRedisVersion >= 7.2.0
     */
    public function testClientInvalidateCacheOnInvalidateResponseWithRedisUrlGiven(): void
    {
        $url = 'redis://' . constant('REDIS_SERVER_HOST') .
            ':' . constant('REDIS_SERVER_PORT') . '?database=' . constant('REDIS_SERVER_DBNUM') .
            '&cache=true';

        $client = new Client($url);

        $this->assertEquals('OK', $client->set('foo', 'bar'));
        $this->assertSame('bar', $client->get('foo'));
        $this->assertSame('bar', apcu_fetch('GET_foo'));

        $this->assertEquals('OK', $client->set('foo', 'baz'));
        $this->assertNull($client->get('baz'));
        $this->assertFalse(apcu_exists('GET_foo'));

        $this->assertSame('baz', $client->get('foo'));
        $this->assertSame('baz', apcu_fetch('GET_foo'));

        apcu_clear_cache();
    }

    /**
     * @group connected
     * @group cluster
     * @group relay-incompatible
     * @requiresRedisVersion >= 7.2.0
     */
    public function testClusterClientInvalidateCacheOnInvalidateResponse(): void
    {
        $client = new Client($this->getDefaultParametersArray(), ['cluster' => 'redis', 'cache' => true]);

        $this->assertEquals('OK', $client->set('foo', 'bar'));
        $this->assertSame('bar', $client->get('foo'));
        $this->assertSame('bar', apcu_fetch('GET_foo'));

        $this->assertEquals('OK', $client->set('foo', 'baz'));
        $this->assertNull($client->get('baz'));
        $this->assertFalse(apcu_exists('GET_foo'));

        $this->assertSame('baz', $client->get('foo'));
        $this->assertSame('baz', apcu_fetch('GET_foo'));

        apcu_clear_cache();
    }

    /**
     * @dataProvider commandsProvider
     * @group connected
     * @group relay-incompatible
     * @param  CommandInterface $writeCommand
     * @param  array            $writeCommandArguments
     * @param  CommandInterface $readCommand
     * @param  array            $readCommandArguments
     * @param  CommandInterface $overrideCommand
     * @param  array            $overrideCommandArguments
     * @return void
     * @requiresRedisVersion >= 7.2.0
     */
    public function testCommandResponseCachedAndInvalidateOnEnabledCache(
        CommandInterface $writeCommand,
        array $writeCommandArguments,
        CommandInterface $readCommand,
        array $readCommandArguments,
        CommandInterface $overrideCommand,
        array $overrideCommandArguments
    ): void {
        $this->assertSame(CommandInterface::READ_MODE, $readCommand->getCommandMode());
        $this->assertSame(CommandInterface::WRITE_MODE, $writeCommand->getCommandMode());
        $this->assertSame(CommandInterface::WRITE_MODE, $overrideCommand->getCommandMode());

        $readCommand->setArguments($readCommandArguments);
        $writeCommand->setArguments($writeCommandArguments);
        $overrideCommand->setArguments($overrideCommandArguments);

        // 1. Setup client in cache mode (required).
        $client = new Client($this->getParameters(['cache' => true]));
        $cacheKey = $readCommand->getId() . '_' . implode('_', $readCommand->getKeys());

        // 2. Flush database.
        $client->flushdb();

        // 3. Executes write command, make sure that cache flushed as well.
        $client->executeCommand($writeCommand);
        $this->assertEquals(0, apcu_cache_info()['num_entries']);

        // 4. Executes read command and cache response. Ensure that response exists in cache.
        $firstExpectedResponse = $client->executeCommand($readCommand);
        $this->assertSame($firstExpectedResponse, apcu_fetch($cacheKey));

        // 5. Executes override command and send any other read command to get invalidation from server.
        $client->executeCommand($overrideCommand);
        $this->assertNull($client->get('non_existing_key'));

        // 6. Retry read command and make sure that new value cached.
        // Also check that previous response is different from new one
        // to make sure that reads perform against server when it's required.
        $secondExpectedResponse = $client->executeCommand($readCommand);
        $this->assertSame($secondExpectedResponse, apcu_fetch($cacheKey));
        $this->assertNotSame($secondExpectedResponse, $firstExpectedResponse);
    }

    /**
     * @dataProvider moduleCommandsProvider
     * @group connected
     * @group relay-incompatible
     * @group realm-stack
     * @param  CommandInterface $writeCommand
     * @param  array            $writeCommandArguments
     * @param  CommandInterface $readCommand
     * @param  array            $readCommandArguments
     * @param  CommandInterface $overrideCommand
     * @param  array            $overrideCommandArguments
     * @return void
     */
    public function testModuleCommandResponseCachedAndInvalidateOnEnabledCache(
        CommandInterface $writeCommand,
        array $writeCommandArguments,
        CommandInterface $readCommand,
        array $readCommandArguments,
        CommandInterface $overrideCommand,
        array $overrideCommandArguments
    ): void {
        $this->assertSame(CommandInterface::READ_MODE, $readCommand->getCommandMode());
        $this->assertSame(CommandInterface::WRITE_MODE, $writeCommand->getCommandMode());
        $this->assertSame(CommandInterface::WRITE_MODE, $overrideCommand->getCommandMode());

        $readCommand->setArguments($readCommandArguments);
        $writeCommand->setArguments($writeCommandArguments);
        $overrideCommand->setArguments($overrideCommandArguments);

        // 1. Setup client in cache mode (required).
        $client = new Client($this->getParameters(['cache' => true]));
        $cacheKey = $readCommand->getId() . '_' . implode('_', $readCommand->getKeys());

        // 2. Flush database.
        $client->flushdb();

        // 3. Executes write command, make sure that cache flushed as well.
        $client->executeCommand($writeCommand);
        $this->assertEquals(0, apcu_cache_info()['num_entries']);

        // 4. Executes read command and cache response. Ensure that response exists in cache.
        $firstExpectedResponse = $client->executeCommand($readCommand);
        $this->assertSame($firstExpectedResponse, apcu_fetch($cacheKey));

        // 5. Executes override command and send any other read command to get invalidation from server.
        $client->executeCommand($overrideCommand);
        $this->assertNull($client->get('non_existing_key'));

        // 6. Retry read command and make sure that new value cached.
        // Also check that previous response is different from new one
        // to make sure that reads perform against server when it's required.
        $secondExpectedResponse = $client->executeCommand($readCommand);
        $this->assertSame($secondExpectedResponse, apcu_fetch($cacheKey));
        $this->assertNotSame($secondExpectedResponse, $firstExpectedResponse);
    }

    /**
     * @dataProvider clusterCommandsProvider
     * @group connected
     * @group cluster
     * @group relay-incompatible
     * @param  CommandInterface $writeCommand
     * @param  array            $writeCommandArguments
     * @param  CommandInterface $readCommand
     * @param  array            $readCommandArguments
     * @param  CommandInterface $overrideCommand
     * @param  array            $overrideCommandArguments
     * @return void
     * @requiresRedisVersion >= 7.2.0
     */
    public function testClusterCommandResponseCachedAndInvalidateOnEnabledCache(
        CommandInterface $writeCommand,
        array $writeCommandArguments,
        CommandInterface $readCommand,
        array $readCommandArguments,
        CommandInterface $overrideCommand,
        array $overrideCommandArguments
    ): void {
        $this->assertSame(CommandInterface::READ_MODE, $readCommand->getCommandMode());
        $this->assertSame(CommandInterface::WRITE_MODE, $writeCommand->getCommandMode());
        $this->assertSame(CommandInterface::WRITE_MODE, $overrideCommand->getCommandMode());

        $readCommand->setArguments($readCommandArguments);
        $writeCommand->setArguments($writeCommandArguments);
        $overrideCommand->setArguments($overrideCommandArguments);

        // 1. Setup client in cache mode (required).
        $client = new Client($this->getDefaultParametersArray(), ['cluster' => 'redis', 'cache' => true]);
        $cacheKey = $readCommand->getId() . '_' . implode('_', $readCommand->getKeys());

        // 2. Flush database.
        $client->flushdb();

        // 3. Executes write command, make sure that cache flushed as well.
        $client->executeCommand($writeCommand);
        $this->assertEquals(0, apcu_cache_info()['num_entries']);

        // 4. Executes read command and cache response. Ensure that response exists in cache.
        $firstExpectedResponse = $client->executeCommand($readCommand);
        $this->assertSame($firstExpectedResponse, apcu_fetch($cacheKey));

        // 5. Executes override command and send any other read command to get invalidation from server.
        $client->executeCommand($overrideCommand);
        $this->assertNull($client->get('non_existing_key'));

        // 6. Retry read command and make sure that new value cached.
        // Also check that previous response is different from new one
        // to make sure that reads perform against server when it's required.
        $secondExpectedResponse = $client->executeCommand($readCommand);
        $this->assertSame($secondExpectedResponse, apcu_fetch($cacheKey));
        $this->assertNotSame($secondExpectedResponse, $firstExpectedResponse);
    }

    // ******************************************************************** //
    // ---- HELPER METHODS ------------------------------------------------ //
    // ******************************************************************** //

    /**
     * Returns an URI string representation of the specified connection parameters.
     *
     * @param array $parameters Array of connection parameters.
     *
     * @return string URI string.
     */
    protected function getParametersString(array $parameters): string
    {
        $defaults = $this->getDefaultParametersArray();

        $scheme = $parameters['scheme'] ?? $defaults['scheme'];
        $host = $parameters['host'] ?? $defaults['host'];
        $port = $parameters['port'] ?? $defaults['port'];

        unset($parameters['scheme'], $parameters['host'], $parameters['port']);
        $uriString = "$scheme://$host:$port/?";

        foreach ($parameters as $k => $v) {
            $uriString .= "$k=$v&";
        }

        return $uriString;
    }

    /**
     * Returns a mock object simulating an aggregate connection initializer.
     *
     * @param ParametersInterface|array|string $parameters Expected connection parameters
     *
     * @return callable|MockObject
     */
    protected function getAggregateInitializer($parameters)
    {
        $connection = $this->getMockBuilder('Predis\Connection\AggregateConnectionInterface')->getMock();

        $callable = $this->getMockBuilder('stdClass')
            ->addMethods(['__invoke'])
            ->getMock();
        $callable
            ->expects($this->once())
            ->method('__invoke')
            ->with(
                $parameters,
                $this->isInstanceOf('Predis\Configuration\OptionsInterface'),
                $this->isInstanceOf('Predis\Configuration\OptionInterface')
            )
            ->willReturn($connection);

        return $callable;
    }

    public function commandsProvider(): array
    {
        return [
            'BITCOUNT' => [
                new SET(),
                ['key', 'value'],
                new BITCOUNT(),
                ['key'],
                new SET(),
                ['key', 'value_new'],
            ],
            'MGET' => [
                new MSET(),
                ['foo', 'value', 'bar', 'value'],
                new MGET(),
                ['foo', 'bar'],
                new SET(),
                ['bar', 'value_new'],
            ],
            'GEODIST' => [
                new GEOADD(),
                ['key', 10.12345, 11.12345, 'foo', 12.12345, 13.12345, 'bar'],
                new GEODIST(),
                ['key', 'foo', 'bar'],
                new GEOADD(),
                ['key', 12.98765, 13.98765, 'bar'],
            ],
            'HGET' => [
                new HSET(),
                ['key', 'foo', 'bar'],
                new HGET(),
                ['key', 'foo'],
                new HSET(),
                ['key', 'foo', 'baz'],
            ],
            'LINDEX' => [
                new LPUSH(),
                ['key', 'foo'],
                new LINDEX(),
                ['key', 0],
                new LSET(),
                ['key', 0, 'bar'],
            ],
            'SMEMBERS' => [
                new SADD(),
                ['key', 'member1'],
                new SMEMBERS(),
                ['key'],
                new SADD(),
                ['key', 'member2'],
            ],
            'XLEN' => [
                new XADD(),
                ['key', ['foo' => 'bar']],
                new XLEN(),
                ['key'],
                new XADD(),
                ['key', ['bar' => 'foo']],
            ],
            'ZCARD' => [
                new ZADD(),
                ['key', 10, 'member1'],
                new ZCARD(),
                ['key'],
                new ZADD(),
                ['key', 20, 'member2'],
            ],
        ];
    }

<<<<<<< HEAD
=======
    public function clusterCommandsProvider(): array
    {
        return [
            'BITCOUNT' => [
                new SET(),
                ['key', 'value'],
                new BITCOUNT(),
                ['key'],
                new SET(),
                ['key', 'value_new'],
            ],
            'GEODIST' => [
                new GEOADD(),
                ['key', 10.12345, 11.12345, 'foo', 12.12345, 13.12345, 'bar'],
                new GEODIST(),
                ['key', 'foo', 'bar'],
                new GEOADD(),
                ['key', 12.98765, 13.98765, 'bar'],
            ],
            'HGET' => [
                new HSET(),
                ['key', 'foo', 'bar'],
                new HGET(),
                ['key', 'foo'],
                new HSET(),
                ['key', 'foo', 'baz'],
            ],
            'LINDEX' => [
                new LPUSH(),
                ['key', 'foo'],
                new LINDEX(),
                ['key', 0],
                new LSET(),
                ['key', 0, 'bar'],
            ],
            'SMEMBERS' => [
                new SADD(),
                ['key', 'member1'],
                new SMEMBERS(),
                ['key'],
                new SADD(),
                ['key', 'member2'],
            ],
            'ZCARD' => [
                new ZADD(),
                ['key', 10, 'member1'],
                new ZCARD(),
                ['key'],
                new ZADD(),
                ['key', 20, 'member2'],
            ],
        ];
    }

>>>>>>> 66522590
    public function moduleCommandsProvider(): array
    {
        return [
            'JSON.GET' => [
                new JSONSET(),
                ['key', '$', '{"key":"value"}'],
                new JSONGET(),
                ['key'],
                new JSONSET(),
                ['key', '$', '{"key1":"value1"}'],
            ],
            'TS.GET' => [
                new TSADD(),
                ['key', 111111111, 20],
                new TSGET(),
                ['key'],
                new TSADD(),
                ['key', 222222222, 21],
            ],
        ];
    }
}<|MERGE_RESOLUTION|>--- conflicted
+++ resolved
@@ -1344,225 +1344,6 @@
 
         $this->assertEquals('predis', $libName);
         $this->assertEquals(Client::VERSION, $libVer);
-    }
-
-    /**
-     * @group connected
-     * @group relay-incompatible
-     * @requiresRedisVersion >= 7.2.0
-     */
-    public function testClientCachesResponseOnValidCommand(): void
-    {
-        $client = new Client($this->getParameters(['cache' => true]));
-
-        $this->assertEquals('OK', $client->set('foo', 'bar'));
-        $this->assertSame('bar', $client->get('foo'));
-        $this->assertSame('bar', apcu_fetch('GET_foo'));
-
-        apcu_clear_cache();
-    }
-
-    /**
-     * @group connected
-     * @group cluster
-     * @group relay-incompatible
-     * @requiresRedisVersion >= 7.2.0
-     */
-    public function testClusterClientCachesResponseOnValidCommand(): void
-    {
-        $client = new Client($this->getDefaultParametersArray(), ['cluster' => 'redis', 'cache' => true]);
-
-        $this->assertEquals('OK', $client->set('foo', 'bar'));
-        $this->assertSame('bar', $client->get('foo'));
-        $this->assertSame('bar', apcu_fetch('GET_foo'));
-
-        apcu_clear_cache();
-    }
-
-    /**
-     * @group connected
-     * @group relay-incompatible
-     * @requiresRedisVersion >= 7.2.0
-     */
-    public function testClientInvalidateCacheOnInvalidateResponse(): void
-    {
-        $client = new Client($this->getParameters(['cache' => true]));
-
-        $this->assertEquals('OK', $client->set('foo', 'bar'));
-        $this->assertSame('bar', $client->get('foo'));
-        $this->assertSame('bar', apcu_fetch('GET_foo'));
-
-        $this->assertEquals('OK', $client->set('foo', 'baz'));
-        $this->assertNull($client->get('baz'));
-        $this->assertFalse(apcu_exists('GET_foo'));
-
-        $this->assertSame('baz', $client->get('foo'));
-        $this->assertSame('baz', apcu_fetch('GET_foo'));
-
-        apcu_clear_cache();
-    }
-
-    /**
-     * @group connected
-     * @group relay-incompatible
-     * @requiresRedisVersion >= 7.2.0
-     */
-    public function testClientInvalidateCacheOnInvalidateResponseWithRedisUrlGiven(): void
-    {
-        $url = 'redis://' . constant('REDIS_SERVER_HOST') .
-            ':' . constant('REDIS_SERVER_PORT') . '?database=' . constant('REDIS_SERVER_DBNUM') .
-            '&cache=true';
-
-        $client = new Client($url);
-
-        $this->assertEquals('OK', $client->set('foo', 'bar'));
-        $this->assertSame('bar', $client->get('foo'));
-        $this->assertSame('bar', apcu_fetch('GET_foo'));
-
-        $this->assertEquals('OK', $client->set('foo', 'baz'));
-        $this->assertNull($client->get('baz'));
-        $this->assertFalse(apcu_exists('GET_foo'));
-
-        $this->assertSame('baz', $client->get('foo'));
-        $this->assertSame('baz', apcu_fetch('GET_foo'));
-
-        apcu_clear_cache();
-    }
-
-    /**
-     * @group connected
-     * @group cluster
-     * @group relay-incompatible
-     * @requiresRedisVersion >= 7.2.0
-     */
-    public function testClusterClientInvalidateCacheOnInvalidateResponse(): void
-    {
-        $client = new Client($this->getDefaultParametersArray(), ['cluster' => 'redis', 'cache' => true]);
-
-        $this->assertEquals('OK', $client->set('foo', 'bar'));
-        $this->assertSame('bar', $client->get('foo'));
-        $this->assertSame('bar', apcu_fetch('GET_foo'));
-
-        $this->assertEquals('OK', $client->set('foo', 'baz'));
-        $this->assertNull($client->get('baz'));
-        $this->assertFalse(apcu_exists('GET_foo'));
-
-        $this->assertSame('baz', $client->get('foo'));
-        $this->assertSame('baz', apcu_fetch('GET_foo'));
-
-        apcu_clear_cache();
-    }
-
-    /**
-     * @dataProvider commandsProvider
-     * @group connected
-     * @group relay-incompatible
-     * @param  CommandInterface $writeCommand
-     * @param  array            $writeCommandArguments
-     * @param  CommandInterface $readCommand
-     * @param  array            $readCommandArguments
-     * @param  CommandInterface $overrideCommand
-     * @param  array            $overrideCommandArguments
-     * @return void
-     * @requiresRedisVersion >= 7.2.0
-     */
-    public function testCommandResponseCachedAndInvalidateOnEnabledCache(
-        CommandInterface $writeCommand,
-        array $writeCommandArguments,
-        CommandInterface $readCommand,
-        array $readCommandArguments,
-        CommandInterface $overrideCommand,
-        array $overrideCommandArguments
-    ): void {
-        $this->assertSame(CommandInterface::READ_MODE, $readCommand->getCommandMode());
-        $this->assertSame(CommandInterface::WRITE_MODE, $writeCommand->getCommandMode());
-        $this->assertSame(CommandInterface::WRITE_MODE, $overrideCommand->getCommandMode());
-
-        $readCommand->setArguments($readCommandArguments);
-        $writeCommand->setArguments($writeCommandArguments);
-        $overrideCommand->setArguments($overrideCommandArguments);
-
-        // 1. Setup client in cache mode and enable RESP3 protocol (required).
-        $client = new Client($this->getParameters(['cache' => true]));
-        $cacheKey = $readCommand->getId() . '_' . implode('_', $readCommand->getKeys());
-
-        // 2. Flush database.
-        $client->flushdb();
-
-        // 3. Executes write command, make sure that cache flushed as well.
-        $client->executeCommand($writeCommand);
-        $this->assertEquals(0, apcu_cache_info()['num_entries']);
-
-        // 4. Executes read command and cache response. Ensure that response exists in cache.
-        $firstExpectedResponse = $client->executeCommand($readCommand);
-        $this->assertSame($firstExpectedResponse, apcu_fetch($cacheKey));
-
-        // 5. Executes override command and send any other read command to get invalidation from server.
-        $client->executeCommand($overrideCommand);
-        $this->assertNull($client->get('non_existing_key'));
-
-        // 6. Retry read command and make sure that new value cached.
-        // Also check that previous response is different from new one
-        // to make sure that reads perform against server when it's required.
-        $secondExpectedResponse = $client->executeCommand($readCommand);
-        $this->assertSame($secondExpectedResponse, apcu_fetch($cacheKey));
-        $this->assertNotSame($secondExpectedResponse, $firstExpectedResponse);
-    }
-
-    /**
-     * @dataProvider moduleCommandsProvider
-     * @group connected
-     * @group relay-incompatible
-     * @group realm-stack
-     * @param  CommandInterface $writeCommand
-     * @param  array            $writeCommandArguments
-     * @param  CommandInterface $readCommand
-     * @param  array            $readCommandArguments
-     * @param  CommandInterface $overrideCommand
-     * @param  array            $overrideCommandArguments
-     * @return void
-     */
-    public function testModuleCommandResponseCachedAndInvalidateOnEnabledCache(
-        CommandInterface $writeCommand,
-        array $writeCommandArguments,
-        CommandInterface $readCommand,
-        array $readCommandArguments,
-        CommandInterface $overrideCommand,
-        array $overrideCommandArguments
-    ): void {
-        $this->assertSame(CommandInterface::READ_MODE, $readCommand->getCommandMode());
-        $this->assertSame(CommandInterface::WRITE_MODE, $writeCommand->getCommandMode());
-        $this->assertSame(CommandInterface::WRITE_MODE, $overrideCommand->getCommandMode());
-
-        $readCommand->setArguments($readCommandArguments);
-        $writeCommand->setArguments($writeCommandArguments);
-        $overrideCommand->setArguments($overrideCommandArguments);
-
-        // 1. Setup client in cache mode and enable RESP3 protocol (required).
-        $client = new Client($this->getParameters(['cache' => true]));
-        $cacheKey = $readCommand->getId() . '_' . implode('_', $readCommand->getKeys());
-
-        // 2. Flush database.
-        $client->flushdb();
-
-        // 3. Executes write command, make sure that cache flushed as well.
-        $client->executeCommand($writeCommand);
-        $this->assertEquals(0, apcu_cache_info()['num_entries']);
-
-        // 4. Executes read command and cache response. Ensure that response exists in cache.
-        $firstExpectedResponse = $client->executeCommand($readCommand);
-        $this->assertSame($firstExpectedResponse, apcu_fetch($cacheKey));
-
-        // 5. Executes override command and send any other read command to get invalidation from server.
-        $client->executeCommand($overrideCommand);
-        $this->assertNull($client->get('non_existing_key'));
-
-        // 6. Retry read command and make sure that new value cached.
-        // Also check that previous response is different from new one
-        // to make sure that reads perform against server when it's required.
-        $secondExpectedResponse = $client->executeCommand($readCommand);
-        $this->assertSame($secondExpectedResponse, apcu_fetch($cacheKey));
-        $this->assertNotSame($secondExpectedResponse, $firstExpectedResponse);
     }
 
     /**
@@ -1967,8 +1748,6 @@
         ];
     }
 
-<<<<<<< HEAD
-=======
     public function clusterCommandsProvider(): array
     {
         return [
@@ -2023,7 +1802,6 @@
         ];
     }
 
->>>>>>> 66522590
     public function moduleCommandsProvider(): array
     {
         return [
