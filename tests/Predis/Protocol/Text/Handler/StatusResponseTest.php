--- conflicted
+++ resolved
@@ -23,19 +23,13 @@
      */
     public function testOk()
     {
-<<<<<<< HEAD
-        $connection = $this->getMock('Predis\Connection\CompositeConnectionInterface');
+        $connection = $this->getMockConnectionOfType('Predis\Connection\CompositeConnectionInterface');
         $connection
             ->expects($this->never())
             ->method('readLine');
         $connection
             ->expects($this->never())
             ->method('readBuffer');
-=======
-        $handler = new Handler\StatusResponse();
-
-        $connection = $this->getMockBuilder('Predis\Connection\CompositeConnectionInterface')->getMock();
->>>>>>> 36a02cf8
 
         $handler = new Handler\StatusResponse();
         $response = $handler->handle($connection, 'OK');
@@ -49,19 +43,13 @@
      */
     public function testQueued()
     {
-<<<<<<< HEAD
-        $connection = $this->getMock('Predis\Connection\CompositeConnectionInterface');
+        $connection = $this->getMockConnectionOfType('Predis\Connection\CompositeConnectionInterface');
         $connection
             ->expects($this->never())
             ->method('readLine');
         $connection
             ->expects($this->never())
             ->method('readBuffer');
-=======
-        $handler = new Handler\StatusResponse();
-
-        $connection = $this->getMockBuilder('Predis\Connection\CompositeConnectionInterface')->getMock();
->>>>>>> 36a02cf8
 
         $handler = new Handler\StatusResponse();
         $response = $handler->handle($connection, 'QUEUED');
@@ -75,19 +63,13 @@
      */
     public function testPlainString()
     {
-<<<<<<< HEAD
-        $connection = $this->getMock('Predis\Connection\CompositeConnectionInterface');
+        $connection = $this->getMockConnectionOfType('Predis\Connection\CompositeConnectionInterface');
         $connection
             ->expects($this->never())
             ->method('readLine');
         $connection
             ->expects($this->never())
             ->method('readBuffer');
-=======
-        $handler = new Handler\StatusResponse();
-
-        $connection = $this->getMockBuilder('Predis\Connection\CompositeConnectionInterface')->getMock();
->>>>>>> 36a02cf8
 
         $handler = new Handler\StatusResponse();
         $response = $handler->handle($connection, 'Background saving started');
