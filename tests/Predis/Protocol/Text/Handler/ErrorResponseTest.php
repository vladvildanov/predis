<?php

/*
 * This file is part of the Predis package.
 *
 * (c) Daniele Alessandri <suppakilla@gmail.com>
 *
 * For the full copyright and license information, please view the LICENSE
 * file that was distributed with this source code.
 */

namespace Predis\Protocol\Text;

use PredisTestCase;

/**
 *
 */
class ErrorResponseTest extends PredisTestCase
{
    /**
     * @group disconnected
     */
    public function testOk()
    {
        $message = 'ERR Operation against a key holding the wrong kind of value';

<<<<<<< HEAD
        $connection = $this->getMock('Predis\Connection\CompositeConnectionInterface');
        $connection
            ->expects($this->never())
            ->method('readLine');
        $connection
            ->expects($this->never())
            ->method('readBuffer');
=======
        $connection = $this->getMockBuilder('Predis\Connection\CompositeConnectionInterface')->getMock();
>>>>>>> 36a02cf8

        $handler = new Handler\ErrorResponse();
        $response = $handler->handle($connection, $message);

        $this->assertInstanceOf('Predis\Response\Error', $response);
        $this->assertSame($message, $response->getMessage());
    }
}<|MERGE_RESOLUTION|>--- conflicted
+++ resolved
@@ -25,17 +25,13 @@
     {
         $message = 'ERR Operation against a key holding the wrong kind of value';
 
-<<<<<<< HEAD
-        $connection = $this->getMock('Predis\Connection\CompositeConnectionInterface');
+        $connection = $this->getMockConnectionOfType('Predis\Connection\CompositeConnectionInterface');
         $connection
             ->expects($this->never())
             ->method('readLine');
         $connection
             ->expects($this->never())
             ->method('readBuffer');
-=======
-        $connection = $this->getMockBuilder('Predis\Connection\CompositeConnectionInterface')->getMock();
->>>>>>> 36a02cf8
 
         $handler = new Handler\ErrorResponse();
         $response = $handler->handle($connection, $message);
