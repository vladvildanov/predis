<?php

/*
 * This file is part of the Predis package.
 *
 * (c) Daniele Alessandri <suppakilla@gmail.com>
 *
 * For the full copyright and license information, please view the LICENSE
 * file that was distributed with this source code.
 */

namespace Predis\Protocol\Text;

use PredisTestCase;

/**
 *
 */
class ResponseReaderTest extends PredisTestCase
{
    /**
     * @group disconnected
     */
    public function testDefaultHandlers()
    {
        $reader = new ResponseReader();

        $this->assertInstanceOf('Predis\Protocol\Text\Handler\StatusResponse', $reader->getHandler('+'));
        $this->assertInstanceOf('Predis\Protocol\Text\Handler\ErrorResponse', $reader->getHandler('-'));
        $this->assertInstanceOf('Predis\Protocol\Text\Handler\IntegerResponse', $reader->getHandler(':'));
        $this->assertInstanceOf('Predis\Protocol\Text\Handler\BulkResponse', $reader->getHandler('$'));
        $this->assertInstanceOf('Predis\Protocol\Text\Handler\MultiBulkResponse', $reader->getHandler('*'));

        $this->assertNull($reader->getHandler('!'));
    }

    /**
     * @group disconnected
     */
    public function testReplaceHandler()
    {
        $handler = $this->getMockBuilder('Predis\Protocol\Text\Handler\ResponseHandlerInterface')->getMock();

        $reader = new ResponseReader();
        $reader->setHandler('+', $handler);

        $this->assertSame($handler, $reader->getHandler('+'));
    }

    /**
     * @group disconnected
     */
    public function testReadResponse()
    {
<<<<<<< HEAD
        $connection = $this->getMockConnectionOfType('Predis\Connection\CompositeConnectionInterface');
        $connection
            ->expects($this->at(0))
            ->method('readLine')
            ->will($this->returnValue('+OK'));
        $connection
            ->expects($this->at(1))
            ->method('readLine')
            ->will($this->returnValue('-ERR error message'));
        $connection
            ->expects($this->at(2))
            ->method('readLine')
            ->will($this->returnValue(':2'));
        $connection
            ->expects($this->at(3))
            ->method('readLine')
            ->will($this->returnValue('$-1'));
        $connection
            ->expects($this->at(4))
            ->method('readLine')
            ->will($this->returnValue('*-1'));
=======
        $reader = new ResponseReader();

        $protocol = new CompositeProtocolProcessor();
        $protocol->setResponseReader($reader);

        $connection = $this->getMockBuilder('Predis\Connection\CompositeConnectionInterface')->getMock();

        $connection->expects($this->at(0))
                   ->method('readLine')
                   ->will($this->returnValue('+OK'));
>>>>>>> 36a02cf8

        $reader = new ResponseReader();

        $this->assertEquals('OK', $reader->read($connection));
        $this->assertEquals('ERR error message', $reader->read($connection));
        $this->assertSame(2, $reader->read($connection));
        $this->assertNull($reader->read($connection));
        $this->assertNull($reader->read($connection));
    }

    /**
     * @group disconnected
<<<<<<< HEAD
     * @expectedException \Predis\Protocol\ProtocolException
     * @expectedExceptionMessage Unexpected empty reponse header [tcp://127.0.0.1:6379]
     */
    public function testEmptyResponseHeader()
    {
        $connection = $this->getMockConnectionOfType('Predis\Connection\CompositeConnectionInterface', 'tcp://127.0.0.1:6379');
        $connection
            ->expects($this->once())
            ->method('readLine')
            ->will($this->returnValue(''));
=======
     */
    public function testEmptyResponseHeader()
    {
        $this->expectException('Predis\Protocol\ProtocolException');
        $this->expectExceptionMessage('Unexpected empty reponse header');

        $reader = new ResponseReader();

        $connection = $this->getMockBuilder('Predis\Connection\CompositeConnectionInterface')->getMock();

        $connection->expects($this->once())
                   ->method('readLine')
                   ->will($this->returnValue(''));
>>>>>>> 36a02cf8

        $reader = new ResponseReader();
        $reader->read($connection);
    }
    /**
     * @group disconnected
<<<<<<< HEAD
     * @expectedException \Predis\Protocol\ProtocolException
     * @expectedExceptionMessage Unknown response prefix: '!' [tcp://127.0.0.1:6379]
     */
    public function testUnknownResponsePrefix()
    {
        $connection = $this->getMockConnectionOfType('Predis\Connection\CompositeConnectionInterface', 'tcp://127.0.0.1:6379');
        $connection
            ->expects($this->once())
            ->method('readLine')
            ->will($this->returnValue('!'));
=======
     */
    public function testUnknownResponsePrefix()
    {
        $this->expectException('Predis\Protocol\ProtocolException');
        $this->expectExceptionMessage("Unknown response prefix: '!'");

        $reader = new ResponseReader();

        $connection = $this->getMockBuilder('Predis\Connection\CompositeConnectionInterface')->getMock();

        $connection->expects($this->once())
                   ->method('readLine')
                   ->will($this->returnValue('!'));
>>>>>>> 36a02cf8

        $reader = new ResponseReader();
        $reader->read($connection);
    }
}<|MERGE_RESOLUTION|>--- conflicted
+++ resolved
@@ -52,7 +52,6 @@
      */
     public function testReadResponse()
     {
-<<<<<<< HEAD
         $connection = $this->getMockConnectionOfType('Predis\Connection\CompositeConnectionInterface');
         $connection
             ->expects($this->at(0))
@@ -74,18 +73,6 @@
             ->expects($this->at(4))
             ->method('readLine')
             ->will($this->returnValue('*-1'));
-=======
-        $reader = new ResponseReader();
-
-        $protocol = new CompositeProtocolProcessor();
-        $protocol->setResponseReader($reader);
-
-        $connection = $this->getMockBuilder('Predis\Connection\CompositeConnectionInterface')->getMock();
-
-        $connection->expects($this->at(0))
-                   ->method('readLine')
-                   ->will($this->returnValue('+OK'));
->>>>>>> 36a02cf8
 
         $reader = new ResponseReader();
 
@@ -98,64 +85,35 @@
 
     /**
      * @group disconnected
-<<<<<<< HEAD
-     * @expectedException \Predis\Protocol\ProtocolException
-     * @expectedExceptionMessage Unexpected empty reponse header [tcp://127.0.0.1:6379]
      */
     public function testEmptyResponseHeader()
     {
+        $this->expectException('Predis\Protocol\ProtocolException');
+        $this->expectExceptionMessage('Unexpected empty reponse header [tcp://127.0.0.1:6379]');
+
         $connection = $this->getMockConnectionOfType('Predis\Connection\CompositeConnectionInterface', 'tcp://127.0.0.1:6379');
         $connection
             ->expects($this->once())
             ->method('readLine')
             ->will($this->returnValue(''));
-=======
-     */
-    public function testEmptyResponseHeader()
-    {
-        $this->expectException('Predis\Protocol\ProtocolException');
-        $this->expectExceptionMessage('Unexpected empty reponse header');
-
-        $reader = new ResponseReader();
-
-        $connection = $this->getMockBuilder('Predis\Connection\CompositeConnectionInterface')->getMock();
-
-        $connection->expects($this->once())
-                   ->method('readLine')
-                   ->will($this->returnValue(''));
->>>>>>> 36a02cf8
 
         $reader = new ResponseReader();
         $reader->read($connection);
     }
+
     /**
      * @group disconnected
-<<<<<<< HEAD
-     * @expectedException \Predis\Protocol\ProtocolException
-     * @expectedExceptionMessage Unknown response prefix: '!' [tcp://127.0.0.1:6379]
      */
     public function testUnknownResponsePrefix()
     {
+        $this->expectException('Predis\Protocol\ProtocolException');
+        $this->expectExceptionMessage("Unknown response prefix: '!' [tcp://127.0.0.1:6379]");
+
         $connection = $this->getMockConnectionOfType('Predis\Connection\CompositeConnectionInterface', 'tcp://127.0.0.1:6379');
         $connection
             ->expects($this->once())
             ->method('readLine')
             ->will($this->returnValue('!'));
-=======
-     */
-    public function testUnknownResponsePrefix()
-    {
-        $this->expectException('Predis\Protocol\ProtocolException');
-        $this->expectExceptionMessage("Unknown response prefix: '!'");
-
-        $reader = new ResponseReader();
-
-        $connection = $this->getMockBuilder('Predis\Connection\CompositeConnectionInterface')->getMock();
-
-        $connection->expects($this->once())
-                   ->method('readLine')
-                   ->will($this->returnValue('!'));
->>>>>>> 36a02cf8
 
         $reader = new ResponseReader();
         $reader->read($connection);
