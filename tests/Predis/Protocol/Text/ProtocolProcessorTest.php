--- conflicted
+++ resolved
@@ -26,8 +26,7 @@
         $serialized = "*1\r\n$4\r\nPING\r\n";
         $protocol = new ProtocolProcessor();
 
-<<<<<<< HEAD
-        $command = $this->getMock('Predis\Command\CommandInterface');
+        $command = $this->getMockBuilder('Predis\Command\CommandInterface')->getMock();
         $command
             ->expects($this->once())
             ->method('getId')
@@ -42,23 +41,6 @@
             ->expects($this->once())
             ->method('writeBuffer')
             ->with($this->equalTo($serialized));
-=======
-        $command = $this->getMockBuilder('Predis\Command\CommandInterface')->getMock();
-
-        $command->expects($this->once())
-                ->method('getId')
-                ->will($this->returnValue('PING'));
-
-        $command->expects($this->once())
-                ->method('getArguments')
-                ->will($this->returnValue(array()));
-
-        $connection = $this->getMockBuilder('Predis\Connection\CompositeConnectionInterface')->getMock();
-
-        $connection->expects($this->once())
-                   ->method('writeBuffer')
-                   ->with($this->equalTo($serialized));
->>>>>>> 36a02cf8
 
         $protocol->write($connection, $command);
     }
@@ -70,7 +52,6 @@
     {
         $protocol = new ProtocolProcessor();
 
-<<<<<<< HEAD
         $connection = $this->getMockConnectionOfType('Predis\Connection\CompositeConnectionInterface');
         $connection
             ->expects($this->at(0))
@@ -92,29 +73,6 @@
             ->expects($this->at(4))
             ->method('readLine')
             ->will($this->returnValue('*-1'));
-=======
-        $connection = $this->getMockBuilder('Predis\Connection\CompositeConnectionInterface')->getMock();
-
-        $connection->expects($this->at(0))
-                   ->method('readLine')
-                   ->will($this->returnValue('+OK'));
-
-        $connection->expects($this->at(1))
-                   ->method('readLine')
-                   ->will($this->returnValue('-ERR error message'));
-
-        $connection->expects($this->at(2))
-                   ->method('readLine')
-                   ->will($this->returnValue(':2'));
-
-        $connection->expects($this->at(3))
-                   ->method('readLine')
-                   ->will($this->returnValue('$-1'));
-
-        $connection->expects($this->at(4))
-                   ->method('readLine')
-                   ->will($this->returnValue('*-1'));
->>>>>>> 36a02cf8
 
         $this->assertEquals('OK', $protocol->read($connection));
         $this->assertEquals('ERR error message', $protocol->read($connection));
@@ -131,51 +89,30 @@
         $protocol = new ProtocolProcessor();
         $protocol->useIterableMultibulk(true);
 
-<<<<<<< HEAD
         $connection = $this->getMockConnectionOfType('Predis\Connection\CompositeConnectionInterface');
         $connection
             ->expects($this->once(4))
             ->method('readLine')
             ->will($this->returnValue('*1'));
-=======
-        $connection = $this->getMockBuilder('Predis\Connection\CompositeConnectionInterface')->getMock();
-
-        $connection->expects($this->once(4))
-                   ->method('readLine')
-                   ->will($this->returnValue('*1'));
->>>>>>> 36a02cf8
 
         $this->assertInstanceOf('Predis\Response\Iterator\MultiBulk', $protocol->read($connection));
     }
 
     /**
      * @group disconnected
-<<<<<<< HEAD
-     * @expectedException \Predis\Protocol\ProtocolException
-     * @expectedExceptionMessage Unknown response prefix: '!' [tcp://127.0.0.1:6379]
-=======
->>>>>>> 36a02cf8
      */
     public function testUnknownResponsePrefix()
     {
         $this->expectException('Predis\Protocol\ProtocolException');
-        $this->expectExceptionMessage("Unknown response prefix: '!'");
+        $this->expectExceptionMessage("Unknown response prefix: '!' [tcp://127.0.0.1:6379]");
 
         $protocol = new ProtocolProcessor();
 
-<<<<<<< HEAD
         $connection = $this->getMockConnectionOfType('Predis\Connection\CompositeConnectionInterface', 'tcp://127.0.0.1:6379');
         $connection
             ->expects($this->once())
             ->method('readLine')
             ->will($this->returnValue('!'));
-=======
-        $connection = $this->getMockBuilder('Predis\Connection\CompositeConnectionInterface')->getMock();
-
-        $connection->expects($this->once())
-                   ->method('readLine')
-                   ->will($this->returnValue('!'));
->>>>>>> 36a02cf8
 
         $protocol->read($connection);
     }
