<?php

/*
 * This file is part of the Predis package.
 *
 * (c) Daniele Alessandri <suppakilla@gmail.com>
 *
 * For the full copyright and license information, please view the LICENSE
 * file that was distributed with this source code.
 */

namespace Predis\Configuration;

use PredisTestCase;

/**
 * @todo Use mock objects to test the inner workings of the Options class.
 */
class OptionsTest extends PredisTestCase
{
    /**
     * @group disconnected
     */
    public function testConstructorWithoutArguments()
    {
        $options = new Options();

        $this->assertTrue($options->exceptions);
        $this->assertNull($options->prefix);
        $this->assertNull($options->aggregate);
        $this->assertInstanceOf('Closure', $options->cluster);
        $this->assertInstanceOf('Closure', $options->replication);
        $this->assertInstanceOf('Predis\Command\FactoryInterface', $options->commands);
        $this->assertInstanceOf('Predis\Connection\FactoryInterface', $options->connections);
    }

    /**
     * @group disconnected
     */
    public function testConstructorWithArrayArgument()
    {
        $connection = $this->getMock('Predis\Connection\AggregateConnectionInterface');

        $callable = $this->getMock('stdClass', array('__invoke'));
        $callable
            ->expects($this->any())
            ->method('__invoke')
            ->with($this->isInstanceOf('Predis\Configuration\OptionsInterface'))
            ->will($this->returnValue($connection));

        $options = new Options(array(
            'exceptions' => false,
            'prefix' => 'prefix:',
<<<<<<< HEAD
            'commands' => $this->getMock('Predis\Command\FactoryInterface'),
            'connections' => $this->getMock('Predis\Connection\FactoryInterface'),
            'cluster' => $callable,
            'replication' => $callable,
            'aggregate' => $callable,
        ));

        $this->assertInternalType('bool', $options->exceptions);

=======
            'connections' => $this->getMockBuilder('Predis\Connection\FactoryInterface')->getMock(),
            'cluster' => $this->getMockBuilder('Predis\Connection\Aggregate\ClusterInterface')->getMock(),
            'replication' => $this->getMockBuilder('Predis\Connection\Aggregate\ReplicationInterface')->getMock(),
        ));

        $this->assertIsBool($options->exceptions);
        $this->assertInstanceOf('Predis\Profile\ProfileInterface', $options->profile);
>>>>>>> 36a02cf8
        $this->assertInstanceOf('Predis\Command\Processor\ProcessorInterface', $options->prefix);
        $this->assertInstanceOf('Predis\Command\FactoryInterface', $options->commands);
        $this->assertInstanceOf('Predis\Connection\FactoryInterface', $options->connections);

        $this->assertInstanceOf('Closure', $initializer = $options->aggregate);
        $this->assertSame($connection, $initializer($options, array()));

        $this->assertInstanceOf('Closure', $initializer = $options->cluster);
        $this->assertSame($connection, $initializer($options, array()));

        $this->assertInstanceOf('Closure', $initializer = $options->replication);
        $this->assertSame($connection, $initializer($options, array()));
    }

    /**
     * @group disconnected
     */
    public function testSupportsCustomOptions()
    {
        $options = new Options(array(
            'custom' => 'foobar',
        ));

        $this->assertSame('foobar', $options->custom);
    }

    /**
     * @group disconnected
     */
    public function testUndefinedOptionsReturnNull()
    {
        $options = new Options();

        $this->assertFalse($options->defined('unknown'));
        $this->assertFalse(isset($options->unknown));
        $this->assertNull($options->unknown);
    }

    /**
     * @group disconnected
     */
    public function testCanCheckOptionsIfDefinedByUser()
    {
        $options = new Options(array(
            'prefix' => 'prefix:',
            'custom' => 'foobar',
            'void' => null,
        ));

        $this->assertTrue($options->defined('prefix'));
        $this->assertTrue($options->defined('custom'));
        $this->assertTrue($options->defined('void'));
        $this->assertFalse($options->defined('commands'));
    }

    /**
     * @group disconnected
     */
    public function testIsSetReplicatesPHPBehavior()
    {
        $options = new Options(array(
            'prefix' => 'prefix:',
            'custom' => 'foobar',
            'void' => null,
        ));

        $this->assertTrue(isset($options->prefix));
        $this->assertTrue(isset($options->custom));
        $this->assertFalse(isset($options->void));
        $this->assertFalse(isset($options->commands));
    }

    /**
     * @group disconnected
     */
    public function testReturnsDefaultValueOfSpecifiedOption()
    {
        $options = new Options();

        $this->assertInstanceOf('Predis\Command\FactoryInterface', $options->getDefault('commands'));
    }

    /**
     * @group disconnected
     */
    public function testReturnsNullAsDefaultValueForUndefinedOption()
    {
        $options = new Options();

        $this->assertNull($options->getDefault('unknown'));
    }

    /**
     * @group disconnected
     */
    public function testLazilyInitializesOptionValueUsingObjectWithInvokeMagicMethod()
    {
<<<<<<< HEAD
        $commands = $this->getMock('Predis\Command\FactoryInterface');

        // NOTE: closure values are covered by this test since they define __invoke().
        $callable = $this->getMock('stdClass', array('__invoke'));
        $callable
            ->expects($this->once())
            ->method('__invoke')
            ->with($this->isInstanceOf('Predis\Configuration\OptionsInterface'))
            ->will($this->returnValue($commands));
=======
        $profile = $this->getMockBuilder('Predis\Profile\ProfileInterface')->getMock();

        // NOTE: closure values are covered by this test since they define __invoke().
        $callable = $this->getMockBuilder('stdClass')
            ->setMethods(array('__invoke'))
            ->getMock();
        $callable->expects($this->once())
                 ->method('__invoke')
                 ->with($this->isInstanceOf('Predis\Configuration\OptionsInterface'), 'profile')
                 ->will($this->returnValue($profile));
>>>>>>> 36a02cf8

        $options = new Options(array(
            'commands' => $callable,
        ));

        $this->assertSame($commands, $options->commands);
        $this->assertSame($commands, $options->commands);
    }

    /**
     * @group disconnected
     */
    public function testLazilyInitializesCustomOptionValueUsingObjectWithInvokeMagicMethod()
    {
        $custom = new \stdClass();

        // NOTE: closure values are covered by this test since they define __invoke().
<<<<<<< HEAD
        $callable = $this->getMock('stdClass', array('__invoke'));
        $callable
            ->expects($this->once())
            ->method('__invoke')
            ->with($this->isInstanceOf('Predis\Configuration\OptionsInterface'))
            ->will($this->returnValue($custom));
=======
        $callable = $this->getMockBuilder('stdClass')             ->setMethods(array('__invoke'))             ->getMock();
        $callable->expects($this->once())
                 ->method('__invoke')
                 ->with($this->isInstanceOf('Predis\Configuration\OptionsInterface'), 'custom')
                 ->will($this->returnValue($custom));
>>>>>>> 36a02cf8

        $options = new Options(array(
            'custom' => $callable,
        ));

        $this->assertSame($custom, $options->custom);
        $this->assertSame($custom, $options->custom);
    }

    /**
     * @group disconnected
     */
    public function testChecksForInvokeMagicMethodDoesNotTriggerAutoloader()
    {
<<<<<<< HEAD
        $trigger = $this->getMock('stdClass', array('autoload'));
        $trigger
            ->expects($this->never())
            ->method('autoload');
=======
        $trigger = $this->getMockBuilder('stdClass')
            ->setMethods(array('autoload'))
            ->getMock();
        $trigger->expects($this->never())->method('autoload');
>>>>>>> 36a02cf8

        spl_autoload_register($autoload = function ($class) use ($trigger) {
            $trigger->autoload($class);
        }, true, false);

        try {
            $options = new Options(array('custom' => 'value'));
            $pfx = $options->prefix;
        } catch (\Exception $_) {
            spl_autoload_unregister($autoload);
        }
    }
}<|MERGE_RESOLUTION|>--- conflicted
+++ resolved
@@ -39,9 +39,11 @@
      */
     public function testConstructorWithArrayArgument()
     {
-        $connection = $this->getMock('Predis\Connection\AggregateConnectionInterface');
-
-        $callable = $this->getMock('stdClass', array('__invoke'));
+        $connection = $this->getMockBuilder('Predis\Connection\AggregateConnectionInterface')->getMock();
+
+        $callable = $this->getMockBuilder('stdClass')
+            ->setMethods(array('__invoke'))
+            ->getMock();
         $callable
             ->expects($this->any())
             ->method('__invoke')
@@ -51,25 +53,14 @@
         $options = new Options(array(
             'exceptions' => false,
             'prefix' => 'prefix:',
-<<<<<<< HEAD
-            'commands' => $this->getMock('Predis\Command\FactoryInterface'),
-            'connections' => $this->getMock('Predis\Connection\FactoryInterface'),
+            'commands' => $this->getMockBuilder('Predis\Command\FactoryInterface')->getMock(),
+            'connections' => $this->getMockBuilder('Predis\Connection\FactoryInterface')->getMock(),
             'cluster' => $callable,
             'replication' => $callable,
             'aggregate' => $callable,
         ));
 
-        $this->assertInternalType('bool', $options->exceptions);
-
-=======
-            'connections' => $this->getMockBuilder('Predis\Connection\FactoryInterface')->getMock(),
-            'cluster' => $this->getMockBuilder('Predis\Connection\Aggregate\ClusterInterface')->getMock(),
-            'replication' => $this->getMockBuilder('Predis\Connection\Aggregate\ReplicationInterface')->getMock(),
-        ));
-
         $this->assertIsBool($options->exceptions);
-        $this->assertInstanceOf('Predis\Profile\ProfileInterface', $options->profile);
->>>>>>> 36a02cf8
         $this->assertInstanceOf('Predis\Command\Processor\ProcessorInterface', $options->prefix);
         $this->assertInstanceOf('Predis\Command\FactoryInterface', $options->commands);
         $this->assertInstanceOf('Predis\Connection\FactoryInterface', $options->connections);
@@ -167,59 +158,42 @@
      */
     public function testLazilyInitializesOptionValueUsingObjectWithInvokeMagicMethod()
     {
-<<<<<<< HEAD
-        $commands = $this->getMock('Predis\Command\FactoryInterface');
+        $commands = $this->getMockBuilder('Predis\Command\FactoryInterface')->getMock();
 
         // NOTE: closure values are covered by this test since they define __invoke().
-        $callable = $this->getMock('stdClass', array('__invoke'));
+        $callable = $this->getMockBuilder('stdClass')
+            ->setMethods(array('__invoke'))
+            ->getMock();
         $callable
             ->expects($this->once())
             ->method('__invoke')
             ->with($this->isInstanceOf('Predis\Configuration\OptionsInterface'))
             ->will($this->returnValue($commands));
-=======
-        $profile = $this->getMockBuilder('Predis\Profile\ProfileInterface')->getMock();
+
+        $options = new Options(array(
+            'commands' => $callable,
+        ));
+
+        $this->assertSame($commands, $options->commands);
+        $this->assertSame($commands, $options->commands);
+    }
+
+    /**
+     * @group disconnected
+     */
+    public function testLazilyInitializesCustomOptionValueUsingObjectWithInvokeMagicMethod()
+    {
+        $custom = new \stdClass();
 
         // NOTE: closure values are covered by this test since they define __invoke().
         $callable = $this->getMockBuilder('stdClass')
             ->setMethods(array('__invoke'))
             ->getMock();
-        $callable->expects($this->once())
-                 ->method('__invoke')
-                 ->with($this->isInstanceOf('Predis\Configuration\OptionsInterface'), 'profile')
-                 ->will($this->returnValue($profile));
->>>>>>> 36a02cf8
-
-        $options = new Options(array(
-            'commands' => $callable,
-        ));
-
-        $this->assertSame($commands, $options->commands);
-        $this->assertSame($commands, $options->commands);
-    }
-
-    /**
-     * @group disconnected
-     */
-    public function testLazilyInitializesCustomOptionValueUsingObjectWithInvokeMagicMethod()
-    {
-        $custom = new \stdClass();
-
-        // NOTE: closure values are covered by this test since they define __invoke().
-<<<<<<< HEAD
-        $callable = $this->getMock('stdClass', array('__invoke'));
         $callable
             ->expects($this->once())
             ->method('__invoke')
             ->with($this->isInstanceOf('Predis\Configuration\OptionsInterface'))
             ->will($this->returnValue($custom));
-=======
-        $callable = $this->getMockBuilder('stdClass')             ->setMethods(array('__invoke'))             ->getMock();
-        $callable->expects($this->once())
-                 ->method('__invoke')
-                 ->with($this->isInstanceOf('Predis\Configuration\OptionsInterface'), 'custom')
-                 ->will($this->returnValue($custom));
->>>>>>> 36a02cf8
 
         $options = new Options(array(
             'custom' => $callable,
@@ -234,17 +208,12 @@
      */
     public function testChecksForInvokeMagicMethodDoesNotTriggerAutoloader()
     {
-<<<<<<< HEAD
-        $trigger = $this->getMock('stdClass', array('autoload'));
+        $trigger = $this->getMockBuilder('stdClass')
+            ->setMethods(array('autoload'))
+            ->getMock();
         $trigger
             ->expects($this->never())
             ->method('autoload');
-=======
-        $trigger = $this->getMockBuilder('stdClass')
-            ->setMethods(array('autoload'))
-            ->getMock();
-        $trigger->expects($this->never())->method('autoload');
->>>>>>> 36a02cf8
 
         spl_autoload_register($autoload = function ($class) use ($trigger) {
             $trigger->autoload($class);
