--- conflicted
+++ resolved
@@ -46,8 +46,9 @@
         $pubsub = new Consumer($consumer);
         $dispatcher = new DispatcherLoop($pubsub);
 
-<<<<<<< HEAD
-        $function01 = $this->getMock('stdClass', array('__invoke'));
+        $function01 = $this->getMockBuilder('stdClass')
+            ->setMethods(array('__invoke'))
+            ->getMock();
         $function01
             ->expects($this->exactly(2))
             ->method('__invoke')
@@ -61,45 +62,20 @@
                 }
             }));
 
-        $function02 = $this->getMock('stdClass', array('__invoke'));
+        $function02 = $this->getMockBuilder('stdClass')
+            ->setMethods(array('__invoke'))
+            ->getMock();
         $function02
             ->expects($this->once())
             ->method('__invoke')
             ->with('02:argument');
 
-        $function03 = $this->getMock('stdClass', array('__invoke'));
+        $function03 = $this->getMockBuilder('stdClass')
+            ->setMethods(array('__invoke'))
+            ->getMock();
         $function03
             ->expects($this->never())
             ->method('__invoke');
-=======
-        $function01 = $this->getMockBuilder('stdClass')
-            ->setMethods(array('__invoke'))
-            ->getMock();
-        $function01->expects($this->exactly(2))
-                   ->method('__invoke')
-                   ->with($this->logicalOr(
-                       $this->equalTo('01:argument'),
-                       $this->equalTo('01:quit')
-                   ))
-                   ->will($this->returnCallback(function ($arg) use ($dispatcher) {
-                       if ($arg === '01:quit') {
-                           $dispatcher->stop();
-                       }
-                   }));
-
-        $function02 = $this->getMockBuilder('stdClass')
-            ->setMethods(array('__invoke'))
-            ->getMock();
-        $function02->expects($this->once())
-                   ->method('__invoke')
-                   ->with('02:argument');
-
-        $function03 = $this->getMockBuilder('stdClass')
-            ->setMethods(array('__invoke'))
-            ->getMock();
-        $function03->expects($this->never())
-                   ->method('__invoke');
->>>>>>> 36a02cf8
 
         $dispatcher->attachCallback('function:01', $function01);
         $dispatcher->attachCallback('function:02', $function02);
@@ -139,8 +115,9 @@
         $pubsub = new Consumer($consumer);
         $dispatcher = new DispatcherLoop($pubsub);
 
-<<<<<<< HEAD
-        $callback = $this->getMock('stdClass', array('__invoke'));
+        $callback = $this->getMockBuilder('stdClass')
+            ->setMethods(array('__invoke'))
+            ->getMock();
         $callback
             ->expects($this->exactly(1))
             ->method('__invoke')
@@ -148,17 +125,6 @@
             ->will($this->returnCallback(function ($arg, $dispatcher) {
                 $dispatcher->stop();
             }));
-=======
-        $callback = $this->getMockBuilder('stdClass')
-            ->setMethods(array('__invoke'))
-            ->getMock();
-        $callback->expects($this->exactly(1))
-                 ->method('__invoke')
-                 ->with($this->equalTo('arg:prefixed'))
-                 ->will($this->returnCallback(function ($arg) use ($dispatcher) {
-                     $dispatcher->stop();
-                 }));
->>>>>>> 36a02cf8
 
         $dispatcher->attachCallback('callback', $callback);
 
