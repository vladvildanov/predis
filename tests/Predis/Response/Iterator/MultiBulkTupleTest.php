<?php

/*
 * This file is part of the Predis package.
 *
 * (c) Daniele Alessandri <suppakilla@gmail.com>
 *
 * For the full copyright and license information, please view the LICENSE
 * file that was distributed with this source code.
 */

namespace Predis\Response\Iterator;

use Predis\Client;
use Predis\Connection\CompositeStreamConnection;
use Predis\Protocol\Text\ProtocolProcessor as TextProtocolProcessor;
use PredisTestCase;

/**
 * @group realm-iterators
 */
class MultiBulkTupleTest extends PredisTestCase
{
    /**
     * @group disconnected
     */
    public function testInitiatedMultiBulkIteratorsAreNotValid()
    {
<<<<<<< HEAD
        $connection = $this->getMock('Predis\Connection\NodeConnectionInterface');

=======
        $this->expectException('InvalidArgumentException');
        $this->expectExceptionMessage('Cannot initialize a tuple iterator using an already initiated iterator');

        $connection = $this->getMockBuilder('Predis\Connection\NodeConnectionInterface')->getMock();
>>>>>>> 36a02cf8
        $iterator = new MultiBulk($connection, 2);
        $iterator->next();

        new MultiBulkTuple($iterator);
    }

    /**
     * @group disconnected
     */
    public function testMultiBulkWithOddSizesAreInvalid()
    {
<<<<<<< HEAD
        $connection = $this->getMock('Predis\Connection\NodeConnectionInterface');

=======
        $this->expectException('UnexpectedValueException');
        $this->expectExceptionMessage('Invalid response size for a tuple iterator');

        $connection = $this->getMockBuilder('Predis\Connection\NodeConnectionInterface')->getMock();
>>>>>>> 36a02cf8
        $iterator = new MultiBulk($connection, 3);

        new MultiBulkTuple($iterator);
    }

    /**
     * @group connected
     */
    public function testIterableMultibulk()
    {
        $client = $this->getClient();
        $client->zadd('metavars', 1, 'foo', 2, 'hoge', 3, 'lol');

        $iterator = new MultiBulkTuple($client->zrange('metavars', '0', '-1', 'withscores'));

        $this->assertInstanceOf('OuterIterator', $iterator);
        $this->assertInstanceOf('Predis\Response\Iterator\MultiBulkTuple', $iterator);
        $this->assertInstanceOf('Predis\Response\Iterator\MultiBulk', $iterator->getInnerIterator());
        $this->assertTrue($iterator->valid());
        $this->assertSame(3, $iterator->count());

        $this->assertSame(array('foo', '1'), $iterator->current());
        $iterator->next();
        $this->assertTrue($iterator->valid());

        $this->assertSame(array('hoge', '2'), $iterator->current());
        $iterator->next();
        $this->assertTrue($iterator->valid());

        $this->assertSame(array('lol', '3'), $iterator->current());
        $iterator->next();
        $this->assertFalse($iterator->valid());

        $this->assertEquals('PONG', $client->ping());
    }

    /**
     * @group connected
     */
    public function testGarbageCollectorDropsUnderlyingConnection()
    {
        $client = $this->getClient();
        $client->zadd('metavars', 1, 'foo', 2, 'hoge', 3, 'lol');

        $iterator = new MultiBulkTuple($client->zrange('metavars', '0', '-1', 'withscores'));

        unset($iterator);

        $this->assertFalse($client->isConnected());
        $this->assertEquals('PONG', $client->ping());
    }

    // ******************************************************************** //
    // ---- HELPER METHODS ------------------------------------------------ //
    // ******************************************************************** //

    /**
     * Returns a new client instance.
     *
     * @return Client
     */
    protected function getClient()
    {
        $parameters = $this->getParameters(array('read_write_timeout' => 2));

        $protocol = new TextProtocolProcessor();
        $protocol->useIterableMultibulk(true);

        $connection = new CompositeStreamConnection($parameters, $protocol);

        $client = new Client($connection);
        $client->connect();
        $client->flushdb();

        return $client;
    }
}<|MERGE_RESOLUTION|>--- conflicted
+++ resolved
@@ -26,15 +26,11 @@
      */
     public function testInitiatedMultiBulkIteratorsAreNotValid()
     {
-<<<<<<< HEAD
-        $connection = $this->getMock('Predis\Connection\NodeConnectionInterface');
-
-=======
         $this->expectException('InvalidArgumentException');
         $this->expectExceptionMessage('Cannot initialize a tuple iterator using an already initiated iterator');
 
         $connection = $this->getMockBuilder('Predis\Connection\NodeConnectionInterface')->getMock();
->>>>>>> 36a02cf8
+
         $iterator = new MultiBulk($connection, 2);
         $iterator->next();
 
@@ -46,15 +42,11 @@
      */
     public function testMultiBulkWithOddSizesAreInvalid()
     {
-<<<<<<< HEAD
-        $connection = $this->getMock('Predis\Connection\NodeConnectionInterface');
-
-=======
         $this->expectException('UnexpectedValueException');
         $this->expectExceptionMessage('Invalid response size for a tuple iterator');
 
         $connection = $this->getMockBuilder('Predis\Connection\NodeConnectionInterface')->getMock();
->>>>>>> 36a02cf8
+
         $iterator = new MultiBulk($connection, 3);
 
         new MultiBulkTuple($iterator);
