# About testing Predis #

__ATTENTION__: Do not ever ever run this test suite against instances of Redis running in production
environments or containing data you are interested in! If you still want to test this library on a
production server without hitting the database, please read ahead about how to disable integration
tests.

Predis ships a comprehensive test suite that uses __PHPUnit__ to cover every aspect of the library.
The suite is organized into several unit groups with the PHPUnit `@group` annotation which makes it
possible to run only selected groups of tests. The main groups are:

  - __disconnected__: generic tests verifying the correct behaviour of the library without requiring
    an active connection to Redis.
  - __connected__: integration tests that require an active connection to Redis
  - __commands__: tests for the implementation of Redis commands.
  - __slow__: tests that might slow down the execution of the test suite (either __connected__ or
    __disconnected__).

A list of all the available groups in the suite can be obtained by running:

```bash
$ phpunit --list-groups
```

Groups of tests can be disabled or enabled via the XML configuration file or the standard command
line test runner. Please note that due to a bug in PHPUnit, older versions ignore the `--group`
option when the group is excluded in the XML configuration file. More details about this issue are
available on [PHPUnit's bug tracker](http://github.com/sebastianbergmann/phpunit/issues/320).

Certain groups of tests requiring native extensions, such as `ext-curl` or `ext-phpiredis`, are
disabled by default in the configuration file. To enable these groups of tests you should remove
them from the exclusion list in `phpunit.xml`.

### Combining groups for inclusion or exclusion with the command-line runner ###

```bash
$ phpunit --group disconnected --exclude-group commands,slow
```

### Integration tests ###

The suite performs integration tests against a running instance of Redis (>= 2.4.0) to verify the
correct behavior of the implementation of each command and certain abstractions implemented in the
library that depend on them. These tests are identified by the __connected__ group.

Integration tests for commands that are not supported by the running instance of Redis are marked as
__skipped__ automatically.

If you do not have a Redis instance up and running or available for testing, you can completely
disable integration tests by excluding the __connected__ group:

```bash
$ phpunit --exclude-group connected
```

### Slow tests ###

Certain tests can slow down the execution of the suite. These tests can be disabled by excluding the
__slow__ group:

```bash
$ phpunit --exclude-group slow
```

### Testing Redis commands ###

We also provide an helper script in the `bin` directory that can be used to automatically generate a
<<<<<<< HEAD
file with the skeleton of a test case to test a Redis command by specifying the name of the class
in the `Predis\Command` namespace (only classes in this namespace are considered valid). For example
 to generate a test case for `SET` (represented by the `Predis\Command\StringSet` class):
=======
file with the scheleton of a test case to test a Redis command by specifying the name of the class
in the `Predis\Command\Redis` namespace (only classes in this namespace are considered valid).
For example to generate a test case for `SET` (represented by the `Predis\Command\Redis\StringSet`
class):
>>>>>>> 3acf867c

```bash
$ ./bin/create-command-test --class=StringSet
```

Each command has its own realm (e.g. commands operating on strings, lists, sets and such) which is
automatically inferred from the name of the specified class. The realm can be also provided manually
leveraging the `--realm` option.<|MERGE_RESOLUTION|>--- conflicted
+++ resolved
@@ -65,21 +65,33 @@
 ### Testing Redis commands ###
 
 We also provide an helper script in the `bin` directory that can be used to automatically generate a
-<<<<<<< HEAD
 file with the skeleton of a test case to test a Redis command by specifying the name of the class
-in the `Predis\Command` namespace (only classes in this namespace are considered valid). For example
- to generate a test case for `SET` (represented by the `Predis\Command\StringSet` class):
-=======
-file with the scheleton of a test case to test a Redis command by specifying the name of the class
 in the `Predis\Command\Redis` namespace (only classes in this namespace are considered valid).
-For example to generate a test case for `SET` (represented by the `Predis\Command\Redis\StringSet`
-class):
->>>>>>> 3acf867c
+For example to generate a test case for `SET` (represented by the `Predis\Command\Redis\SET` class):
 
 ```bash
-$ ./bin/create-command-test --class=StringSet
+$ ./bin/create-command-test --class=SET --realm=string
 ```
 
-Each command has its own realm (e.g. commands operating on strings, lists, sets and such) which is
-automatically inferred from the name of the specified class. The realm can be also provided manually
-leveraging the `--realm` option.+Each command must have a realm specified by the `--realm` command line argument using a value that
+matches its group, as defined by the Redis documentation. Valid realms are:
+
+- `string`
+- `list`
+- `set`
+- `sorted_set`
+- `hash`
+- `geo`
+- `stream`
+- `hyperloglog`
+- `keys`
+- `scripting`
+- `pubsub`
+- `transaction`
+- `cluster`
+- `server`
+- `connection`
+
+When unsure about which value to use for `--realm` for a specific command, you can just infer it by
+searching in [`commands.json`](https://github.com/redis/redis-doc/blob/master/commands.json) for the
+`group` attribute of the corrisponding command as use its value.