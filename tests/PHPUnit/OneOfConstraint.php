<?php

/*
 * This file is part of the Predis package.
 *
 * (c) 2009-2020 Daniele Alessandri
 * (c) 2021-2023 Till Krüss
 *
 * For the full copyright and license information, please view the LICENSE
 * file that was distributed with this source code.
 */

namespace PHPUnit;

use PHPUnit\Framework\Constraint\Constraint;

class OneOfConstraint extends Constraint
{
    /**
     * @var array
     */
    protected $array;

    public function __construct(array $array)
    {
        $this->array = $array;
    }

    /**
     * @param  mixed $other
     * @return bool
     */
    protected function matches($other): bool
    {
        if (is_array($other)) {
            return !empty(array_intersect($other, $this->array));
        }

        if (in_array($other, $this->array, true)) {
            return true;
        }

        return false;
    }

    /**
<<<<<<< HEAD
     * @param         $other
=======
     * @param  mixed  $other
>>>>>>> 3c322fc4
     * @return string
     */
    protected function failureDescription($other): string
    {
        return $this->toString();
    }

    /**
     * {@inheritDoc}
     */
    public function toString(): string
    {
        return 'given value matches any values from array';
    }
}<|MERGE_RESOLUTION|>--- conflicted
+++ resolved
@@ -44,11 +44,7 @@
     }
 
     /**
-<<<<<<< HEAD
-     * @param         $other
-=======
      * @param  mixed  $other
->>>>>>> 3c322fc4
      * @return string
      */
     protected function failureDescription($other): string
