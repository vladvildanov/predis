--- conflicted
+++ resolved
@@ -44,11 +44,7 @@
     }
 
     /**
-<<<<<<< HEAD
-     * @param         $other
-=======
      * @param  mixed  $other
->>>>>>> f239e989
      * @return string
      */
     protected function failureDescription($other): string
