--- conflicted
+++ resolved
@@ -44,11 +44,7 @@
     }
 
     /**
-<<<<<<< HEAD
-     * @param         $other
-=======
      * @param  mixed  $other
->>>>>>> a711ef96
      * @return string
      */
     protected function failureDescription($other): string
