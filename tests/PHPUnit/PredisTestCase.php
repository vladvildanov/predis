--- conflicted
+++ resolved
@@ -30,10 +30,7 @@
      */
     private $modulesMapping = [
         'json' => ['annotation' => 'requiresRedisJsonVersion', 'name' => 'ReJSON'],
-<<<<<<< HEAD
-=======
         'bloomFilter' => ['annotation' => 'requiresRedisBfVersion', 'name' => 'bf'],
->>>>>>> f126f0b5
     ];
 
     /**
@@ -50,10 +47,7 @@
     {
         $this->checkRequiredRedisServerVersion();
         $this->checkRequiredRedisModuleVersion('json');
-<<<<<<< HEAD
-=======
         $this->checkRequiredRedisModuleVersion('bloomFilter');
->>>>>>> f126f0b5
     }
 
     /**
@@ -170,19 +164,11 @@
      */
     protected function getDefaultOptionsArray(): array
     {
-<<<<<<< HEAD
-        return array(
-            'commands' => new Command\RedisFactory(
-                new Command\Resolver\CommandResolver()
-            ),
-        );
-=======
         return [
             'commands' => new Command\RedisFactory(
                 new Command\Resolver\CommandResolver()
             ),
         ];
->>>>>>> f126f0b5
     }
 
     /**
@@ -439,11 +425,7 @@
     /**
      * Ensures the current Redis JSON module matches version requirements for tests.
      *
-<<<<<<< HEAD
-     * @param string $module
-=======
      * @param  string $module
->>>>>>> f126f0b5
      * @return void
      */
     protected function checkRequiredRedisModuleVersion(string $module): void
@@ -454,11 +436,7 @@
 
         if (version_compare($this->getRedisServerVersion(), '6.0.0', '<')) {
             $this->markTestSkipped(
-<<<<<<< HEAD
-                "Test skipped because Redis JSON module available since Redis 6.x"
-=======
                 'Test skipped because Redis JSON module available since Redis 6.x'
->>>>>>> f126f0b5
             );
         }
 
@@ -481,13 +459,8 @@
     }
 
     /**
-<<<<<<< HEAD
-     * @param string $versionToCheck
-     * @param string $module
-=======
      * @param  string $versionToCheck
      * @param  string $module
->>>>>>> f126f0b5
      * @return bool
      */
     protected function isSatisfiedRedisModuleVersion(string $versionToCheck, string $module): bool
@@ -495,21 +468,13 @@
         $currentVersion = $this->getRedisModuleVersion($this->modulesMapping[$module]['name']);
         $versionToCheck = str_replace('.', '0', $versionToCheck);
 
-<<<<<<< HEAD
-        return $currentVersion >= (int)$versionToCheck;
-=======
         return $currentVersion >= (int) $versionToCheck;
->>>>>>> f126f0b5
     }
 
     /**
      * Returns version of Redis JSON module if it's available.
      *
-<<<<<<< HEAD
-     * @param string $module
-=======
      * @param  string $module
->>>>>>> f126f0b5
      * @return string
      */
     protected function getRedisModuleVersion(string $module): string
@@ -524,32 +489,19 @@
 
         if (isset($info['modules'][$module]['ver'])) {
             $this->redisJsonVersion = $info['modules'][$module]['ver'];
-<<<<<<< HEAD
+
             return $info['modules'][$module]['ver'];
         }
 
-        throw new RuntimeException("Redis $module module is not available at your Redis server instance.");
-=======
-
-            return $info['modules'][$module]['ver'];
-        }
-
         return '0';
->>>>>>> f126f0b5
     }
 
     /**
      * Returns version of given module for current Redis instance.
      * Runs if command belong to one of modules and marked with appropriate annotation
-<<<<<<< HEAD
-     * Runs on @connected tests
-     *
-     * @param string $module
-=======
      * Runs on @connected tests.
      *
      * @param  string $module
->>>>>>> f126f0b5
      * @return string
      */
     protected function getRequiredModuleVersion(string $module): ?string
