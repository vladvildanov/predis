--- conflicted
+++ resolved
@@ -28,13 +28,11 @@
 
     <groups>
         <exclude>
+            <group>realm-webdis</group>
             <group>realm-stack</group>
             <group>ext-relay</group>
             <group>ext-curl</group>
-<<<<<<< HEAD
-=======
             <group>ext-phpiredis</group>
->>>>>>> df14e11c
             <group>cluster</group>
             <!-- <group>connected</group> -->
             <!-- <group>disconnected</group> -->
