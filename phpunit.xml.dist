--- conflicted
+++ resolved
@@ -51,10 +51,7 @@
         <const name="REDIS_SERVER_HOST" value="127.0.0.1" />
         <const name="REDIS_SERVER_PORT" value="6379" />
         <const name="REDIS_SERVER_DBNUM" value="0" />
-<<<<<<< HEAD
-=======
         <env name="USE_RELAY" value="false" />
->>>>>>> 4172d226
 
         <!-- Redis Cluster -->
         <!-- Only master nodes endpoints included -->
