--- conflicted
+++ resolved
@@ -40,11 +40,7 @@
  */
 class Client implements ClientInterface, \IteratorAggregate
 {
-<<<<<<< HEAD
     const VERSION = '2.0.0-dev';
-=======
-    const VERSION = '1.1.4-dev';
->>>>>>> 17f0c08c
 
     protected $connection;
     protected $options;
