<?php

/*
 * This file is part of the Predis package.
 *
 * (c) 2009-2020 Daniele Alessandri
 * (c) 2021-2023 Till Krüss
 *
 * For the full copyright and license information, please view the LICENSE
 * file that was distributed with this source code.
 */

namespace Predis;

use ArrayIterator;
use InvalidArgumentException;
use IteratorAggregate;
use Predis\Command\CommandInterface;
use Predis\Command\Container\ContainerFactory;
use Predis\Command\Container\ContainerInterface;
use Predis\Command\RawCommand;
use Predis\Command\ScriptCommand;
use Predis\Configuration\Options;
use Predis\Configuration\OptionsInterface;
use Predis\Connection\ConnectionInterface;
use Predis\Connection\Parameters;
use Predis\Connection\ParametersInterface;
use Predis\Connection\RelayConnection;
use Predis\Monitor\Consumer as MonitorConsumer;
use Predis\Pipeline\Atomic;
use Predis\Pipeline\FireAndForget;
use Predis\Pipeline\Pipeline;
use Predis\Pipeline\RelayAtomic;
use Predis\Pipeline\RelayPipeline;
use Predis\PubSub\Consumer as PubSubConsumer;
use Predis\PubSub\RelayConsumer as RelayPubSubConsumer;
use Predis\Response\ErrorInterface as ErrorResponseInterface;
use Predis\Response\ResponseInterface;
use Predis\Response\ServerException;
use Predis\Transaction\MultiExec as MultiExecTransaction;
use ReturnTypeWillChange;
use RuntimeException;
use Traversable;

/**
 * Client class used for connecting and executing commands on Redis.
 *
 * This is the main high-level abstraction of Predis upon which various other
 * abstractions are built. Internally it aggregates various other classes each
 * one with its own responsibility and scope.
 *
 * @template-implements \IteratorAggregate<string, static>
 */
class Client implements ClientInterface, IteratorAggregate
{
    public const VERSION = '3.0.0-dev';

    /** @var OptionsInterface */
    private $options;

    /** @var ConnectionInterface */
    private $connection;

    /** @var Command\FactoryInterface */
    private $commands;

    /**
     * @param mixed $parameters Connection parameters for one or more servers.
     * @param mixed $options    Options to configure some behaviours of the client.
     */
    public function __construct($parameters = null, $options = null)
    {
        $this->options = static::createOptions($options ?? new Options());
        $this->connection = static::createConnection($this->options, $parameters ?? new Parameters());
        $this->commands = $this->options->commands;
    }

    /**
     * Creates a new set of client options for the client.
     *
     * @param array|OptionsInterface $options Set of client options
     *
     * @return OptionsInterface
     * @throws InvalidArgumentException
     */
    protected static function createOptions($options)
    {
        if (is_array($options)) {
            return new Options($options);
        } elseif ($options instanceof OptionsInterface) {
            return $options;
        } else {
            throw new InvalidArgumentException('Invalid type for client options');
        }
    }

    /**
     * Creates single or aggregate connections from supplied arguments.
     *
     * This method accepts the following types to create a connection instance:
     *
     *  - Array (dictionary: single connection, indexed: aggregate connections)
     *  - String (URI for a single connection)
     *  - Callable (connection initializer callback)
     *  - Instance of Predis\Connection\ParametersInterface (used as-is)
     *  - Instance of Predis\Connection\ConnectionInterface (returned as-is)
     *
     * When a callable is passed, it receives the original set of client options
     * and must return an instance of Predis\Connection\ConnectionInterface.
     *
     * Connections are created using the connection factory (in case of single
     * connections) or a specialized aggregate connection initializer (in case
     * of cluster and replication) retrieved from the supplied client options.
     *
     * @param OptionsInterface $options    Client options container
     * @param mixed            $parameters Connection parameters
     *
     * @return ConnectionInterface
     * @throws InvalidArgumentException
     */
    protected static function createConnection(OptionsInterface $options, $parameters)
    {
        if ($parameters instanceof ConnectionInterface) {
            return $parameters;
        }

        if ($parameters instanceof ParametersInterface || is_string($parameters)) {
            return $options->connections->create($parameters);
        }

        if (is_array($parameters)) {
            if (!isset($parameters[0])) {
                return $options->connections->create($parameters);
            } elseif ($options->defined('cluster') && $initializer = $options->cluster) {
                return $initializer($parameters, true);
            } elseif ($options->defined('replication') && $initializer = $options->replication) {
                return $initializer($parameters, true);
            } elseif ($options->defined('aggregate') && $initializer = $options->aggregate) {
                return $initializer($parameters, false);
            } else {
                throw new InvalidArgumentException(
                    'Array of connection parameters requires `cluster`, `replication` or `aggregate` client option'
                );
            }
        }

        if (is_callable($parameters)) {
            $connection = call_user_func($parameters, $options);

            if (!$connection instanceof ConnectionInterface) {
                throw new InvalidArgumentException('Callable parameters must return a valid connection');
            }

            return $connection;
        }

        throw new InvalidArgumentException('Invalid type for connection parameters');
    }

    /**
     * {@inheritdoc}
     */
    public function getCommandFactory()
    {
        return $this->commands;
    }

    /**
     * {@inheritdoc}
     */
    public function getOptions()
    {
        return $this->options;
    }

    /**
     * Creates a new client using a specific underlying connection.
     *
     * This method allows to create a new client instance by picking a specific
     * connection out of an aggregate one, with the same options of the original
     * client instance.
     *
     * The specified selector defines which logic to use to look for a suitable
     * connection by the specified value. Supported selectors are:
     *
     *   - `id`
     *   - `key`
     *   - `slot`
     *   - `command`
     *   - `alias`
     *   - `role`
     *
     * Internally the client relies on duck-typing and follows this convention:
     *
     *   $selector string => getConnectionBy$selector($value) method
     *
     * This means that support for specific selectors may vary depending on the
     * actual logic implemented by connection classes and there is no interface
     * binding a connection class to implement any of these.
     *
     * @param string $selector Type of selector.
     * @param mixed  $value    Value to be used by the selector.
     *
     * @return ClientInterface
     */
    public function getClientBy($selector, $value)
    {
        $selector = strtolower($selector);

        if (!in_array($selector, ['id', 'key', 'slot', 'role', 'alias', 'command'])) {
            throw new InvalidArgumentException("Invalid selector type: `$selector`");
        }

        if (!method_exists($this->connection, $method = "getConnectionBy$selector")) {
            $class = get_class($this->connection);
            throw new InvalidArgumentException("Selecting connection by $selector is not supported by $class");
        }

        if (!$connection = $this->connection->$method($value)) {
            throw new InvalidArgumentException("Cannot find a connection by $selector matching `$value`");
        }

        return new static($connection, $this->getOptions());
    }

    /**
     * Opens the underlying connection and connects to the server.
     */
    public function connect()
    {
        $this->connection->connect();
    }

    /**
     * Closes the underlying connection and disconnects from the server.
     */
    public function disconnect()
    {
        $this->connection->disconnect();
    }

    /**
     * Closes the underlying connection and disconnects from the server.
     *
     * This is the same as `Client::disconnect()` as it does not actually send
     * the `QUIT` command to Redis, but simply closes the connection.
     */
    public function quit()
    {
        $this->disconnect();
    }

    /**
     * Returns the current state of the underlying connection.
     *
     * @return bool
     */
    public function isConnected()
    {
        return $this->connection->isConnected();
    }

    /**
     * {@inheritdoc}
     */
    public function getConnection()
    {
        return $this->connection;
    }

    /**
     * Applies the configured serializer and compression to given value.
     *
     * @param  mixed  $value
     * @return string
     */
    public function pack($value)
    {
        return $this->connection instanceof RelayConnection
            ? $this->connection->pack($value)
            : $value;
    }

    /**
     * Deserializes and decompresses to given value.
     *
     * @param  mixed  $value
     * @return string
     */
    public function unpack($value)
    {
        return $this->connection instanceof RelayConnection
            ? $this->connection->unpack($value)
            : $value;
    }

    /**
     * Executes a command without filtering its arguments, parsing the response,
     * applying any prefix to keys or throwing exceptions on Redis errors even
     * regardless of client options.
     *
     * It is possible to identify Redis error responses from normal responses
     * using the second optional argument which is populated by reference.
     *
     * @param array $arguments Command arguments as defined by the command signature.
     * @param bool  $error     Set to TRUE when Redis returned an error response.
     *
     * @return mixed
     */
    public function executeRaw(array $arguments, &$error = null)
    {
        $error = false;
        $commandID = array_shift($arguments);

        $response = $this->connection->executeCommand(
            new RawCommand($commandID, $arguments)
        );

        if ($response instanceof ResponseInterface) {
            if ($response instanceof ErrorResponseInterface) {
                $error = true;
            }

            return (string) $response;
        }

        return $response;
    }

    /**
     * {@inheritdoc}
     */
    public function __call($commandID, $arguments)
    {
        return $this->executeCommand(
            $this->createCommand($commandID, $arguments)
        );
    }

    /**
     * {@inheritdoc}
     */
    public function createCommand($commandID, $arguments = [])
    {
        return $this->commands->create($commandID, $arguments);
    }

    /**
<<<<<<< HEAD
     * @param                     $name
=======
     * @param  string             $name
>>>>>>> e831a3ef
     * @return ContainerInterface
     */
    public function __get(string $name)
    {
        return ContainerFactory::create($this, $name);
    }

    /**
<<<<<<< HEAD
     * @param        $name
     * @param        $value
=======
     * @param  string $name
     * @param  mixed  $value
>>>>>>> e831a3ef
     * @return mixed
     */
    public function __set(string $name, $value)
    {
        throw new RuntimeException('Not allowed');
    }

    /**
<<<<<<< HEAD
     * @param        $name
=======
     * @param  string $name
>>>>>>> e831a3ef
     * @return mixed
     */
    public function __isset(string $name)
    {
        throw new RuntimeException('Not allowed');
    }

    /**
     * {@inheritdoc}
     */
    public function executeCommand(CommandInterface $command)
    {
        $response = $this->connection->executeCommand($command);

        if ($response instanceof ResponseInterface) {
            if ($response instanceof ErrorResponseInterface) {
                $response = $this->onErrorResponse($command, $response);
            }

            return $response;
        }

        return $command->parseResponse($response);
    }

    /**
     * Handles -ERR responses returned by Redis.
     *
     * @param CommandInterface       $command  Redis command that generated the error.
     * @param ErrorResponseInterface $response Instance of the error response.
     *
     * @return mixed
     * @throws ServerException
     */
    protected function onErrorResponse(CommandInterface $command, ErrorResponseInterface $response)
    {
        if ($command instanceof ScriptCommand && $response->getErrorType() === 'NOSCRIPT') {
            $response = $this->executeCommand($command->getEvalCommand());

            if (!$response instanceof ResponseInterface) {
                $response = $command->parseResponse($response);
            }

            return $response;
        }

        if ($this->options->exceptions) {
            throw new ServerException($response->getMessage());
        }

        return $response;
    }

    /**
     * Executes the specified initializer method on `$this` by adjusting the
     * actual invocation depending on the arity (0, 1 or 2 arguments). This is
     * simply an utility method to create Redis contexts instances since they
     * follow a common initialization path.
     *
     * @param string $initializer Method name.
     * @param array  $argv        Arguments for the method.
     *
     * @return mixed
     */
    private function sharedContextFactory($initializer, $argv = null)
    {
        switch (count($argv)) {
            case 0:
                return $this->$initializer();

            case 1:
                return is_array($argv[0])
                    ? $this->$initializer($argv[0])
                    : $this->$initializer(null, $argv[0]);

            case 2:
                [$arg0, $arg1] = $argv;

                return $this->$initializer($arg0, $arg1);

            default:
                return $this->$initializer($this, $argv);
        }
    }

    /**
     * Creates a new pipeline context and returns it, or returns the results of
     * a pipeline executed inside the optionally provided callable object.
     *
     * @param mixed ...$arguments Array of options, a callable for execution, or both.
     *
     * @return Pipeline|array
     */
    public function pipeline(...$arguments)
    {
        return $this->sharedContextFactory('createPipeline', func_get_args());
    }

    /**
     * Actual pipeline context initializer method.
     *
     * @param array|null $options  Options for the context.
     * @param mixed      $callable Optional callable used to execute the context.
     *
     * @return Pipeline|array
     */
    protected function createPipeline(array $options = null, $callable = null)
    {
        if (isset($options['atomic']) && $options['atomic']) {
            $class = Atomic::class;
        } elseif (isset($options['fire-and-forget']) && $options['fire-and-forget']) {
            $class = FireAndForget::class;
        } else {
            $class = Pipeline::class;
        }

        if ($this->connection instanceof RelayConnection) {
            if (isset($options['atomic']) && $options['atomic']) {
                $class = RelayAtomic::class;
            } elseif (isset($options['fire-and-forget']) && $options['fire-and-forget']) {
                throw new NotSupportedException('The "relay" extension does not support fire-and-forget pipelines.');
            } else {
                $class = RelayPipeline::class;
            }
        }

        /*
         * @var ClientContextInterface
         */
        $pipeline = new $class($this);

        if (isset($callable)) {
            return $pipeline->execute($callable);
        }

        return $pipeline;
    }

    /**
     * Creates a new transaction context and returns it, or returns the results
     * of a transaction executed inside the optionally provided callable object.
     *
     * @param mixed ...$arguments Array of options, a callable for execution, or both.
     *
     * @return MultiExecTransaction|array
     */
    public function transaction(...$arguments)
    {
        return $this->sharedContextFactory('createTransaction', func_get_args());
    }

    /**
     * Actual transaction context initializer method.
     *
     * @param array $options  Options for the context.
     * @param mixed $callable Optional callable used to execute the context.
     *
     * @return MultiExecTransaction|array
     */
    protected function createTransaction(array $options = null, $callable = null)
    {
        $transaction = new MultiExecTransaction($this, $options);

        if (isset($callable)) {
            return $transaction->execute($callable);
        }

        return $transaction;
    }

    /**
     * Creates a new publish/subscribe context and returns it, or starts its loop
     * inside the optionally provided callable object.
     *
     * @param mixed ...$arguments Array of options, a callable for execution, or both.
     *
     * @return PubSubConsumer|null
     */
    public function pubSubLoop(...$arguments)
    {
        return $this->sharedContextFactory('createPubSub', func_get_args());
    }

    /**
     * Actual publish/subscribe context initializer method.
     *
     * @param array $options  Options for the context.
     * @param mixed $callable Optional callable used to execute the context.
     *
     * @return PubSubConsumer|null
     */
    protected function createPubSub(array $options = null, $callable = null)
    {
        if ($this->connection instanceof RelayConnection) {
            $pubsub = new RelayPubSubConsumer($this, $options);
        } else {
            $pubsub = new PubSubConsumer($this, $options);
        }

        if (!isset($callable)) {
            return $pubsub;
        }

        foreach ($pubsub as $message) {
            if (call_user_func($callable, $pubsub, $message) === false) {
                $pubsub->stop();
            }
        }

        return null;
    }

    /**
     * Creates a new monitor consumer and returns it.
     *
     * @return MonitorConsumer
     */
    public function monitor()
    {
        return new MonitorConsumer($this);
    }

    /**
     * @return Traversable<string, static>
     */
    #[ReturnTypeWillChange]
    public function getIterator()
    {
        $clients = [];
        $connection = $this->getConnection();

        if (!$connection instanceof Traversable) {
            return new ArrayIterator([
                (string) $connection => new static($connection, $this->getOptions()),
            ]);
        }

        foreach ($connection as $node) {
            $clients[(string) $node] = new static($node, $this->getOptions());
        }

        return new ArrayIterator($clients);
    }
}<|MERGE_RESOLUTION|>--- conflicted
+++ resolved
@@ -346,11 +346,7 @@
     }
 
     /**
-<<<<<<< HEAD
-     * @param                     $name
-=======
      * @param  string             $name
->>>>>>> e831a3ef
      * @return ContainerInterface
      */
     public function __get(string $name)
@@ -359,13 +355,8 @@
     }
 
     /**
-<<<<<<< HEAD
-     * @param        $name
-     * @param        $value
-=======
      * @param  string $name
      * @param  mixed  $value
->>>>>>> e831a3ef
      * @return mixed
      */
     public function __set(string $name, $value)
@@ -374,11 +365,7 @@
     }
 
     /**
-<<<<<<< HEAD
-     * @param        $name
-=======
      * @param  string $name
->>>>>>> e831a3ef
      * @return mixed
      */
     public function __isset(string $name)
