<?php

/*
 * This file is part of the Predis package.
 *
 * (c) 2009-2020 Daniele Alessandri
 * (c) 2021-2023 Till Krüss
 *
 * For the full copyright and license information, please view the LICENSE
 * file that was distributed with this source code.
 */

namespace Predis;

use ArrayIterator;
use InvalidArgumentException;
use IteratorAggregate;
use Predis\Command\CommandInterface;
use Predis\Command\Container\ContainerFactory;
use Predis\Command\Container\ContainerInterface;
use Predis\Command\RawCommand;
use Predis\Command\ScriptCommand;
use Predis\Configuration\Options;
use Predis\Configuration\OptionsInterface;
use Predis\Connection\ConnectionInterface;
use Predis\Connection\Parameters;
use Predis\Connection\ParametersInterface;
use Predis\Connection\RelayConnection;
use Predis\Monitor\Consumer as MonitorConsumer;
use Predis\Pipeline\Atomic;
use Predis\Pipeline\FireAndForget;
use Predis\Pipeline\Pipeline;
use Predis\Pipeline\RelayAtomic;
use Predis\Pipeline\RelayPipeline;
use Predis\PubSub\Consumer as PubSubConsumer;
use Predis\PubSub\RelayConsumer as RelayPubSubConsumer;
use Predis\Response\ErrorInterface as ErrorResponseInterface;
use Predis\Response\ResponseInterface;
use Predis\Response\ServerException;
use Predis\Transaction\MultiExec as MultiExecTransaction;
use ReturnTypeWillChange;
use RuntimeException;
use Traversable;

/**
 * Client class used for connecting and executing commands on Redis.
 *
 * This is the main high-level abstraction of Predis upon which various other
 * abstractions are built. Internally it aggregates various other classes each
 * one with its own responsibility and scope.
 *
 * @template-implements \IteratorAggregate<string, static>
 */
class Client implements ClientInterface, IteratorAggregate
{
    public const VERSION = '3.0.0-dev';

    /** @var OptionsInterface */
    private $options;

    /** @var ConnectionInterface */
    private $connection;

    /** @var Command\FactoryInterface */
    private $commands;

    /**
     * @param mixed $parameters Connection parameters for one or more servers.
     * @param mixed $options    Options to configure some behaviours of the client.
     */
    public function __construct($parameters = null, $options = null)
    {
        $this->options = static::createOptions($options ?? new Options());
        $this->connection = static::createConnection($this->options, $parameters ?? new Parameters());
        $this->commands = $this->options->commands;
    }

    /**
     * Creates a new set of client options for the client.
     *
     * @param array|OptionsInterface $options Set of client options
     *
     * @return OptionsInterface
     * @throws InvalidArgumentException
     */
    protected static function createOptions($options)
    {
        if (is_array($options)) {
            return new Options($options);
        } elseif ($options instanceof OptionsInterface) {
            return $options;
        } else {
            throw new InvalidArgumentException('Invalid type for client options');
        }
    }

    /**
     * Creates single or aggregate connections from supplied arguments.
     *
     * This method accepts the following types to create a connection instance:
     *
     *  - Array (dictionary: single connection, indexed: aggregate connections)
     *  - String (URI for a single connection)
     *  - Callable (connection initializer callback)
     *  - Instance of Predis\Connection\ParametersInterface (used as-is)
     *  - Instance of Predis\Connection\ConnectionInterface (returned as-is)
     *
     * When a callable is passed, it receives the original set of client options
     * and must return an instance of Predis\Connection\ConnectionInterface.
     *
     * Connections are created using the connection factory (in case of single
     * connections) or a specialized aggregate connection initializer (in case
     * of cluster and replication) retrieved from the supplied client options.
     *
     * @param OptionsInterface $options    Client options container
     * @param mixed            $parameters Connection parameters
     *
     * @return ConnectionInterface
     * @throws InvalidArgumentException
     */
    protected static function createConnection(OptionsInterface $options, $parameters)
    {
        if ($parameters instanceof ConnectionInterface) {
            return $parameters;
        }

        if ($parameters instanceof ParametersInterface || is_string($parameters)) {
            return $options->connections->create($parameters);
        }

        if (is_array($parameters)) {
            if (!isset($parameters[0])) {
                return $options->connections->create($parameters);
            } elseif ($options->defined('cluster') && $initializer = $options->cluster) {
                return $initializer($parameters, true);
            } elseif ($options->defined('replication') && $initializer = $options->replication) {
                return $initializer($parameters, true);
            } elseif ($options->defined('aggregate') && $initializer = $options->aggregate) {
                return $initializer($parameters, false);
            } else {
                throw new InvalidArgumentException(
                    'Array of connection parameters requires `cluster`, `replication` or `aggregate` client option'
                );
            }
        }

        if (is_callable($parameters)) {
            $connection = call_user_func($parameters, $options);

            if (!$connection instanceof ConnectionInterface) {
                throw new InvalidArgumentException('Callable parameters must return a valid connection');
            }

            return $connection;
        }

        throw new InvalidArgumentException('Invalid type for connection parameters');
    }

    /**
     * {@inheritdoc}
     */
    public function getCommandFactory()
    {
        return $this->commands;
    }

    /**
     * {@inheritdoc}
     */
    public function getOptions()
    {
        return $this->options;
    }

    /**
     * Creates a new client using a specific underlying connection.
     *
     * This method allows to create a new client instance by picking a specific
     * connection out of an aggregate one, with the same options of the original
     * client instance.
     *
     * The specified selector defines which logic to use to look for a suitable
     * connection by the specified value. Supported selectors are:
     *
     *   - `id`
     *   - `key`
     *   - `slot`
     *   - `command`
     *   - `alias`
     *   - `role`
     *
     * Internally the client relies on duck-typing and follows this convention:
     *
     *   $selector string => getConnectionBy$selector($value) method
     *
     * This means that support for specific selectors may vary depending on the
     * actual logic implemented by connection classes and there is no interface
     * binding a connection class to implement any of these.
     *
     * @param string $selector Type of selector.
     * @param mixed  $value    Value to be used by the selector.
     *
     * @return ClientInterface
     */
    public function getClientBy($selector, $value)
    {
        $selector = strtolower($selector);

        if (!in_array($selector, ['id', 'key', 'slot', 'role', 'alias', 'command'])) {
            throw new InvalidArgumentException("Invalid selector type: `$selector`");
        }

        if (!method_exists($this->connection, $method = "getConnectionBy$selector")) {
            $class = get_class($this->connection);
            throw new InvalidArgumentException("Selecting connection by $selector is not supported by $class");
        }

        if (!$connection = $this->connection->$method($value)) {
            throw new InvalidArgumentException("Cannot find a connection by $selector matching `$value`");
        }

        return new static($connection, $this->getOptions());
    }

    /**
     * Opens the underlying connection and connects to the server.
     */
    public function connect()
    {
        $this->connection->connect();
    }

    /**
     * Closes the underlying connection and disconnects from the server.
     */
    public function disconnect()
    {
        $this->connection->disconnect();
    }

    /**
     * Closes the underlying connection and disconnects from the server.
     *
     * This is the same as `Client::disconnect()` as it does not actually send
     * the `QUIT` command to Redis, but simply closes the connection.
     */
    public function quit()
    {
        $this->disconnect();
    }

    /**
     * Returns the current state of the underlying connection.
     *
     * @return bool
     */
    public function isConnected()
    {
        return $this->connection->isConnected();
    }

    /**
     * {@inheritdoc}
     */
    public function getConnection()
    {
        return $this->connection;
    }

    /**
     * Applies the configured serializer and compression to given value.
     *
     * @param  mixed  $value
     * @return string
     */
    public function pack($value)
    {
        return $this->connection instanceof RelayConnection
            ? $this->connection->pack($value)
            : $value;
    }

    /**
     * Deserializes and decompresses to given value.
     *
     * @param  mixed  $value
     * @return string
     */
    public function unpack($value)
    {
        return $this->connection instanceof RelayConnection
            ? $this->connection->unpack($value)
            : $value;
    }

    /**
     * Executes a command without filtering its arguments, parsing the response,
     * applying any prefix to keys or throwing exceptions on Redis errors even
     * regardless of client options.
     *
     * It is possible to identify Redis error responses from normal responses
     * using the second optional argument which is populated by reference.
     *
     * @param array $arguments Command arguments as defined by the command signature.
     * @param bool  $error     Set to TRUE when Redis returned an error response.
     *
     * @return mixed
     */
    public function executeRaw(array $arguments, &$error = null)
    {
        $error = false;
        $commandID = array_shift($arguments);

        $response = $this->connection->executeCommand(
            new RawCommand($commandID, $arguments)
        );

        if ($response instanceof ResponseInterface) {
            if ($response instanceof ErrorResponseInterface) {
                $error = true;
            }

            return (string) $response;
        }

        return $response;
    }

    /**
     * {@inheritdoc}
     */
    public function __call($commandID, $arguments)
    {
        return $this->executeCommand(
            $this->createCommand($commandID, $arguments)
        );
    }

    /**
     * {@inheritdoc}
     */
    public function createCommand($commandID, $arguments = [])
    {
        return $this->commands->create($commandID, $arguments);
    }

    /**
<<<<<<< HEAD
     * @param                     $name
=======
     * @param  string             $name
>>>>>>> a711ef96
     * @return ContainerInterface
     */
    public function __get(string $name)
    {
        return ContainerFactory::create($this, $name);
    }

    /**
<<<<<<< HEAD
     * @param        $name
     * @param        $value
=======
     * @param  string $name
     * @param  mixed  $value
>>>>>>> a711ef96
     * @return mixed
     */
    public function __set(string $name, $value)
    {
        throw new RuntimeException('Not allowed');
    }

    /**
<<<<<<< HEAD
     * @param        $name
=======
     * @param  string $name
>>>>>>> a711ef96
     * @return mixed
     */
    public function __isset(string $name)
    {
        throw new RuntimeException('Not allowed');
    }

    /**
     * {@inheritdoc}
     */
    public function executeCommand(CommandInterface $command)
    {
        $response = $this->connection->executeCommand($command);

        if ($response instanceof ResponseInterface) {
            if ($response instanceof ErrorResponseInterface) {
                $response = $this->onErrorResponse($command, $response);
            }

            return $response;
        }

        return $command->parseResponse($response);
    }

    /**
     * Handles -ERR responses returned by Redis.
     *
     * @param CommandInterface       $command  Redis command that generated the error.
     * @param ErrorResponseInterface $response Instance of the error response.
     *
     * @return mixed
     * @throws ServerException
     */
    protected function onErrorResponse(CommandInterface $command, ErrorResponseInterface $response)
    {
        if ($command instanceof ScriptCommand && $response->getErrorType() === 'NOSCRIPT') {
            $response = $this->executeCommand($command->getEvalCommand());

            if (!$response instanceof ResponseInterface) {
                $response = $command->parseResponse($response);
            }

            return $response;
        }

        if ($this->options->exceptions) {
            throw new ServerException($response->getMessage());
        }

        return $response;
    }

    /**
     * Executes the specified initializer method on `$this` by adjusting the
     * actual invocation depending on the arity (0, 1 or 2 arguments). This is
     * simply an utility method to create Redis contexts instances since they
     * follow a common initialization path.
     *
     * @param string $initializer Method name.
     * @param array  $argv        Arguments for the method.
     *
     * @return mixed
     */
    private function sharedContextFactory($initializer, $argv = null)
    {
        switch (count($argv)) {
            case 0:
                return $this->$initializer();

            case 1:
                return is_array($argv[0])
                    ? $this->$initializer($argv[0])
                    : $this->$initializer(null, $argv[0]);

            case 2:
                [$arg0, $arg1] = $argv;

                return $this->$initializer($arg0, $arg1);

            default:
                return $this->$initializer($this, $argv);
        }
    }

    /**
     * Creates a new pipeline context and returns it, or returns the results of
     * a pipeline executed inside the optionally provided callable object.
     *
     * @param mixed ...$arguments Array of options, a callable for execution, or both.
     *
     * @return Pipeline|array
     */
    public function pipeline(...$arguments)
    {
        return $this->sharedContextFactory('createPipeline', func_get_args());
    }

    /**
     * Actual pipeline context initializer method.
     *
     * @param array|null $options  Options for the context.
     * @param mixed      $callable Optional callable used to execute the context.
     *
     * @return Pipeline|array
     */
    protected function createPipeline(array $options = null, $callable = null)
    {
        if (isset($options['atomic']) && $options['atomic']) {
            $class = Atomic::class;
        } elseif (isset($options['fire-and-forget']) && $options['fire-and-forget']) {
            $class = FireAndForget::class;
        } else {
            $class = Pipeline::class;
        }

        if ($this->connection instanceof RelayConnection) {
            if (isset($options['atomic']) && $options['atomic']) {
                $class = RelayAtomic::class;
            } elseif (isset($options['fire-and-forget']) && $options['fire-and-forget']) {
                throw new NotSupportedException('The "relay" extension does not support fire-and-forget pipelines.');
            } else {
                $class = RelayPipeline::class;
            }
        }

        /*
         * @var ClientContextInterface
         */
        $pipeline = new $class($this);

        if (isset($callable)) {
            return $pipeline->execute($callable);
        }

        return $pipeline;
    }

    /**
     * Creates a new transaction context and returns it, or returns the results
     * of a transaction executed inside the optionally provided callable object.
     *
     * @param mixed ...$arguments Array of options, a callable for execution, or both.
     *
     * @return MultiExecTransaction|array
     */
    public function transaction(...$arguments)
    {
        return $this->sharedContextFactory('createTransaction', func_get_args());
    }

    /**
     * Actual transaction context initializer method.
     *
     * @param array $options  Options for the context.
     * @param mixed $callable Optional callable used to execute the context.
     *
     * @return MultiExecTransaction|array
     */
    protected function createTransaction(array $options = null, $callable = null)
    {
        $transaction = new MultiExecTransaction($this, $options);

        if (isset($callable)) {
            return $transaction->execute($callable);
        }

        return $transaction;
    }

    /**
     * Creates a new publish/subscribe context and returns it, or starts its loop
     * inside the optionally provided callable object.
     *
     * @param mixed ...$arguments Array of options, a callable for execution, or both.
     *
     * @return PubSubConsumer|null
     */
    public function pubSubLoop(...$arguments)
    {
        return $this->sharedContextFactory('createPubSub', func_get_args());
    }

    /**
     * Actual publish/subscribe context initializer method.
     *
     * @param array $options  Options for the context.
     * @param mixed $callable Optional callable used to execute the context.
     *
     * @return PubSubConsumer|null
     */
    protected function createPubSub(array $options = null, $callable = null)
    {
        if ($this->connection instanceof RelayConnection) {
            $pubsub = new RelayPubSubConsumer($this, $options);
        } else {
            $pubsub = new PubSubConsumer($this, $options);
        }

        if (!isset($callable)) {
            return $pubsub;
        }

        foreach ($pubsub as $message) {
            if (call_user_func($callable, $pubsub, $message) === false) {
                $pubsub->stop();
            }
        }

        return null;
    }

    /**
     * Creates a new monitor consumer and returns it.
     *
     * @return MonitorConsumer
     */
    public function monitor()
    {
        return new MonitorConsumer($this);
    }

    /**
     * @return Traversable<string, static>
     */
    #[ReturnTypeWillChange]
    public function getIterator()
    {
        $clients = [];
        $connection = $this->getConnection();

        if (!$connection instanceof Traversable) {
            return new ArrayIterator([
                (string) $connection => new static($connection, $this->getOptions()),
            ]);
        }

        foreach ($connection as $node) {
            $clients[(string) $node] = new static($node, $this->getOptions());
        }

        return new ArrayIterator($clients);
    }
}<|MERGE_RESOLUTION|>--- conflicted
+++ resolved
@@ -346,11 +346,7 @@
     }
 
     /**
-<<<<<<< HEAD
-     * @param                     $name
-=======
      * @param  string             $name
->>>>>>> a711ef96
      * @return ContainerInterface
      */
     public function __get(string $name)
@@ -359,13 +355,8 @@
     }
 
     /**
-<<<<<<< HEAD
-     * @param        $name
-     * @param        $value
-=======
      * @param  string $name
      * @param  mixed  $value
->>>>>>> a711ef96
      * @return mixed
      */
     public function __set(string $name, $value)
@@ -374,11 +365,7 @@
     }
 
     /**
-<<<<<<< HEAD
-     * @param        $name
-=======
      * @param  string $name
->>>>>>> a711ef96
      * @return mixed
      */
     public function __isset(string $name)
