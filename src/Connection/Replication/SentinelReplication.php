--- conflicted
+++ resolved
@@ -509,11 +509,7 @@
     /**
      * Returns a random slave.
      *
-<<<<<<< HEAD
-     * @return NodeConnectionInterface|void
-=======
      * @return NodeConnectionInterface|null
->>>>>>> e831a3ef
      */
     protected function pickSlave()
     {
