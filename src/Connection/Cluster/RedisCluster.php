<?php

/*
 * This file is part of the Predis package.
 *
 * (c) 2009-2020 Daniele Alessandri
 * (c) 2021-2023 Till Krüss
 *
 * For the full copyright and license information, please view the LICENSE
 * file that was distributed with this source code.
 */

namespace Predis\Connection\Cluster;

use ArrayIterator;
use Countable;
use IteratorAggregate;
use OutOfBoundsException;
use Predis\ClientException;
use Predis\Cluster\RedisStrategy as RedisClusterStrategy;
use Predis\Cluster\SlotMap;
use Predis\Cluster\StrategyInterface;
use Predis\Command\Clusterable;
use Predis\Command\CommandInterface;
use Predis\Command\Exception\NotAllowedAgainstClusterException;
use Predis\Command\RawCommand;
use Predis\Connection\ConnectionException;
use Predis\Connection\FactoryInterface;
use Predis\Connection\NodeConnectionInterface;
use Predis\Connection\ParametersInterface;
use Predis\NotSupportedException;
use Predis\Response\Error as ErrorResponse;
use Predis\Response\ErrorInterface as ErrorResponseInterface;
use Predis\Response\ServerException;
use ReturnTypeWillChange;
use Throwable;
use Traversable;

/**
 * Abstraction for a Redis-backed cluster of nodes (Redis >= 3.0.0).
 *
 * This connection backend offers smart support for redis-cluster by handling
 * automatic slots map (re)generation upon -MOVED or -ASK responses returned by
 * Redis when redirecting a client to a different node.
 *
 * The cluster can be pre-initialized using only a subset of the actual nodes in
 * the cluster, Predis will do the rest by adjusting the slots map and creating
 * the missing underlying connection instances on the fly.
 *
 * It is possible to pre-associate connections to a slots range with the "slots"
 * parameter in the form "$first-$last". This can greatly reduce runtime node
 * guessing and redirections.
 *
 * It is also possible to ask for the full and updated slots map directly to one
 * of the nodes and optionally enable such a behaviour upon -MOVED redirections.
 * Asking for the cluster configuration to Redis is actually done by issuing a
 * CLUSTER SLOTS command to a random node in the pool.
 */
class RedisCluster implements ClusterInterface, IteratorAggregate, Countable
{
    private $useClusterSlots = true;

    /**
     * @var NodeConnectionInterface[]
     */
    private $pool = [];
    private $slots = [];
    private $slotmap;
    private $strategy;
    private $connections;
    private $retryLimit = 5;
    private $retryInterval = 10;

    /**
     * @var int
     */
    private $readTimeout = 1000;

    /**
     * @var ParametersInterface
     */
    private $connectionParameters;

    /**
     * @param FactoryInterface       $connections Optional connection factory.
     * @param StrategyInterface|null $strategy    Optional cluster strategy.
     * @param int|null               $readTimeout Optional read timeout
     */
    public function __construct(
        FactoryInterface $connections,
        ParametersInterface $parameters,
        StrategyInterface $strategy = null,
        int $readTimeout = null
    ) {
        $this->connections = $connections;
        $this->connectionParameters = $parameters;
        $this->strategy = $strategy ?: new RedisClusterStrategy();
        $this->slotmap = new SlotMap();

        if (!is_null($readTimeout)) {
            $this->readTimeout = $readTimeout;
        }
    }

    /**
     * Sets the maximum number of retries for commands upon server failure.
     *
     * -1 = unlimited retry attempts
     *  0 = no retry attempts (fails immediately)
     *  n = fail only after n retry attempts
     *
     * @param int $retry Number of retry attempts.
     */
    public function setRetryLimit($retry)
    {
        $this->retryLimit = (int) $retry;
    }

    /**
     * Sets the initial retry interval (milliseconds).
     *
     * @param int $retryInterval Milliseconds between retries.
     */
    public function setRetryInterval($retryInterval)
    {
        $this->retryInterval = (int) $retryInterval;
    }

    /**
     * Returns the retry interval (milliseconds).
     *
     * @return int Milliseconds between retries.
     */
    public function getRetryInterval()
    {
        return (int) $this->retryInterval;
    }

    /**
     * {@inheritdoc}
     */
    public function isConnected()
    {
        foreach ($this->pool as $connection) {
            if ($connection->isConnected()) {
                return true;
            }
        }

        return false;
    }

    /**
     * {@inheritdoc}
     */
    public function connect()
    {
        if ($connection = $this->getRandomConnection()) {
            $connection->connect();
        }
    }

    /**
     * {@inheritdoc}
     */
    public function disconnect()
    {
        foreach ($this->pool as $connection) {
            $connection->disconnect();
        }
    }

    /**
     * {@inheritdoc}
     */
    public function add(NodeConnectionInterface $connection)
    {
        $this->pool[(string) $connection] = $connection;
        $this->slotmap->reset();
    }

    /**
     * {@inheritdoc}
     */
    public function remove(NodeConnectionInterface $connection)
    {
        if (false !== $id = array_search($connection, $this->pool, true)) {
            $this->slotmap->reset();
            $this->slots = array_diff($this->slots, [$connection]);
            unset($this->pool[$id]);

            return true;
        }

        return false;
    }

    /**
     * Removes a connection instance by using its identifier.
     *
     * @param string $connectionID Connection identifier.
     *
     * @return bool True if the connection was in the pool.
     */
    public function removeById($connectionID)
    {
        if (isset($this->pool[$connectionID])) {
            $this->slotmap->reset();
            $this->slots = array_diff($this->slots, [$connectionID]);
            unset($this->pool[$connectionID]);

            return true;
        }

        return false;
    }

    /**
     * Generates the current slots map by guessing the cluster configuration out
     * of the connection parameters of the connections in the pool.
     *
     * Generation is based on the same algorithm used by Redis to generate the
     * cluster, so it is most effective when all of the connections supplied on
     * initialization have the "slots" parameter properly set accordingly to the
     * current cluster configuration.
     */
    public function buildSlotMap()
    {
        $this->slotmap->reset();

        foreach ($this->pool as $connectionID => $connection) {
            $parameters = $connection->getParameters();

            if (!isset($parameters->slots)) {
                continue;
            }

            foreach (explode(',', $parameters->slots) as $slotRange) {
                $slots = explode('-', $slotRange, 2);

                if (!isset($slots[1])) {
                    $slots[1] = $slots[0];
                }

                $this->slotmap->setSlots($slots[0], $slots[1], $connectionID);
            }
        }
    }

    /**
     * Queries the specified node of the cluster to fetch the updated slots map.
     *
     * When the connection fails, this method tries to execute the same command
     * on a different connection picked at random from the pool of known nodes,
     * up until the retry limit is reached.
     *
     * @param NodeConnectionInterface $connection Connection to a node of the cluster.
     *
     * @return mixed
     */
    private function queryClusterNodeForSlotMap(NodeConnectionInterface $connection)
    {
        $retries = 0;
        $retryAfter = $this->retryInterval;
        $command = RawCommand::create('CLUSTER', 'SLOTS');

        while ($retries <= $this->retryLimit) {
            try {
                $response = $connection->executeCommand($command);
                break;
            } catch (ConnectionException $exception) {
                $connection = $exception->getConnection();
                $connection->disconnect();

                $this->remove($connection);

                if ($retries === $this->retryLimit) {
                    throw $exception;
                }

                if (!$connection = $this->getRandomConnection()) {
                    throw new ClientException('No connections left in the pool for `CLUSTER SLOTS`');
                }

                usleep($retryAfter * 1000);
                $retryAfter = $retryAfter * 2;
                ++$retries;
            }
        }

        return $response;
    }

    /**
     * Generates an updated slots map fetching the cluster configuration using
     * the CLUSTER SLOTS command against the specified node or a random one from
     * the pool.
     *
     * @param NodeConnectionInterface $connection Optional connection instance.
     */
    public function askSlotMap(NodeConnectionInterface $connection = null)
    {
        if (!$connection && !$connection = $this->getRandomConnection()) {
            return;
        }

        $this->slotmap->reset();

        $response = $this->queryClusterNodeForSlotMap($connection);

        foreach ($response as $slots) {
            // We only support master servers for now, so we ignore subsequent
            // elements in the $slots array identifying slaves.
            [$start, $end, $master] = $slots;

            if ($master[0] === '') {
                $this->slotmap->setSlots($start, $end, (string) $connection);
            } else {
                $this->slotmap->setSlots($start, $end, "{$master[0]}:{$master[1]}");
            }
        }
    }

    /**
     * Guesses the correct node associated to a given slot using a precalculated
     * slots map, falling back to the same logic used by Redis to initialize a
     * cluster (best-effort).
     *
     * @param int $slot Slot index.
     *
     * @return string Connection ID.
     */
    protected function guessNode($slot)
    {
        if (!$this->pool) {
            throw new ClientException('No connections available in the pool');
        }

        if ($this->slotmap->isEmpty()) {
            $this->buildSlotMap();
        }

        if ($node = $this->slotmap[$slot]) {
            return $node;
        }

        $count = count($this->pool);
        $index = min((int) ($slot / (int) (16384 / $count)), $count - 1);
        $nodes = array_keys($this->pool);

        return $nodes[$index];
    }

    /**
     * Creates a new connection instance from the given connection ID.
     *
     * @param string $connectionID Identifier for the connection.
     *
     * @return NodeConnectionInterface
     */
    protected function createConnection($connectionID)
    {
        $separator = strrpos($connectionID, ':');

        return $this->connections->create([
            'host' => substr($connectionID, 0, $separator),
            'port' => substr($connectionID, $separator + 1),
        ]);
    }

    /**
     * {@inheritdoc}
     */
    public function getConnectionByCommand(Clusterable $command)
    {
        $slot = $this->strategy->getSlot($command);

        if (!isset($slot)) {
            throw new NotSupportedException(
                "Cannot use '{$command->getId()}' with redis-cluster."
            );
        }

        if (isset($this->slots[$slot])) {
            return $this->slots[$slot];
        } else {
            return $this->getConnectionBySlot($slot);
        }
    }

    /**
     * Returns the connection currently associated to a given slot.
     *
     * @param int $slot Slot index.
     *
     * @return NodeConnectionInterface
     * @throws OutOfBoundsException
     */
    public function getConnectionBySlot($slot)
    {
        if (!SlotMap::isValid($slot)) {
            throw new OutOfBoundsException("Invalid slot [$slot].");
        }

        if (isset($this->slots[$slot])) {
            return $this->slots[$slot];
        }

        $connectionID = $this->guessNode($slot);

        if (!$connection = $this->getConnectionById($connectionID)) {
            $connection = $this->createConnection($connectionID);
            $this->pool[$connectionID] = $connection;
        }

        return $this->slots[$slot] = $connection;
    }

    /**
     * {@inheritdoc}
     */
    public function getConnectionById($connectionID)
    {
        return $this->pool[$connectionID] ?? null;
    }

    /**
     * Returns a random connection from the pool.
     *
     * @return NodeConnectionInterface|null
     */
    protected function getRandomConnection()
    {
        if (!$this->pool) {
            return null;
        }

        return $this->pool[array_rand($this->pool)];
    }

    /**
     * Permanently associates the connection instance to a new slot.
     * The connection is added to the connections pool if not yet included.
     *
     * @param NodeConnectionInterface $connection Connection instance.
     * @param int                     $slot       Target slot index.
     */
    protected function move(NodeConnectionInterface $connection, $slot)
    {
        $this->pool[(string) $connection] = $connection;
        $this->slots[(int) $slot] = $connection;
        $this->slotmap[(int) $slot] = $connection;
    }

    /**
     * Handles -ERR responses returned by Redis.
     *
     * @param CommandInterface       $command Command that generated the -ERR response.
     * @param ErrorResponseInterface $error   Redis error response object.
     *
     * @return mixed
     */
    protected function onErrorResponse(CommandInterface $command, ErrorResponseInterface $error)
    {
        $details = explode(' ', $error->getMessage(), 2);

        switch ($details[0]) {
            case 'MOVED':
                return $this->onMovedResponse($command, $details[1]);

            case 'ASK':
                return $this->onAskResponse($command, $details[1]);

            default:
                return $error;
        }
    }

    /**
     * Handles -MOVED responses by executing again the command against the node
     * indicated by the Redis response.
     *
     * @param CommandInterface $command Command that generated the -MOVED response.
     * @param string           $details Parameters of the -MOVED response.
     *
     * @return mixed
     */
    protected function onMovedResponse(CommandInterface $command, $details)
    {
        [$slot, $connectionID] = explode(' ', $details, 2);

        if (!$connection = $this->getConnectionById($connectionID)) {
            $connection = $this->createConnection($connectionID);
        }

        if ($this->useClusterSlots) {
            $this->askSlotMap($connection);
        }

        $this->move($connection, $slot);

        return $this->executeCommand($command);
    }

    /**
     * Handles -ASK responses by executing again the command against the node
     * indicated by the Redis response.
     *
     * @param CommandInterface $command Command that generated the -ASK response.
     * @param string           $details Parameters of the -ASK response.
     *
     * @return mixed
     */
    protected function onAskResponse(CommandInterface $command, $details)
    {
        [$slot, $connectionID] = explode(' ', $details, 2);

        if (!$connection = $this->getConnectionById($connectionID)) {
            $connection = $this->createConnection($connectionID);
        }

        $connection->executeCommand(RawCommand::create('ASKING'));

        return $connection->executeCommand($command);
    }

    /**
     * Ensures that a command is executed one more time on connection failure.
     *
     * The connection to the node that generated the error is evicted from the
     * pool before trying to fetch an updated slots map from another node. If
     * the new slots map points to an unreachable server the client gives up and
     * throws the exception as the nodes participating in the cluster may still
     * have to agree that something changed in the configuration of the cluster.
     *
     * @param Clusterable $command Command instance.
     * @param string      $method  Actual method.
     *
     * @return mixed
     * @throws ConnectionException
     * @throws NotSupportedException
     * @throws ServerException
     * @throws Throwable
     */
    private function retryCommandOnFailure(Clusterable $command, $method)
    {
        $retries = 0;
        $retryAfter = $this->retryInterval;

        while ($retries <= $this->retryLimit) {
            try {
                $response = $this->getConnectionByCommand($command)->$method($command);

                if ($response instanceof ErrorResponse) {
                    $message = $response->getMessage();

                    if (strpos($message, 'CLUSTERDOWN') !== false) {
                        throw new ServerException($message);
                    }
                }

                break;
            } catch (Throwable $exception) {
                usleep($retryAfter * 1000);
                $retryAfter = $retryAfter * 2;

                if ($exception instanceof ConnectionException) {
                    $connection = $exception->getConnection();

                    if ($connection) {
                        $connection->disconnect();
                        $this->remove($connection);
                    }
                }

                if ($retries === $this->retryLimit) {
                    throw $exception;
                }

                if ($this->useClusterSlots) {
                    $this->askSlotMap();
                }

                ++$retries;
            }
        }

        return $response;
    }

    /**
     * {@inheritdoc}
     */
    public function writeRequest(CommandInterface $command)
    {
        $this->retryCommandOnFailure($command, __FUNCTION__);
    }

    /**
     * {@inheritdoc}
     */
    public function readResponse(CommandInterface $command)
    {
        return $this->retryCommandOnFailure($command, __FUNCTION__);
    }

    /**
     * {@inheritdoc}
     */
    public function executeCommand(CommandInterface $command)
    {
        $this->assertClusterable($command);

        $response = $this->retryCommandOnFailure($command, __FUNCTION__);

        if ($response instanceof ErrorResponseInterface) {
            return $this->onErrorResponse($command, $response);
        }

        return $response;
    }

    /**
     * @return int
     */
    #[ReturnTypeWillChange]
    public function count()
    {
        return count($this->pool);
    }

    /**
     * @return Traversable<string, NodeConnectionInterface>
     */
    #[ReturnTypeWillChange]
    public function getIterator()
    {
        if ($this->slotmap->isEmpty()) {
            $this->useClusterSlots ? $this->askSlotMap() : $this->buildSlotMap();
        }

        $connections = [];

        foreach ($this->slotmap->getNodes() as $node) {
            if (!$connection = $this->getConnectionById($node)) {
                $this->add($connection = $this->createConnection($node));
            }

            $connections[] = $connection;
        }

        return new ArrayIterator($connections);
    }

    /**
     * Returns the underlying slot map.
     *
     * @return SlotMap
     */
    public function getSlotMap()
    {
        return $this->slotmap;
    }

    /**
     * Returns the underlying command hash strategy used to hash commands by
     * using keys found in their arguments.
     *
     * @return StrategyInterface
     */
    public function getClusterStrategy()
    {
        return $this->strategy;
    }

    /**
     * Returns the underlying connection factory used to create new connection
     * instances to Redis nodes indicated by redis-cluster.
     *
     * @return FactoryInterface
     */
    public function getConnectionFactory()
    {
        return $this->connections;
    }

    /**
     * Enables automatic fetching of the current slots map from one of the nodes
     * using the CLUSTER SLOTS command. This option is enabled by default as
     * asking the current slots map to Redis upon -MOVED responses may reduce
     * overhead by eliminating the trial-and-error nature of the node guessing
     * procedure, mostly when targeting many keys that would end up in a lot of
     * redirections.
     *
     * The slots map can still be manually fetched using the askSlotMap()
     * method whether or not this option is enabled.
     *
     * @param bool $value Enable or disable the use of CLUSTER SLOTS.
     */
    public function useClusterSlots($value)
    {
        $this->useClusterSlots = (bool) $value;
    }

    /**
<<<<<<< HEAD
     * Assert that given command could be executed against cluster.
     *
     * @param  CommandInterface                  $command
     * @return void
     * @throws NotAllowedAgainstClusterException
     */
    private function assertClusterable(CommandInterface $command): void
    {
        if (!$command instanceof Clusterable) {
            throw new NotAllowedAgainstClusterException('Given command cannot be executed against cluster.');
=======
     * {@inheritdoc}
     */
    public function getParameters(): ?ParametersInterface
    {
        return $this->connectionParameters;
    }

    /**
     * Loop over connections until there's data to read.
     *
     * @return mixed
     */
    public function read()
    {
        while (true) {
            foreach ($this->pool as $connection) {
                if ($connection->hasDataToRead()) {
                    return $connection->read();
                }
            }

            usleep($this->readTimeout);
>>>>>>> 2ae9af62
        }
    }
}<|MERGE_RESOLUTION|>--- conflicted
+++ resolved
@@ -703,18 +703,6 @@
     }
 
     /**
-<<<<<<< HEAD
-     * Assert that given command could be executed against cluster.
-     *
-     * @param  CommandInterface                  $command
-     * @return void
-     * @throws NotAllowedAgainstClusterException
-     */
-    private function assertClusterable(CommandInterface $command): void
-    {
-        if (!$command instanceof Clusterable) {
-            throw new NotAllowedAgainstClusterException('Given command cannot be executed against cluster.');
-=======
      * {@inheritdoc}
      */
     public function getParameters(): ?ParametersInterface
@@ -737,7 +725,20 @@
             }
 
             usleep($this->readTimeout);
->>>>>>> 2ae9af62
+        }
+    }
+
+    /**
+     * Assert that given command could be executed against cluster.
+     *
+     * @param  CommandInterface                  $command
+     * @return void
+     * @throws NotAllowedAgainstClusterException
+     */
+    private function assertClusterable(CommandInterface $command): void
+    {
+        if (!$command instanceof Clusterable) {
+            throw new NotAllowedAgainstClusterException('Given command cannot be executed against cluster.');
         }
     }
 }