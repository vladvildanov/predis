--- conflicted
+++ resolved
@@ -32,13 +32,8 @@
     public const STATUS_SUBSCRIBED = 2;  // 0b0010
     public const STATUS_PSUBSCRIBED = 4; // 0b0100
 
-<<<<<<< HEAD
-    private $position;
-    private $statusFlags = self::STATUS_VALID;
-=======
     protected $position;
     protected $statusFlags = self::STATUS_VALID;
->>>>>>> f239e989
 
     /**
      * Automatically stops the consumer when the garbage collector kicks in.
