--- conflicted
+++ resolved
@@ -35,13 +35,8 @@
     public const STATUS_PSUBSCRIBED = 4; // 0b0100
     public const STATUS_SSUBSCRIBED = 8; // 0b1000
 
-<<<<<<< HEAD
-    private $position;
-    private $statusFlags = self::STATUS_VALID;
-=======
     protected $position;
     protected $statusFlags = self::STATUS_VALID;
->>>>>>> f239e989
 
     /**
      * Automatically stops the consumer when the garbage collector kicks in.
