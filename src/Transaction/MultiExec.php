--- conflicted
+++ resolved
@@ -430,25 +430,21 @@
                 throw new ServerException($cmdResponse->getMessage());
             }
 
-<<<<<<< HEAD
+            if ($cmdResponse instanceof RelayException) {
+                if ($this->exceptions) {
+                    throw new ServerException($cmdResponse->getMessage(), $cmdResponse->getCode(), $cmdResponse);
+                }
+
+                $commands->dequeue();
+                $response[$i] = new Error($cmdResponse->getMessage());
+                continue;
+            }
+
             if ($protocolVersion === 2) {
                 $response[$i] = $commands->dequeue()->parseResponse($cmdResponse);
             } else {
                 $response[$i] = $commands->dequeue()->parseResp3Response($cmdResponse);
             }
-=======
-            if ($cmdResponse instanceof RelayException) {
-                if ($this->exceptions) {
-                    throw new ServerException($cmdResponse->getMessage(), $cmdResponse->getCode(), $cmdResponse);
-                }
-
-                $commands->dequeue();
-                $response[$i] = new Error($cmdResponse->getMessage());
-                continue;
-            }
-
-            $response[$i] = $commands->dequeue()->parseResponse($cmdResponse);
->>>>>>> e831a3ef
         }
 
         return $response;
