<?php

/*
 * This file is part of the Predis package.
 *
 * (c) 2009-2020 Daniele Alessandri
 * (c) 2021-2023 Till Krüss
 *
 * For the full copyright and license information, please view the LICENSE
 * file that was distributed with this source code.
 */

namespace Predis;

use Predis\Command\Argument\Geospatial\ByInterface;
use Predis\Command\Argument\Geospatial\FromInterface;
use Predis\Command\Argument\Server\To;
use Predis\Command\CommandInterface;

/**
 * Interface defining a client-side context such as a pipeline or transaction.
 *
 * @method $this copy(string $source, string $destination, int $db = -1, bool $replace = false)
 * @method $this del(array|string $keys)
 * @method $this dump($key)
 * @method $this exists($key)
 * @method $this expire($key, $seconds)
 * @method $this expireat($key, $timestamp)
 * @method $this expiretime(string $key)
 * @method $this keys($pattern)
 * @method $this move($key, $db)
 * @method $this object($subcommand, $key)
 * @method $this persist($key)
 * @method $this pexpire($key, $milliseconds)
 * @method $this pexpireat($key, $timestamp)
 * @method $this pttl($key)
 * @method $this randomkey()
 * @method $this rename($key, $target)
 * @method $this renamenx($key, $target)
 * @method $this scan($cursor, array $options = null)
 * @method $this sort($key, array $options = null)
 * @method $this ttl($key)
 * @method $this type($key)
 * @method $this append($key, $value)
 * @method $this bfadd(string $key, $item)
 * @method $this bfexists(string $key, $item)
 * @method $this bfinfo(string $key, string $modifier = '')
 * @method $this bfinsert(string $key, int $capacity = -1, float $error = -1, int $expansion = -1, bool $noCreate = false, bool $nonScaling = false, string ...$item)
 * @method $this bfloadchunk(string $key, int $iterator, $data)
 * @method $this bfmadd(string $key, ...$item)
 * @method $this bfmexists(string $key, ...$item)
 * @method $this bfreserve(string $key, float $errorRate, int $capacity, int $expansion = -1, bool $nonScaling = false)
 * @method $this bfscandump(string $key, int $iterator)
 * @method $this bitcount($key, $start = null, $end = null)
 * @method $this bitop($operation, $destkey, $key)
 * @method $this bitfield($key, $subcommand, ...$subcommandArg)
 * @method $this bitpos($key, $bit, $start = null, $end = null)
 * @method $this blmpop(int $timeout, array $keys, string $modifier = 'left', int $count = 1)
 * @method $this bzpopmax(array $keys, int $timeout)
 * @method $this bzpopmin(array $keys, int $timeout)
 * @method $this bzmpop(int $timeout, array $keys, string $modifier = 'min', int $count = 1)
 * @method $this cfadd(string $key, $item)
 * @method $this cfexists(string $key, $item)
 * @method $this decr($key)
 * @method $this decrby($key, $decrement)
 * @method $this failover(?To $to = null, bool $abort = false, int $timeout = -1)
 * @method $this get($key)
 * @method $this getbit($key, $offset)
 * @method $this getex(string $key, $modifier = '', $value = false)
 * @method $this getrange($key, $start, $end)
 * @method $this getdel(string $key)
 * @method $this getset($key, $value)
 * @method $this incr($key)
 * @method $this incrby($key, $increment)
 * @method $this incrbyfloat($key, $increment)
 * @method $this mget(array $keys)
 * @method $this mset(array $dictionary)
 * @method $this msetnx(array $dictionary)
 * @method $this psetex($key, $milliseconds, $value)
 * @method $this set($key, $value, $expireResolution = null, $expireTTL = null, $flag = null)
 * @method $this setbit($key, $offset, $value)
 * @method $this setex($key, $seconds, $value)
 * @method $this setnx($key, $value)
 * @method $this setrange($key, $offset, $value)
 * @method $this strlen($key)
 * @method $this hdel($key, array $fields)
 * @method $this hexists($key, $field)
 * @method $this hget($key, $field)
 * @method $this hgetall($key)
 * @method $this hincrby($key, $field, $increment)
 * @method $this hincrbyfloat($key, $field, $increment)
 * @method $this hkeys($key)
 * @method $this hlen($key)
 * @method $this hmget($key, array $fields)
 * @method $this hmset($key, array $dictionary)
 * @method $this hrandfield(string $key, int $count = 1, bool $withValues = false)
 * @method $this hscan($key, $cursor, array $options = null)
 * @method $this hset($key, $field, $value)
 * @method $this hsetnx($key, $field, $value)
 * @method $this hvals($key)
 * @method $this hstrlen($key, $field)
<<<<<<< HEAD
 * @method $this jsonget(string $key, string $indent = '', string $newline = '', string $space = '', string ...$paths)
 * @method $this jsonset(string $key, string $path, string $value, ?string $subcommand = null)
 * @method $this jsonstrlen(string $key, string $path = '$')
=======
 * @method $this jsondel(string $key, string $path = '$')
 * @method $this jsonget(string $key, string $indent = '', string $newline = '', string $space = '', string ...$paths)
 * @method $this jsonmget(array $keys, string $path)
 * @method $this jsonobjkeys(string $key, string $path = '$')
 * @method $this jsonobjlen(string $key, string $path = '$')
 * @method $this jsonset(string $key, string $path, string $value, ?string $subcommand = null)
 * @method $this jsonstrappend(string $key, string $path, string $value)
>>>>>>> 3abde58f
 * @method $this blmove(string $source, string $destination, string $where, string $to, int $timeout)
 * @method $this blpop(array|string $keys, $timeout)
 * @method $this brpop(array|string $keys, $timeout)
 * @method $this brpoplpush($source, $destination, $timeout)
 * @method $this lcs(string $key1, string $key2, bool $len = false, bool $idx = false, int $minMatchLen = 0, bool $withMatchLen = false)
 * @method $this lindex($key, $index)
 * @method $this linsert($key, $whence, $pivot, $value)
 * @method $this llen($key)
 * @method $this lmove(string $source, string $destination, string $where, string $to)
 * @method $this lmpop(array $keys, string $modifier = 'left', int $count = 1)
 * @method $this lpop($key)
 * @method $this lpush($key, array $values)
 * @method $this lpushx($key, array $values)
 * @method $this lrange($key, $start, $stop)
 * @method $this lrem($key, $count, $value)
 * @method $this lset($key, $index, $value)
 * @method $this ltrim($key, $start, $stop)
 * @method $this rpop($key)
 * @method $this rpoplpush($source, $destination)
 * @method $this rpush($key, array $values)
 * @method $this rpushx($key, array $values)
 * @method $this sadd($key, array $members)
 * @method $this scard($key)
 * @method $this sdiff(array|string $keys)
 * @method $this sdiffstore($destination, array|string $keys)
 * @method $this sinter(array|string $keys)
 * @method $this sintercard(array $keys, int $limit = 0)
 * @method $this sinterstore($destination, array|string $keys)
 * @method $this sismember($key, $member)
 * @method $this smembers($key)
 * @method $this smismember(string $key, string ...$members)
 * @method $this smove($source, $destination, $member)
 * @method $this spop($key, $count = null)
 * @method $this srandmember($key, $count = null)
 * @method $this srem($key, $member)
 * @method $this sscan($key, $cursor, array $options = null)
 * @method $this sunion(array|string $keys)
 * @method $this sunionstore($destination, array|string $keys)
 * @method $this zadd($key, array $membersAndScoresDictionary)
 * @method $this zcard($key)
 * @method $this zcount($key, $min, $max)
 * @method $this zdiff(array $keys, bool $withScores = false)
 * @method $this zdiffstore(string $destination, array $keys)
 * @method $this zincrby($key, $increment, $member)
 * @method $this zintercard(array $keys, int $limit = 0)
 * @method $this zinterstore(string $destination, array $keys, int[] $weights = [], string $aggregate = 'sum')
 * @method $this zinter(array $keys, int[] $weights = [], string $aggregate = 'sum', bool $withScores = false)
 * @method $this zmpop(array $keys, string $modifier = 'min', int $count = 1)
 * @method $this zmscore(string $key, string ...$member)
 * @method $this zrandmember(string $key, int $count = 1, bool $withScores = false)
 * @method $this zrange($key, $start, $stop, array $options = null)
 * @method $this zrangebyscore($key, $min, $max, array $options = null)
 * @method $this zrangestore(string $destination, string $source, int|string $min, string|int $max, string|bool $by = false, bool $reversed = false, bool $limit = false, int $offset = 0, int $count = 0)
 * @method $this zrank($key, $member)
 * @method $this zrem($key, $member)
 * @method $this zremrangebyrank($key, $start, $stop)
 * @method $this zremrangebyscore($key, $min, $max)
 * @method $this zrevrange($key, $start, $stop, array $options = null)
 * @method $this zrevrangebyscore($key, $max, $min, array $options = null)
 * @method $this zrevrank($key, $member)
 * @method $this zunion(array $keys, int[] $weights = [], string $aggregate = 'sum', bool $withScores = false)
 * @method $this zunionstore(string $destination, array $keys, int[] $weights = [], string $aggregate = 'sum')
 * @method $this zscore($key, $member)
 * @method $this zscan($key, $cursor, array $options = null)
 * @method $this zrangebylex($key, $start, $stop, array $options = null)
 * @method $this zrevrangebylex($key, $start, $stop, array $options = null)
 * @method $this zremrangebylex($key, $min, $max)
 * @method $this zlexcount($key, $min, $max)
 * @method $this pexpiretime(string $key)
 * @method $this pfadd($key, array $elements)
 * @method $this pfmerge($destinationKey, array|string $sourceKeys)
 * @method $this pfcount(array|string $keys)
 * @method $this pubsub($subcommand, $argument)
 * @method $this publish($channel, $message)
 * @method $this discard()
 * @method $this exec()
 * @method $this multi()
 * @method $this unwatch()
 * @method $this watch($key)
 * @method $this eval($script, $numkeys, $keyOrArg1 = null, $keyOrArgN = null)
 * @method $this eval_ro(string $script, array $keys, ...$argument)
 * @method $this evalsha($script, $numkeys, $keyOrArg1 = null, $keyOrArgN = null)
 * @method $this evalsha_ro(string $sha1, array $keys, ...$argument)
 * @method $this script($subcommand, $argument = null)
 * @method $this auth($password)
 * @method $this echo($message)
 * @method $this ping($message = null)
 * @method $this select($database)
 * @method $this bgrewriteaof()
 * @method $this bgsave()
 * @method $this client($subcommand, $argument = null)
 * @method $this config($subcommand, $argument = null)
 * @method $this dbsize()
 * @method $this flushall()
 * @method $this flushdb()
 * @method $this info($section = null)
 * @method $this lastsave()
 * @method $this save()
 * @method $this slaveof($host, $port)
 * @method $this slowlog($subcommand, $argument = null)
 * @method $this time()
 * @method $this command()
 * @method $this geoadd($key, $longitude, $latitude, $member)
 * @method $this geohash($key, array $members)
 * @method $this geopos($key, array $members)
 * @method $this geodist($key, $member1, $member2, $unit = null)
 * @method $this georadius($key, $longitude, $latitude, $radius, $unit, array $options = null)
 * @method $this georadiusbymember($key, $member, $radius, $unit, array $options = null)
 * @method $this geosearch(string $key, FromInterface $from, ByInterface $by, ?string $sorting = null, int $count = -1, bool $any = false, bool $withCoord = false, bool $withDist = false, bool $withHash = false)
 * @method $this geosearchstore(string $destination, string $source, FromInterface $from, ByInterface $by, ?string $sorting = null, int $count = -1, bool $any = false, bool $storeDist = false)
 */
interface ClientContextInterface
{
    /**
     * Sends the specified command instance to Redis.
     *
     * @param CommandInterface $command Command instance.
     *
     * @return mixed
     */
    public function executeCommand(CommandInterface $command);

    /**
     * Sends the specified command with its arguments to Redis.
     *
     * @param string $method    Command ID.
     * @param array  $arguments Arguments for the command.
     *
     * @return mixed
     */
    public function __call($method, $arguments);

    /**
     * Starts the execution of the context.
     *
     * @param mixed $callable Optional callback for execution.
     *
     * @return array
     */
    public function execute($callable = null);
}<|MERGE_RESOLUTION|>--- conflicted
+++ resolved
@@ -99,11 +99,6 @@
  * @method $this hsetnx($key, $field, $value)
  * @method $this hvals($key)
  * @method $this hstrlen($key, $field)
-<<<<<<< HEAD
- * @method $this jsonget(string $key, string $indent = '', string $newline = '', string $space = '', string ...$paths)
- * @method $this jsonset(string $key, string $path, string $value, ?string $subcommand = null)
- * @method $this jsonstrlen(string $key, string $path = '$')
-=======
  * @method $this jsondel(string $key, string $path = '$')
  * @method $this jsonget(string $key, string $indent = '', string $newline = '', string $space = '', string ...$paths)
  * @method $this jsonmget(array $keys, string $path)
@@ -111,7 +106,7 @@
  * @method $this jsonobjlen(string $key, string $path = '$')
  * @method $this jsonset(string $key, string $path, string $value, ?string $subcommand = null)
  * @method $this jsonstrappend(string $key, string $path, string $value)
->>>>>>> 3abde58f
+ * @method $this jsonstrlen(string $key, string $path = '$')
  * @method $this blmove(string $source, string $destination, string $where, string $to, int $timeout)
  * @method $this blpop(array|string $keys, $timeout)
  * @method $this brpop(array|string $keys, $timeout)
