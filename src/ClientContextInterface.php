--- conflicted
+++ resolved
@@ -38,21 +38,13 @@
 use Predis\Command\Argument\TimeSeries\MRangeArguments;
 use Predis\Command\Argument\TimeSeries\RangeArguments;
 use Predis\Command\CommandInterface;
-<<<<<<< HEAD
-use Predis\Command\Redis\Container\ACL;
-use Predis\Command\Redis\Container\FunctionContainer;
-use Predis\Command\Redis\Container\Json\JSONDEBUG;
-use Predis\Command\Redis\Container\Search\FTCONFIG;
-use Predis\Command\Redis\Container\Search\FTCURSOR;
-use Predis\Command\Redis\Container\XGROUP;
-=======
 use Predis\Command\Container\ACL;
 use Predis\Command\Container\CLIENT;
 use Predis\Command\Container\FUNCTIONS;
 use Predis\Command\Container\Json\JSONDEBUG;
 use Predis\Command\Container\Search\FTCONFIG;
 use Predis\Command\Container\Search\FTCURSOR;
->>>>>>> 7225b0af
+use Predis\Command\Container\XGROUP;
 
 /**
  * Interface defining a client-side context such as a pipeline or transaction.
@@ -352,21 +344,13 @@
  * @method $this geosearchstore(string $destination, string $source, FromInterface $from, ByInterface $by, ?string $sorting = null, int $count = -1, bool $any = false, bool $storeDist = false)
  *
  * Container commands
-<<<<<<< HEAD
- * @property FunctionContainer $function
- * @property FTCONFIG          $ftconfig
- * @property FTCURSOR          $ftcursor
- * @property JSONDEBUG         $jsondebug
- * @property ACL               $acl
- * @property XGROUP            $xgroup
-=======
  * @property CLIENT    $client
  * @property FUNCTIONS $function
  * @property FTCONFIG  $ftconfig
  * @property FTCURSOR  $ftcursor
  * @property JSONDEBUG $jsondebug
  * @property ACL       $acl
->>>>>>> 7225b0af
+ * @property XGROUP    $xgroup
  */
 interface ClientContextInterface
 {
