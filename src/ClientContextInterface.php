--- conflicted
+++ resolved
@@ -100,10 +100,7 @@
  * @method $this hvals($key)
  * @method $this hstrlen($key, $field)
  * @method $this jsonget(string $key, string $indent = '', string $newline = '', string $space = '', string ...$paths)
-<<<<<<< HEAD
  * @method $this jsonmget(array $keys, string $path)
-=======
->>>>>>> 57077849
  * @method $this jsonset(string $key, string $path, string $value, ?string $subcommand = null)
  * @method $this blmove(string $source, string $destination, string $where, string $to, int $timeout)
  * @method $this blpop(array|string $keys, $timeout)
