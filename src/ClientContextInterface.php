<?php

/*
 * This file is part of the Predis package.
 *
 * (c) 2009-2020 Daniele Alessandri
 * (c) 2021-2023 Till Krüss
 *
 * For the full copyright and license information, please view the LICENSE
 * file that was distributed with this source code.
 */

namespace Predis;

use Predis\Command\Argument\Geospatial\ByInterface;
use Predis\Command\Argument\Geospatial\FromInterface;
use Predis\Command\Argument\Server\To;
use Predis\Command\CommandInterface;

/**
 * Interface defining a client-side context such as a pipeline or transaction.
 *
 * @method $this copy(string $source, string $destination, int $db = -1, bool $replace = false)
 * @method $this del(array|string $keys)
 * @method $this dump($key)
 * @method $this exists($key)
 * @method $this expire($key, $seconds)
 * @method $this expireat($key, $timestamp)
 * @method $this expiretime(string $key)
 * @method $this keys($pattern)
 * @method $this move($key, $db)
 * @method $this object($subcommand, $key)
 * @method $this persist($key)
 * @method $this pexpire($key, $milliseconds)
 * @method $this pexpireat($key, $timestamp)
 * @method $this pttl($key)
 * @method $this randomkey()
 * @method $this rename($key, $target)
 * @method $this renamenx($key, $target)
 * @method $this scan($cursor, array $options = null)
 * @method $this sort($key, array $options = null)
 * @method $this ttl($key)
 * @method $this type($key)
 * @method $this append($key, $value)
 * @method $this bfadd(string $key, $item)
 * @method $this bfexists(string $key, $item)
<<<<<<< HEAD
 * @method $this bfmadd(string $key, ...$item)
 * @method $this bfmexists(string $key, ...$item)
=======
 * @method $this bfinfo(string $key, string $modifier = '')
>>>>>>> 1170d09a
 * @method $this bitcount($key, $start = null, $end = null)
 * @method $this bitop($operation, $destkey, $key)
 * @method $this bitfield($key, $subcommand, ...$subcommandArg)
 * @method $this bitpos($key, $bit, $start = null, $end = null)
 * @method $this blmpop(int $timeout, array $keys, string $modifier = 'left', int $count = 1)
 * @method $this bzpopmax(array $keys, int $timeout)
 * @method $this bzpopmin(array $keys, int $timeout)
 * @method $this bzmpop(int $timeout, array $keys, string $modifier = 'min', int $count = 1)
 * @method $this cfadd(string $key, $item)
 * @method $this cfexists(string $key, $item)
 * @method $this decr($key)
 * @method $this decrby($key, $decrement)
 * @method $this failover(?To $to = null, bool $abort = false, int $timeout = -1)
 * @method $this get($key)
 * @method $this getbit($key, $offset)
 * @method $this getex(string $key, $modifier = '', $value = false)
 * @method $this getrange($key, $start, $end)
 * @method $this getdel(string $key)
 * @method $this getset($key, $value)
 * @method $this incr($key)
 * @method $this incrby($key, $increment)
 * @method $this incrbyfloat($key, $increment)
 * @method $this mget(array $keys)
 * @method $this mset(array $dictionary)
 * @method $this msetnx(array $dictionary)
 * @method $this psetex($key, $milliseconds, $value)
 * @method $this set($key, $value, $expireResolution = null, $expireTTL = null, $flag = null)
 * @method $this setbit($key, $offset, $value)
 * @method $this setex($key, $seconds, $value)
 * @method $this setnx($key, $value)
 * @method $this setrange($key, $offset, $value)
 * @method $this strlen($key)
 * @method $this hdel($key, array $fields)
 * @method $this hexists($key, $field)
 * @method $this hget($key, $field)
 * @method $this hgetall($key)
 * @method $this hincrby($key, $field, $increment)
 * @method $this hincrbyfloat($key, $field, $increment)
 * @method $this hkeys($key)
 * @method $this hlen($key)
 * @method $this hmget($key, array $fields)
 * @method $this hmset($key, array $dictionary)
 * @method $this hrandfield(string $key, int $count = 1, bool $withValues = false)
 * @method $this hscan($key, $cursor, array $options = null)
 * @method $this hset($key, $field, $value)
 * @method $this hsetnx($key, $field, $value)
 * @method $this hvals($key)
 * @method $this hstrlen($key, $field)
 * @method $this jsonget(string $key, string $indent = '', string $newline = '', string $space = '', string ...$paths)
 * @method $this jsonset(string $key, string $path, string $value, ?string $subcommand = null)
 * @method $this blmove(string $source, string $destination, string $where, string $to, int $timeout)
 * @method $this blpop(array|string $keys, $timeout)
 * @method $this brpop(array|string $keys, $timeout)
 * @method $this brpoplpush($source, $destination, $timeout)
 * @method $this lcs(string $key1, string $key2, bool $len = false, bool $idx = false, int $minMatchLen = 0, bool $withMatchLen = false)
 * @method $this lindex($key, $index)
 * @method $this linsert($key, $whence, $pivot, $value)
 * @method $this llen($key)
 * @method $this lmove(string $source, string $destination, string $where, string $to)
 * @method $this lmpop(array $keys, string $modifier = 'left', int $count = 1)
 * @method $this lpop($key)
 * @method $this lpush($key, array $values)
 * @method $this lpushx($key, array $values)
 * @method $this lrange($key, $start, $stop)
 * @method $this lrem($key, $count, $value)
 * @method $this lset($key, $index, $value)
 * @method $this ltrim($key, $start, $stop)
 * @method $this rpop($key)
 * @method $this rpoplpush($source, $destination)
 * @method $this rpush($key, array $values)
 * @method $this rpushx($key, array $values)
 * @method $this sadd($key, array $members)
 * @method $this scard($key)
 * @method $this sdiff(array|string $keys)
 * @method $this sdiffstore($destination, array|string $keys)
 * @method $this sinter(array|string $keys)
 * @method $this sintercard(array $keys, int $limit = 0)
 * @method $this sinterstore($destination, array|string $keys)
 * @method $this sismember($key, $member)
 * @method $this smembers($key)
 * @method $this smismember(string $key, string ...$members)
 * @method $this smove($source, $destination, $member)
 * @method $this spop($key, $count = null)
 * @method $this srandmember($key, $count = null)
 * @method $this srem($key, $member)
 * @method $this sscan($key, $cursor, array $options = null)
 * @method $this sunion(array|string $keys)
 * @method $this sunionstore($destination, array|string $keys)
 * @method $this zadd($key, array $membersAndScoresDictionary)
 * @method $this zcard($key)
 * @method $this zcount($key, $min, $max)
 * @method $this zdiff(array $keys, bool $withScores = false)
 * @method $this zdiffstore(string $destination, array $keys)
 * @method $this zincrby($key, $increment, $member)
 * @method $this zintercard(array $keys, int $limit = 0)
 * @method $this zinterstore(string $destination, array $keys, int[] $weights = [], string $aggregate = 'sum')
 * @method $this zinter(array $keys, int[] $weights = [], string $aggregate = 'sum', bool $withScores = false)
 * @method $this zmpop(array $keys, string $modifier = 'min', int $count = 1)
 * @method $this zmscore(string $key, string ...$member)
 * @method $this zrandmember(string $key, int $count = 1, bool $withScores = false)
 * @method $this zrange($key, $start, $stop, array $options = null)
 * @method $this zrangebyscore($key, $min, $max, array $options = null)
 * @method $this zrangestore(string $destination, string $source, int|string $min, string|int $max, string|bool $by = false, bool $reversed = false, bool $limit = false, int $offset = 0, int $count = 0)
 * @method $this zrank($key, $member)
 * @method $this zrem($key, $member)
 * @method $this zremrangebyrank($key, $start, $stop)
 * @method $this zremrangebyscore($key, $min, $max)
 * @method $this zrevrange($key, $start, $stop, array $options = null)
 * @method $this zrevrangebyscore($key, $max, $min, array $options = null)
 * @method $this zrevrank($key, $member)
 * @method $this zunion(array $keys, int[] $weights = [], string $aggregate = 'sum', bool $withScores = false)
 * @method $this zunionstore(string $destination, array $keys, int[] $weights = [], string $aggregate = 'sum')
 * @method $this zscore($key, $member)
 * @method $this zscan($key, $cursor, array $options = null)
 * @method $this zrangebylex($key, $start, $stop, array $options = null)
 * @method $this zrevrangebylex($key, $start, $stop, array $options = null)
 * @method $this zremrangebylex($key, $min, $max)
 * @method $this zlexcount($key, $min, $max)
 * @method $this pexpiretime(string $key)
 * @method $this pfadd($key, array $elements)
 * @method $this pfmerge($destinationKey, array|string $sourceKeys)
 * @method $this pfcount(array|string $keys)
 * @method $this pubsub($subcommand, $argument)
 * @method $this publish($channel, $message)
 * @method $this discard()
 * @method $this exec()
 * @method $this multi()
 * @method $this unwatch()
 * @method $this watch($key)
 * @method $this eval($script, $numkeys, $keyOrArg1 = null, $keyOrArgN = null)
 * @method $this eval_ro(string $script, array $keys, ...$argument)
 * @method $this evalsha($script, $numkeys, $keyOrArg1 = null, $keyOrArgN = null)
 * @method $this evalsha_ro(string $sha1, array $keys, ...$argument)
 * @method $this script($subcommand, $argument = null)
 * @method $this auth($password)
 * @method $this echo($message)
 * @method $this ping($message = null)
 * @method $this select($database)
 * @method $this bgrewriteaof()
 * @method $this bgsave()
 * @method $this client($subcommand, $argument = null)
 * @method $this config($subcommand, $argument = null)
 * @method $this dbsize()
 * @method $this flushall()
 * @method $this flushdb()
 * @method $this info($section = null)
 * @method $this lastsave()
 * @method $this save()
 * @method $this slaveof($host, $port)
 * @method $this slowlog($subcommand, $argument = null)
 * @method $this time()
 * @method $this command()
 * @method $this geoadd($key, $longitude, $latitude, $member)
 * @method $this geohash($key, array $members)
 * @method $this geopos($key, array $members)
 * @method $this geodist($key, $member1, $member2, $unit = null)
 * @method $this georadius($key, $longitude, $latitude, $radius, $unit, array $options = null)
 * @method $this georadiusbymember($key, $member, $radius, $unit, array $options = null)
 * @method $this geosearch(string $key, FromInterface $from, ByInterface $by, ?string $sorting = null, int $count = -1, bool $any = false, bool $withCoord = false, bool $withDist = false, bool $withHash = false)
 * @method $this geosearchstore(string $destination, string $source, FromInterface $from, ByInterface $by, ?string $sorting = null, int $count = -1, bool $any = false, bool $storeDist = false)
 */
interface ClientContextInterface
{
    /**
     * Sends the specified command instance to Redis.
     *
     * @param CommandInterface $command Command instance.
     *
     * @return mixed
     */
    public function executeCommand(CommandInterface $command);

    /**
     * Sends the specified command with its arguments to Redis.
     *
     * @param string $method    Command ID.
     * @param array  $arguments Arguments for the command.
     *
     * @return mixed
     */
    public function __call($method, $arguments);

    /**
     * Starts the execution of the context.
     *
     * @param mixed $callable Optional callback for execution.
     *
     * @return array
     */
    public function execute($callable = null);
}<|MERGE_RESOLUTION|>--- conflicted
+++ resolved
@@ -44,12 +44,8 @@
  * @method $this append($key, $value)
  * @method $this bfadd(string $key, $item)
  * @method $this bfexists(string $key, $item)
-<<<<<<< HEAD
  * @method $this bfmadd(string $key, ...$item)
  * @method $this bfmexists(string $key, ...$item)
-=======
- * @method $this bfinfo(string $key, string $modifier = '')
->>>>>>> 1170d09a
  * @method $this bitcount($key, $start = null, $end = null)
  * @method $this bitop($operation, $destkey, $key)
  * @method $this bitfield($key, $subcommand, ...$subcommandArg)
