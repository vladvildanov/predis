--- conflicted
+++ resolved
@@ -44,14 +44,11 @@
  * @method $this append($key, $value)
  * @method $this bfadd(string $key, $item)
  * @method $this bfexists(string $key, $item)
-<<<<<<< HEAD
- * @method $this bfloadchunk(string $key, int $iterator, $data)
-=======
  * @method $this bfinfo(string $key, string $modifier = '')
  * @method $this bfmadd(string $key, ...$item)
+ * @method $this bfloadchunk(string $key, int $iterator, $data)
  * @method $this bfmexists(string $key, ...$item)
  * @method $this bfreserve(string $key, float $errorRate, int $capacity, int $expansion = -1, bool $nonScaling = false)
->>>>>>> 87ef63e9
  * @method $this bfscandump(string $key, int $iterator)
  * @method $this bitcount($key, $start = null, $end = null)
  * @method $this bitop($operation, $destkey, $key)
