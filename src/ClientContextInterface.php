<?php

/*
 * This file is part of the Predis package.
 *
 * (c) Daniele Alessandri <suppakilla@gmail.com>
 *
 * For the full copyright and license information, please view the LICENSE
 * file that was distributed with this source code.
 */

namespace Predis;

use Predis\Command\CommandInterface;

/**
 * Interface defining a client-side context such as a pipeline or transaction.
 *
 * @method $this del(array|string $keys)
 * @method $this dump($key)
 * @method $this exists($key)
 * @method $this expire($key, $seconds)
 * @method $this expireat($key, $timestamp)
 * @method $this keys($pattern)
 * @method $this move($key, $db)
 * @method $this object($subcommand, $key)
 * @method $this persist($key)
 * @method $this pexpire($key, $milliseconds)
 * @method $this pexpireat($key, $timestamp)
 * @method $this pttl($key)
 * @method $this randomkey()
 * @method $this rename($key, $target)
 * @method $this renamenx($key, $target)
 * @method $this scan($cursor, array $options = null)
 * @method $this sort($key, array $options = null)
 * @method $this ttl($key)
 * @method $this type($key)
 * @method $this append($key, $value)
 * @method $this bitcount($key, $start = null, $end = null)
 * @method $this bitop($operation, $destkey, $key)
 * @method $this bitfield($key, $subcommand, ...$subcommandArg)
 * @method $this bitpos($key, $bit, $start = null, $end = null)
<<<<<<< HEAD
 * @method $this bzpopmax(array $keys, int $timeout)
=======
>>>>>>> bc5892e2
 * @method $this bzpopmin(array $keys, int $timeout)
 * @method $this bzmpop(int $timeout, array $keys, string $modifier = 'min', int $count = 1)
 * @method $this decr($key)
 * @method $this decrby($key, $decrement)
 * @method $this get($key)
 * @method $this getbit($key, $offset)
 * @method $this getrange($key, $start, $end)
 * @method $this getset($key, $value)
 * @method $this incr($key)
 * @method $this incrby($key, $increment)
 * @method $this incrbyfloat($key, $increment)
 * @method $this mget(array $keys)
 * @method $this mset(array $dictionary)
 * @method $this msetnx(array $dictionary)
 * @method $this psetex($key, $milliseconds, $value)
 * @method $this set($key, $value, $expireResolution = null, $expireTTL = null, $flag = null)
 * @method $this setbit($key, $offset, $value)
 * @method $this setex($key, $seconds, $value)
 * @method $this setnx($key, $value)
 * @method $this setrange($key, $offset, $value)
 * @method $this strlen($key)
 * @method $this hdel($key, array $fields)
 * @method $this hexists($key, $field)
 * @method $this hget($key, $field)
 * @method $this hgetall($key)
 * @method $this hincrby($key, $field, $increment)
 * @method $this hincrbyfloat($key, $field, $increment)
 * @method $this hkeys($key)
 * @method $this hlen($key)
 * @method $this hmget($key, array $fields)
 * @method $this hmset($key, array $dictionary)
 * @method $this hscan($key, $cursor, array $options = null)
 * @method $this hset($key, $field, $value)
 * @method $this hsetnx($key, $field, $value)
 * @method $this hvals($key)
 * @method $this hstrlen($key, $field)
 * @method $this blpop(array|string $keys, $timeout)
 * @method $this brpop(array|string $keys, $timeout)
 * @method $this brpoplpush($source, $destination, $timeout)
 * @method $this lindex($key, $index)
 * @method $this linsert($key, $whence, $pivot, $value)
 * @method $this llen($key)
 * @method $this lmove(string $source, string $destination, string $where, string $to)
 * @method $this lpop($key)
 * @method $this lpush($key, array $values)
 * @method $this lpushx($key, array $values)
 * @method $this lrange($key, $start, $stop)
 * @method $this lrem($key, $count, $value)
 * @method $this lset($key, $index, $value)
 * @method $this ltrim($key, $start, $stop)
 * @method $this rpop($key)
 * @method $this rpoplpush($source, $destination)
 * @method $this rpush($key, array $values)
 * @method $this rpushx($key, array $values)
 * @method $this sadd($key, array $members)
 * @method $this scard($key)
 * @method $this sdiff(array|string $keys)
 * @method $this sdiffstore($destination, array|string $keys)
 * @method $this sinter(array|string $keys)
 * @method $this sinterstore($destination, array|string $keys)
 * @method $this sismember($key, $member)
 * @method $this smembers($key)
 * @method $this smove($source, $destination, $member)
 * @method $this spop($key, $count = null)
 * @method $this srandmember($key, $count = null)
 * @method $this srem($key, $member)
 * @method $this sscan($key, $cursor, array $options = null)
 * @method $this sunion(array|string $keys)
 * @method $this sunionstore($destination, array|string $keys)
 * @method $this zadd($key, array $membersAndScoresDictionary)
 * @method $this zcard($key)
 * @method $this zcount($key, $min, $max)
 * @method $this zdiff(array $keys, bool $withScores = false)
 * @method $this zdiffstore(string $destination, array $keys)
 * @method $this zincrby($key, $increment, $member)
 * @method $this zintercard(array $keys, int $limit = 0)
 * @method $this zinterstore(string $destination, array $keys, int[] $weights = [], string $aggregate = 'sum')
 * @method $this zmpop(array $keys, string $modifier = 'min', int $count = 1)
 * @method $this zmscore(string $key, string ...$member)
 * @method $this zrandmember(string $key, int $count = 1, bool $withScores = false)
 * @method $this zrange($key, $start, $stop, array $options = null)
 * @method $this zrangebyscore($key, $min, $max, array $options = null)
 * @method $this zrangestore(string $destination, string $source, int|string $min, string|int $max, string|bool $by = false, bool $reversed = false, bool $limit = false, int $offset = 0, int $count = 0)
 * @method $this zrank($key, $member)
 * @method $this zrem($key, $member)
 * @method $this zremrangebyrank($key, $start, $stop)
 * @method $this zremrangebyscore($key, $min, $max)
 * @method $this zrevrange($key, $start, $stop, array $options = null)
 * @method $this zrevrangebyscore($key, $max, $min, array $options = null)
 * @method $this zrevrank($key, $member)
 * @method $this zunionstore(string $destination, array $keys, int[] $weights = [], string $aggregate = 'sum')
 * @method $this zscore($key, $member)
 * @method $this zscan($key, $cursor, array $options = null)
 * @method $this zrangebylex($key, $start, $stop, array $options = null)
 * @method $this zrevrangebylex($key, $start, $stop, array $options = null)
 * @method $this zremrangebylex($key, $min, $max)
 * @method $this zlexcount($key, $min, $max)
 * @method $this pfadd($key, array $elements)
 * @method $this pfmerge($destinationKey, array|string $sourceKeys)
 * @method $this pfcount(array|string $keys)
 * @method $this pubsub($subcommand, $argument)
 * @method $this publish($channel, $message)
 * @method $this discard()
 * @method $this exec()
 * @method $this multi()
 * @method $this unwatch()
 * @method $this watch($key)
 * @method $this eval($script, $numkeys, $keyOrArg1 = null, $keyOrArgN = null)
 * @method $this evalsha($script, $numkeys, $keyOrArg1 = null, $keyOrArgN = null)
 * @method $this script($subcommand, $argument = null)
 * @method $this auth($password)
 * @method $this echo($message)
 * @method $this ping($message = null)
 * @method $this select($database)
 * @method $this bgrewriteaof()
 * @method $this bgsave()
 * @method $this client($subcommand, $argument = null)
 * @method $this config($subcommand, $argument = null)
 * @method $this dbsize()
 * @method $this flushall()
 * @method $this flushdb()
 * @method $this info($section = null)
 * @method $this lastsave()
 * @method $this save()
 * @method $this slaveof($host, $port)
 * @method $this slowlog($subcommand, $argument = null)
 * @method $this time()
 * @method $this command()
 * @method $this geoadd($key, $longitude, $latitude, $member)
 * @method $this geohash($key, array $members)
 * @method $this geopos($key, array $members)
 * @method $this geodist($key, $member1, $member2, $unit = null)
 * @method $this georadius($key, $longitude, $latitude, $radius, $unit, array $options = null)
 * @method $this georadiusbymember($key, $member, $radius, $unit, array $options = null)
 *
 * @author Daniele Alessandri <suppakilla@gmail.com>
 */
interface ClientContextInterface
{
    /**
     * Sends the specified command instance to Redis.
     *
     * @param CommandInterface $command Command instance.
     *
     * @return mixed
     */
    public function executeCommand(CommandInterface $command);

    /**
     * Sends the specified command with its arguments to Redis.
     *
     * @param string $method    Command ID.
     * @param array  $arguments Arguments for the command.
     *
     * @return mixed
     */
    public function __call($method, $arguments);

    /**
     * Starts the execution of the context.
     *
     * @param mixed $callable Optional callback for execution.
     *
     * @return array
     */
    public function execute($callable = null);
}<|MERGE_RESOLUTION|>--- conflicted
+++ resolved
@@ -40,10 +40,7 @@
  * @method $this bitop($operation, $destkey, $key)
  * @method $this bitfield($key, $subcommand, ...$subcommandArg)
  * @method $this bitpos($key, $bit, $start = null, $end = null)
-<<<<<<< HEAD
  * @method $this bzpopmax(array $keys, int $timeout)
-=======
->>>>>>> bc5892e2
  * @method $this bzpopmin(array $keys, int $timeout)
  * @method $this bzmpop(int $timeout, array $keys, string $modifier = 'min', int $count = 1)
  * @method $this decr($key)
