<?php

/*
 * This file is part of the Predis package.
 *
 * (c) 2009-2020 Daniele Alessandri
 * (c) 2021-2023 Till Krüss
 *
 * For the full copyright and license information, please view the LICENSE
 * file that was distributed with this source code.
 */

namespace Predis;

use Predis\Command\Argument\Geospatial\ByInterface;
use Predis\Command\Argument\Geospatial\FromInterface;
use Predis\Command\Argument\Server\To;
use Predis\Command\CommandInterface;

/**
 * Interface defining a client-side context such as a pipeline or transaction.
 *
 * @method $this copy(string $source, string $destination, int $db = -1, bool $replace = false)
 * @method $this del(array|string $keys)
 * @method $this dump($key)
 * @method $this exists($key)
 * @method $this expire($key, $seconds)
 * @method $this expireat($key, $timestamp)
 * @method $this expiretime(string $key)
 * @method $this keys($pattern)
 * @method $this move($key, $db)
 * @method $this object($subcommand, $key)
 * @method $this persist($key)
 * @method $this pexpire($key, $milliseconds)
 * @method $this pexpireat($key, $timestamp)
 * @method $this pttl($key)
 * @method $this randomkey()
 * @method $this rename($key, $target)
 * @method $this renamenx($key, $target)
 * @method $this scan($cursor, array $options = null)
 * @method $this sort($key, array $options = null)
 * @method $this ttl($key)
 * @method $this type($key)
 * @method $this append($key, $value)
 * @method $this bfadd(string $key, $item)
 * @method $this bfexists(string $key, $item)
<<<<<<< HEAD
 * @method $this bfinfo(string $key, string $modifier = '')
=======
>>>>>>> ca498b67
 * @method $this bitcount($key, $start = null, $end = null)
 * @method $this bitop($operation, $destkey, $key)
 * @method $this bitfield($key, $subcommand, ...$subcommandArg)
 * @method $this bitpos($key, $bit, $start = null, $end = null)
 * @method $this blmpop(int $timeout, array $keys, string $modifier = 'left', int $count = 1)
 * @method $this bzpopmax(array $keys, int $timeout)
 * @method $this bzpopmin(array $keys, int $timeout)
 * @method $this bzmpop(int $timeout, array $keys, string $modifier = 'min', int $count = 1)
 * @method $this cfadd(string $key, $item)
 * @method $this cfexists(string $key, $item)
 * @method $this decr($key)
 * @method $this decrby($key, $decrement)
 * @method $this failover(?To $to = null, bool $abort = false, int $timeout = -1)
 * @method $this get($key)
 * @method $this getbit($key, $offset)
 * @method $this getex(string $key, $modifier = '', $value = false)
 * @method $this getrange($key, $start, $end)
 * @method $this getdel(string $key)
 * @method $this getset($key, $value)
 * @method $this incr($key)
 * @method $this incrby($key, $increment)
 * @method $this incrbyfloat($key, $increment)
 * @method $this mget(array $keys)
 * @method $this mset(array $dictionary)
 * @method $this msetnx(array $dictionary)
 * @method $this psetex($key, $milliseconds, $value)
 * @method $this set($key, $value, $expireResolution = null, $expireTTL = null, $flag = null)
 * @method $this setbit($key, $offset, $value)
 * @method $this setex($key, $seconds, $value)
 * @method $this setnx($key, $value)
 * @method $this setrange($key, $offset, $value)
 * @method $this strlen($key)
 * @method $this hdel($key, array $fields)
 * @method $this hexists($key, $field)
 * @method $this hget($key, $field)
 * @method $this hgetall($key)
 * @method $this hincrby($key, $field, $increment)
 * @method $this hincrbyfloat($key, $field, $increment)
 * @method $this hkeys($key)
 * @method $this hlen($key)
 * @method $this hmget($key, array $fields)
 * @method $this hmset($key, array $dictionary)
 * @method $this hrandfield(string $key, int $count = 1, bool $withValues = false)
 * @method $this hscan($key, $cursor, array $options = null)
 * @method $this hset($key, $field, $value)
 * @method $this hsetnx($key, $field, $value)
 * @method $this hvals($key)
 * @method $this hstrlen($key, $field)
 * @method $this jsonget(string $key, string $indent = '', string $newline = '', string $space = '', string ...$paths)
 * @method $this jsonset(string $key, string $path, string $value, ?string $subcommand = null)
 * @method $this blmove(string $source, string $destination, string $where, string $to, int $timeout)
 * @method $this blpop(array|string $keys, $timeout)
 * @method $this brpop(array|string $keys, $timeout)
 * @method $this brpoplpush($source, $destination, $timeout)
 * @method $this lcs(string $key1, string $key2, bool $len = false, bool $idx = false, int $minMatchLen = 0, bool $withMatchLen = false)
 * @method $this lindex($key, $index)
 * @method $this linsert($key, $whence, $pivot, $value)
 * @method $this llen($key)
 * @method $this lmove(string $source, string $destination, string $where, string $to)
 * @method $this lmpop(array $keys, string $modifier = 'left', int $count = 1)
 * @method $this lpop($key)
 * @method $this lpush($key, array $values)
 * @method $this lpushx($key, array $values)
 * @method $this lrange($key, $start, $stop)
 * @method $this lrem($key, $count, $value)
 * @method $this lset($key, $index, $value)
 * @method $this ltrim($key, $start, $stop)
 * @method $this rpop($key)
 * @method $this rpoplpush($source, $destination)
 * @method $this rpush($key, array $values)
 * @method $this rpushx($key, array $values)
 * @method $this sadd($key, array $members)
 * @method $this scard($key)
 * @method $this sdiff(array|string $keys)
 * @method $this sdiffstore($destination, array|string $keys)
 * @method $this sinter(array|string $keys)
 * @method $this sintercard(array $keys, int $limit = 0)
 * @method $this sinterstore($destination, array|string $keys)
 * @method $this sismember($key, $member)
 * @method $this smembers($key)
 * @method $this smismember(string $key, string ...$members)
 * @method $this smove($source, $destination, $member)
 * @method $this spop($key, $count = null)
 * @method $this srandmember($key, $count = null)
 * @method $this srem($key, $member)
 * @method $this sscan($key, $cursor, array $options = null)
 * @method $this sunion(array|string $keys)
 * @method $this sunionstore($destination, array|string $keys)
 * @method $this zadd($key, array $membersAndScoresDictionary)
 * @method $this zcard($key)
 * @method $this zcount($key, $min, $max)
 * @method $this zdiff(array $keys, bool $withScores = false)
 * @method $this zdiffstore(string $destination, array $keys)
 * @method $this zincrby($key, $increment, $member)
 * @method $this zintercard(array $keys, int $limit = 0)
 * @method $this zinterstore(string $destination, array $keys, int[] $weights = [], string $aggregate = 'sum')
 * @method $this zinter(array $keys, int[] $weights = [], string $aggregate = 'sum', bool $withScores = false)
 * @method $this zmpop(array $keys, string $modifier = 'min', int $count = 1)
 * @method $this zmscore(string $key, string ...$member)
 * @method $this zrandmember(string $key, int $count = 1, bool $withScores = false)
 * @method $this zrange($key, $start, $stop, array $options = null)
 * @method $this zrangebyscore($key, $min, $max, array $options = null)
 * @method $this zrangestore(string $destination, string $source, int|string $min, string|int $max, string|bool $by = false, bool $reversed = false, bool $limit = false, int $offset = 0, int $count = 0)
 * @method $this zrank($key, $member)
 * @method $this zrem($key, $member)
 * @method $this zremrangebyrank($key, $start, $stop)
 * @method $this zremrangebyscore($key, $min, $max)
 * @method $this zrevrange($key, $start, $stop, array $options = null)
 * @method $this zrevrangebyscore($key, $max, $min, array $options = null)
 * @method $this zrevrank($key, $member)
 * @method $this zunion(array $keys, int[] $weights = [], string $aggregate = 'sum', bool $withScores = false)
 * @method $this zunionstore(string $destination, array $keys, int[] $weights = [], string $aggregate = 'sum')
 * @method $this zscore($key, $member)
 * @method $this zscan($key, $cursor, array $options = null)
 * @method $this zrangebylex($key, $start, $stop, array $options = null)
 * @method $this zrevrangebylex($key, $start, $stop, array $options = null)
 * @method $this zremrangebylex($key, $min, $max)
 * @method $this zlexcount($key, $min, $max)
 * @method $this pexpiretime(string $key)
 * @method $this pfadd($key, array $elements)
 * @method $this pfmerge($destinationKey, array|string $sourceKeys)
 * @method $this pfcount(array|string $keys)
 * @method $this pubsub($subcommand, $argument)
 * @method $this publish($channel, $message)
 * @method $this discard()
 * @method $this exec()
 * @method $this multi()
 * @method $this unwatch()
 * @method $this watch($key)
 * @method $this eval($script, $numkeys, $keyOrArg1 = null, $keyOrArgN = null)
 * @method $this eval_ro(string $script, array $keys, ...$argument)
 * @method $this evalsha($script, $numkeys, $keyOrArg1 = null, $keyOrArgN = null)
 * @method $this evalsha_ro(string $sha1, array $keys, ...$argument)
 * @method $this script($subcommand, $argument = null)
 * @method $this auth($password)
 * @method $this echo($message)
 * @method $this ping($message = null)
 * @method $this select($database)
 * @method $this bgrewriteaof()
 * @method $this bgsave()
 * @method $this client($subcommand, $argument = null)
 * @method $this config($subcommand, $argument = null)
 * @method $this dbsize()
 * @method $this flushall()
 * @method $this flushdb()
 * @method $this info($section = null)
 * @method $this lastsave()
 * @method $this save()
 * @method $this slaveof($host, $port)
 * @method $this slowlog($subcommand, $argument = null)
 * @method $this time()
 * @method $this command()
 * @method $this geoadd($key, $longitude, $latitude, $member)
 * @method $this geohash($key, array $members)
 * @method $this geopos($key, array $members)
 * @method $this geodist($key, $member1, $member2, $unit = null)
 * @method $this georadius($key, $longitude, $latitude, $radius, $unit, array $options = null)
 * @method $this georadiusbymember($key, $member, $radius, $unit, array $options = null)
 * @method $this geosearch(string $key, FromInterface $from, ByInterface $by, ?string $sorting = null, int $count = -1, bool $any = false, bool $withCoord = false, bool $withDist = false, bool $withHash = false)
 * @method $this geosearchstore(string $destination, string $source, FromInterface $from, ByInterface $by, ?string $sorting = null, int $count = -1, bool $any = false, bool $storeDist = false)
 */
interface ClientContextInterface
{
    /**
     * Sends the specified command instance to Redis.
     *
     * @param CommandInterface $command Command instance.
     *
     * @return mixed
     */
    public function executeCommand(CommandInterface $command);

    /**
     * Sends the specified command with its arguments to Redis.
     *
     * @param string $method    Command ID.
     * @param array  $arguments Arguments for the command.
     *
     * @return mixed
     */
    public function __call($method, $arguments);

    /**
     * Starts the execution of the context.
     *
     * @param mixed $callable Optional callback for execution.
     *
     * @return array
     */
    public function execute($callable = null);
}<|MERGE_RESOLUTION|>--- conflicted
+++ resolved
@@ -44,10 +44,7 @@
  * @method $this append($key, $value)
  * @method $this bfadd(string $key, $item)
  * @method $this bfexists(string $key, $item)
-<<<<<<< HEAD
  * @method $this bfinfo(string $key, string $modifier = '')
-=======
->>>>>>> ca498b67
  * @method $this bitcount($key, $start = null, $end = null)
  * @method $this bitop($operation, $destkey, $key)
  * @method $this bitfield($key, $subcommand, ...$subcommandArg)
