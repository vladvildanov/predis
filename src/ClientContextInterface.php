--- conflicted
+++ resolved
@@ -38,19 +38,11 @@
 use Predis\Command\Argument\TimeSeries\MRangeArguments;
 use Predis\Command\Argument\TimeSeries\RangeArguments;
 use Predis\Command\CommandInterface;
-<<<<<<< HEAD
-use Predis\Command\Container\ACL;
-use Predis\Command\Container\FUNCTIONS;
-use Predis\Command\Container\Json\JSONDEBUG;
-use Predis\Command\Container\Search\FTCONFIG;
-use Predis\Command\Container\Search\FTCURSOR;
-=======
 use Predis\Command\Redis\Container\ACL;
 use Predis\Command\Redis\Container\FunctionContainer;
 use Predis\Command\Redis\Container\Json\JSONDEBUG;
 use Predis\Command\Redis\Container\Search\FTCONFIG;
 use Predis\Command\Redis\Container\Search\FTCURSOR;
->>>>>>> 6fbbb897
 
 /**
  * Interface defining a client-side context such as a pipeline or transaction.
@@ -87,11 +79,7 @@
  * @method $this bfmexists(string $key, ...$item)
  * @method $this bfreserve(string $key, float $errorRate, int $capacity, int $expansion = -1, bool $nonScaling = false)
  * @method $this bfscandump(string $key, int $iterator)
-<<<<<<< HEAD
- * @method $this bitcount($key, $start = null, $end = null, string $index = 'byte')
-=======
  * @method $this bitcount(string $key, $start = null, $end = null, string $index = 'byte')
->>>>>>> 6fbbb897
  * @method $this bitop($operation, $destkey, $key)
  * @method $this bitfield($key, $subcommand, ...$subcommandArg)
  * @method $this bitpos($key, $bit, $start = null, $end = null, string $index = 'byte')
@@ -348,19 +336,11 @@
  * @method $this geosearchstore(string $destination, string $source, FromInterface $from, ByInterface $by, ?string $sorting = null, int $count = -1, bool $any = false, bool $storeDist = false)
  *
  * Container commands
-<<<<<<< HEAD
- * @property FUNCTIONS $function
- * @property FTCONFIG  $ftconfig
- * @property FTCURSOR  $ftcursor
- * @property JSONDEBUG $jsondebug
- * @property ACL       $acl
-=======
  * @property FunctionContainer $function
  * @property FTCONFIG          $ftconfig
  * @property FTCURSOR          $ftcursor
  * @property JSONDEBUG         $jsondebug
  * @property ACL               $acl
->>>>>>> 6fbbb897
  */
 interface ClientContextInterface
 {
