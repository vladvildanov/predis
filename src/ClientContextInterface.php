--- conflicted
+++ resolved
@@ -251,11 +251,8 @@
  * @method $this tsinfo(string $key, ?InfoArguments $arguments = null)
  * @method $this tsmadd(mixed ...$keyTimestampValue)
  * @method $this tsmget(MGetArguments $arguments, string ...$filterExpression)
-<<<<<<< HEAD
+ * @method $this tsqueryindex(string ...$filterExpression)
  * @method $this tsrange(string $key, $fromTimestamp, $toTimestamp, ?RangeArguments $arguments = null)
-=======
- * @method $this tsqueryindex(string ...$filterExpression)s
->>>>>>> 302b6933
  * @method $this zadd($key, array $membersAndScoresDictionary)
  * @method $this zcard($key)
  * @method $this zcount($key, $min, $max)
