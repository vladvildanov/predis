<?php

/*
 * This file is part of the Predis package.
 *
 * (c) 2009-2020 Daniele Alessandri
 * (c) 2021-2023 Till Krüss
 *
 * For the full copyright and license information, please view the LICENSE
 * file that was distributed with this source code.
 */

namespace Predis;

use Predis\Command\Argument\Geospatial\ByInterface;
use Predis\Command\Argument\Geospatial\FromInterface;
use Predis\Command\Argument\Server\To;
use Predis\Command\CommandInterface;

/**
 * Interface defining a client-side context such as a pipeline or transaction.
 *
 * @method $this copy(string $source, string $destination, int $db = -1, bool $replace = false)
 * @method $this del(array|string $keys)
 * @method $this dump($key)
 * @method $this exists($key)
 * @method $this expire($key, $seconds)
 * @method $this expireat($key, $timestamp)
 * @method $this expiretime(string $key)
 * @method $this keys($pattern)
 * @method $this move($key, $db)
 * @method $this object($subcommand, $key)
 * @method $this persist($key)
 * @method $this pexpire($key, $milliseconds)
 * @method $this pexpireat($key, $timestamp)
 * @method $this pttl($key)
 * @method $this randomkey()
 * @method $this rename($key, $target)
 * @method $this renamenx($key, $target)
 * @method $this scan($cursor, array $options = null)
 * @method $this sort($key, array $options = null)
 * @method $this ttl($key)
 * @method $this type($key)
 * @method $this append($key, $value)
 * @method $this bfadd(string $key, $item)
 * @method $this bfexists(string $key, $item)
 * @method $this bfinfo(string $key, string $modifier = '')
 * @method $this bfinsert(string $key, int $capacity = -1, float $error = -1, int $expansion = -1, bool $noCreate = false, bool $nonScaling = false, string ...$item)
 * @method $this bfloadchunk(string $key, int $iterator, $data)
 * @method $this bfmadd(string $key, ...$item)
 * @method $this bfmexists(string $key, ...$item)
 * @method $this bfreserve(string $key, float $errorRate, int $capacity, int $expansion = -1, bool $nonScaling = false)
 * @method $this bfscandump(string $key, int $iterator)
 * @method $this bitcount($key, $start = null, $end = null)
 * @method $this bitop($operation, $destkey, $key)
 * @method $this bitfield($key, $subcommand, ...$subcommandArg)
 * @method $this bitpos($key, $bit, $start = null, $end = null)
 * @method $this blmpop(int $timeout, array $keys, string $modifier = 'left', int $count = 1)
 * @method $this bzpopmax(array $keys, int $timeout)
 * @method $this bzpopmin(array $keys, int $timeout)
 * @method $this bzmpop(int $timeout, array $keys, string $modifier = 'min', int $count = 1)
 * @method $this cfadd(string $key, $item)
<<<<<<< HEAD
 * @method $this cfcount(string $key, $item)
=======
 * @method $this cfaddnx(string $key, $item)
>>>>>>> 0bdfcddc
 * @method $this cfexists(string $key, $item)
 * @method $this decr($key)
 * @method $this decrby($key, $decrement)
 * @method $this failover(?To $to = null, bool $abort = false, int $timeout = -1)
 * @method $this get($key)
 * @method $this getbit($key, $offset)
 * @method $this getex(string $key, $modifier = '', $value = false)
 * @method $this getrange($key, $start, $end)
 * @method $this getdel(string $key)
 * @method $this getset($key, $value)
 * @method $this incr($key)
 * @method $this incrby($key, $increment)
 * @method $this incrbyfloat($key, $increment)
 * @method $this mget(array $keys)
 * @method $this mset(array $dictionary)
 * @method $this msetnx(array $dictionary)
 * @method $this psetex($key, $milliseconds, $value)
 * @method $this set($key, $value, $expireResolution = null, $expireTTL = null, $flag = null)
 * @method $this setbit($key, $offset, $value)
 * @method $this setex($key, $seconds, $value)
 * @method $this setnx($key, $value)
 * @method $this setrange($key, $offset, $value)
 * @method $this strlen($key)
 * @method $this hdel($key, array $fields)
 * @method $this hexists($key, $field)
 * @method $this hget($key, $field)
 * @method $this hgetall($key)
 * @method $this hincrby($key, $field, $increment)
 * @method $this hincrbyfloat($key, $field, $increment)
 * @method $this hkeys($key)
 * @method $this hlen($key)
 * @method $this hmget($key, array $fields)
 * @method $this hmset($key, array $dictionary)
 * @method $this hrandfield(string $key, int $count = 1, bool $withValues = false)
 * @method $this hscan($key, $cursor, array $options = null)
 * @method $this hset($key, $field, $value)
 * @method $this hsetnx($key, $field, $value)
 * @method $this hvals($key)
 * @method $this hstrlen($key, $field)
 * @method $this jsonarrappend(string $key, string $path = '$', ...$value)
 * @method $this jsonarrindex(string $key, string $path, string $value, int $start = 0, int $stop = 0)
 * @method $this jsonarrinsert(string $key, string $path, int $index, string ...$value)
 * @method $this jsonarrlen(string $key, string $path = '$')
 * @method $this jsonarrpop(string $key, string $path = '$', int $index = -1)
 * @method $this jsonarrtrim(string $key, string $path, int $start, int $stop)
 * @method $this jsonclear(string $key, string $path = '$')
 * @method $this jsondel(string $key, string $path = '$')
 * @method $this jsonforget(string $key, string $path = '$')
 * @method $this jsonget(string $key, string $indent = '', string $newline = '', string $space = '', string ...$paths)
 * @method $this jsonnumincrby(string $key, string $path, int $value)
 * @method $this jsonmget(array $keys, string $path)
 * @method $this jsonobjkeys(string $key, string $path = '$')
 * @method $this jsonobjlen(string $key, string $path = '$')
 * @method $this jsonresp(string $key, string $path = '$')
 * @method $this jsonset(string $key, string $path, string $value, ?string $subcommand = null)
 * @method $this jsonstrappend(string $key, string $path, string $value)
 * @method $this jsonstrlen(string $key, string $path = '$')
 * @method $this jsontoggle(string $key, string $path)
 * @method $this jsontype(string $key, string $path = '$')
 * @method $this blmove(string $source, string $destination, string $where, string $to, int $timeout)
 * @method $this blpop(array|string $keys, $timeout)
 * @method $this brpop(array|string $keys, $timeout)
 * @method $this brpoplpush($source, $destination, $timeout)
 * @method $this lcs(string $key1, string $key2, bool $len = false, bool $idx = false, int $minMatchLen = 0, bool $withMatchLen = false)
 * @method $this lindex($key, $index)
 * @method $this linsert($key, $whence, $pivot, $value)
 * @method $this llen($key)
 * @method $this lmove(string $source, string $destination, string $where, string $to)
 * @method $this lmpop(array $keys, string $modifier = 'left', int $count = 1)
 * @method $this lpop($key)
 * @method $this lpush($key, array $values)
 * @method $this lpushx($key, array $values)
 * @method $this lrange($key, $start, $stop)
 * @method $this lrem($key, $count, $value)
 * @method $this lset($key, $index, $value)
 * @method $this ltrim($key, $start, $stop)
 * @method $this rpop($key)
 * @method $this rpoplpush($source, $destination)
 * @method $this rpush($key, array $values)
 * @method $this rpushx($key, array $values)
 * @method $this sadd($key, array $members)
 * @method $this scard($key)
 * @method $this sdiff(array|string $keys)
 * @method $this sdiffstore($destination, array|string $keys)
 * @method $this sinter(array|string $keys)
 * @method $this sintercard(array $keys, int $limit = 0)
 * @method $this sinterstore($destination, array|string $keys)
 * @method $this sismember($key, $member)
 * @method $this smembers($key)
 * @method $this smismember(string $key, string ...$members)
 * @method $this smove($source, $destination, $member)
 * @method $this spop($key, $count = null)
 * @method $this srandmember($key, $count = null)
 * @method $this srem($key, $member)
 * @method $this sscan($key, $cursor, array $options = null)
 * @method $this sunion(array|string $keys)
 * @method $this sunionstore($destination, array|string $keys)
 * @method $this zadd($key, array $membersAndScoresDictionary)
 * @method $this zcard($key)
 * @method $this zcount($key, $min, $max)
 * @method $this zdiff(array $keys, bool $withScores = false)
 * @method $this zdiffstore(string $destination, array $keys)
 * @method $this zincrby($key, $increment, $member)
 * @method $this zintercard(array $keys, int $limit = 0)
 * @method $this zinterstore(string $destination, array $keys, int[] $weights = [], string $aggregate = 'sum')
 * @method $this zinter(array $keys, int[] $weights = [], string $aggregate = 'sum', bool $withScores = false)
 * @method $this zmpop(array $keys, string $modifier = 'min', int $count = 1)
 * @method $this zmscore(string $key, string ...$member)
 * @method $this zrandmember(string $key, int $count = 1, bool $withScores = false)
 * @method $this zrange($key, $start, $stop, array $options = null)
 * @method $this zrangebyscore($key, $min, $max, array $options = null)
 * @method $this zrangestore(string $destination, string $source, int|string $min, string|int $max, string|bool $by = false, bool $reversed = false, bool $limit = false, int $offset = 0, int $count = 0)
 * @method $this zrank($key, $member)
 * @method $this zrem($key, $member)
 * @method $this zremrangebyrank($key, $start, $stop)
 * @method $this zremrangebyscore($key, $min, $max)
 * @method $this zrevrange($key, $start, $stop, array $options = null)
 * @method $this zrevrangebyscore($key, $max, $min, array $options = null)
 * @method $this zrevrank($key, $member)
 * @method $this zunion(array $keys, int[] $weights = [], string $aggregate = 'sum', bool $withScores = false)
 * @method $this zunionstore(string $destination, array $keys, int[] $weights = [], string $aggregate = 'sum')
 * @method $this zscore($key, $member)
 * @method $this zscan($key, $cursor, array $options = null)
 * @method $this zrangebylex($key, $start, $stop, array $options = null)
 * @method $this zrevrangebylex($key, $start, $stop, array $options = null)
 * @method $this zremrangebylex($key, $min, $max)
 * @method $this zlexcount($key, $min, $max)
 * @method $this pexpiretime(string $key)
 * @method $this pfadd($key, array $elements)
 * @method $this pfmerge($destinationKey, array|string $sourceKeys)
 * @method $this pfcount(array|string $keys)
 * @method $this pubsub($subcommand, $argument)
 * @method $this publish($channel, $message)
 * @method $this discard()
 * @method $this exec()
 * @method $this multi()
 * @method $this unwatch()
 * @method $this watch($key)
 * @method $this eval($script, $numkeys, $keyOrArg1 = null, $keyOrArgN = null)
 * @method $this eval_ro(string $script, array $keys, ...$argument)
 * @method $this evalsha($script, $numkeys, $keyOrArg1 = null, $keyOrArgN = null)
 * @method $this evalsha_ro(string $sha1, array $keys, ...$argument)
 * @method $this script($subcommand, $argument = null)
 * @method $this auth($password)
 * @method $this echo($message)
 * @method $this ping($message = null)
 * @method $this select($database)
 * @method $this bgrewriteaof()
 * @method $this bgsave()
 * @method $this client($subcommand, $argument = null)
 * @method $this config($subcommand, $argument = null)
 * @method $this dbsize()
 * @method $this flushall()
 * @method $this flushdb()
 * @method $this info($section = null)
 * @method $this lastsave()
 * @method $this save()
 * @method $this slaveof($host, $port)
 * @method $this slowlog($subcommand, $argument = null)
 * @method $this time()
 * @method $this command()
 * @method $this geoadd($key, $longitude, $latitude, $member)
 * @method $this geohash($key, array $members)
 * @method $this geopos($key, array $members)
 * @method $this geodist($key, $member1, $member2, $unit = null)
 * @method $this georadius($key, $longitude, $latitude, $radius, $unit, array $options = null)
 * @method $this georadiusbymember($key, $member, $radius, $unit, array $options = null)
 * @method $this geosearch(string $key, FromInterface $from, ByInterface $by, ?string $sorting = null, int $count = -1, bool $any = false, bool $withCoord = false, bool $withDist = false, bool $withHash = false)
 * @method $this geosearchstore(string $destination, string $source, FromInterface $from, ByInterface $by, ?string $sorting = null, int $count = -1, bool $any = false, bool $storeDist = false)
 */
interface ClientContextInterface
{
    /**
     * Sends the specified command instance to Redis.
     *
     * @param CommandInterface $command Command instance.
     *
     * @return mixed
     */
    public function executeCommand(CommandInterface $command);

    /**
     * Sends the specified command with its arguments to Redis.
     *
     * @param string $method    Command ID.
     * @param array  $arguments Arguments for the command.
     *
     * @return mixed
     */
    public function __call($method, $arguments);

    /**
     * Starts the execution of the context.
     *
     * @param mixed $callable Optional callback for execution.
     *
     * @return array
     */
    public function execute($callable = null);
}<|MERGE_RESOLUTION|>--- conflicted
+++ resolved
@@ -60,11 +60,8 @@
  * @method $this bzpopmin(array $keys, int $timeout)
  * @method $this bzmpop(int $timeout, array $keys, string $modifier = 'min', int $count = 1)
  * @method $this cfadd(string $key, $item)
-<<<<<<< HEAD
+ * @method $this cfaddnx(string $key, $item)
  * @method $this cfcount(string $key, $item)
-=======
- * @method $this cfaddnx(string $key, $item)
->>>>>>> 0bdfcddc
  * @method $this cfexists(string $key, $item)
  * @method $this decr($key)
  * @method $this decrby($key, $decrement)
