--- conflicted
+++ resolved
@@ -16,10 +16,7 @@
 use Predis\Command\Argument\Geospatial\FromInterface;
 use Predis\Command\Argument\Search\CreateArguments;
 use Predis\Command\Argument\Search\Schema;
-<<<<<<< HEAD
-=======
 use Predis\Command\Argument\Search\SearchArguments;
->>>>>>> 329f8f8d
 use Predis\Command\Argument\Server\LimitOffsetCount;
 use Predis\Command\Argument\Server\To;
 use Predis\Command\CommandInterface;
@@ -91,16 +88,12 @@
  * @method $this decrby($key, $decrement)
  * @method $this failover(?To $to = null, bool $abort = false, int $timeout = -1)
  * @method $this fcall(string $function, array $keys, ...$args)
-<<<<<<< HEAD
- * @method $this ftcreate(string $index, CreateArguments $arguments, Schema $schema)
-=======
  * @method $this ftaliasadd(string $alias, string $index)
  * @method $this ftaliasdel(string $alias)
  * @method $this ftaliasupdate(string $alias, string $index)
  * @method $this ftcreate(string $index, Schema $schema, ?CreateArguments $arguments = null)
  * @method $this ftinfo(string $index)
  * @method $this ftsearch(string $index, string $query, ?SearchArguments $arguments = null)
->>>>>>> 329f8f8d
  * @method $this get($key)
  * @method $this getbit($key, $offset)
  * @method $this getex(string $key, $modifier = '', $value = false)
