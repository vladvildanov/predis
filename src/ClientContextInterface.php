<?php

/*
 * This file is part of the Predis package.
 *
 * (c) 2009-2020 Daniele Alessandri
 * (c) 2021-2023 Till Krüss
 *
 * For the full copyright and license information, please view the LICENSE
 * file that was distributed with this source code.
 */

namespace Predis;

use Predis\Command\Argument\Geospatial\ByInterface;
use Predis\Command\Argument\Geospatial\FromInterface;
use Predis\Command\Argument\Server\To;
use Predis\Command\CommandInterface;

/**
 * Interface defining a client-side context such as a pipeline or transaction.
 *
 * @method $this copy(string $source, string $destination, int $db = -1, bool $replace = false)
 * @method $this del(array|string $keys)
 * @method $this dump($key)
 * @method $this exists($key)
 * @method $this expire($key, $seconds)
 * @method $this expireat($key, $timestamp)
 * @method $this expiretime(string $key)
 * @method $this keys($pattern)
 * @method $this move($key, $db)
 * @method $this object($subcommand, $key)
 * @method $this persist($key)
 * @method $this pexpire($key, $milliseconds)
 * @method $this pexpireat($key, $timestamp)
 * @method $this pttl($key)
 * @method $this randomkey()
 * @method $this rename($key, $target)
 * @method $this renamenx($key, $target)
 * @method $this scan($cursor, array $options = null)
 * @method $this sort($key, array $options = null)
 * @method $this ttl($key)
 * @method $this type($key)
 * @method $this append($key, $value)
 * @method $this bfadd(string $key, $item)
 * @method $this bfexists(string $key, $item)
 * @method $this bfinfo(string $key, string $modifier = '')
 * @method $this bfinsert(string $key, int $capacity = -1, float $error = -1, int $expansion = -1, bool $noCreate = false, bool $nonScaling = false, string ...$item)
 * @method $this bfloadchunk(string $key, int $iterator, $data)
 * @method $this bfmadd(string $key, ...$item)
 * @method $this bfmexists(string $key, ...$item)
 * @method $this bfreserve(string $key, float $errorRate, int $capacity, int $expansion = -1, bool $nonScaling = false)
 * @method $this bfscandump(string $key, int $iterator)
 * @method $this bitcount($key, $start = null, $end = null)
 * @method $this bitop($operation, $destkey, $key)
 * @method $this bitfield($key, $subcommand, ...$subcommandArg)
 * @method $this bitpos($key, $bit, $start = null, $end = null)
 * @method $this blmpop(int $timeout, array $keys, string $modifier = 'left', int $count = 1)
 * @method $this bzpopmax(array $keys, int $timeout)
 * @method $this bzpopmin(array $keys, int $timeout)
 * @method $this bzmpop(int $timeout, array $keys, string $modifier = 'min', int $count = 1)
 * @method $this cfadd(string $key, $item)
 * @method $this cfaddnx(string $key, $item)
 * @method $this cfcount(string $key, $item)
 * @method $this cfdel(string $key, $item)
 * @method $this cfexists(string $key, $item)
 * @method $this cfmexists(string $key, ...$item)
 * @method $this cfinfo(string $key)
<<<<<<< HEAD
 * @method $this cfreserve(string $key, int $capacity, int $bucketSize = -1, int $maxIterations = -1, int $expansion = -1)
=======
 * @method $this cfinsert(string $key, int $capacity = -1, bool $noCreate = false, string ...$item)
>>>>>>> 1b8a3cd2
 * @method $this decr($key)
 * @method $this decrby($key, $decrement)
 * @method $this failover(?To $to = null, bool $abort = false, int $timeout = -1)
 * @method $this get($key)
 * @method $this getbit($key, $offset)
 * @method $this getex(string $key, $modifier = '', $value = false)
 * @method $this getrange($key, $start, $end)
 * @method $this getdel(string $key)
 * @method $this getset($key, $value)
 * @method $this incr($key)
 * @method $this incrby($key, $increment)
 * @method $this incrbyfloat($key, $increment)
 * @method $this mget(array $keys)
 * @method $this mset(array $dictionary)
 * @method $this msetnx(array $dictionary)
 * @method $this psetex($key, $milliseconds, $value)
 * @method $this set($key, $value, $expireResolution = null, $expireTTL = null, $flag = null)
 * @method $this setbit($key, $offset, $value)
 * @method $this setex($key, $seconds, $value)
 * @method $this setnx($key, $value)
 * @method $this setrange($key, $offset, $value)
 * @method $this strlen($key)
 * @method $this hdel($key, array $fields)
 * @method $this hexists($key, $field)
 * @method $this hget($key, $field)
 * @method $this hgetall($key)
 * @method $this hincrby($key, $field, $increment)
 * @method $this hincrbyfloat($key, $field, $increment)
 * @method $this hkeys($key)
 * @method $this hlen($key)
 * @method $this hmget($key, array $fields)
 * @method $this hmset($key, array $dictionary)
 * @method $this hrandfield(string $key, int $count = 1, bool $withValues = false)
 * @method $this hscan($key, $cursor, array $options = null)
 * @method $this hset($key, $field, $value)
 * @method $this hsetnx($key, $field, $value)
 * @method $this hvals($key)
 * @method $this hstrlen($key, $field)
 * @method $this jsonarrappend(string $key, string $path = '$', ...$value)
 * @method $this jsonarrindex(string $key, string $path, string $value, int $start = 0, int $stop = 0)
 * @method $this jsonarrinsert(string $key, string $path, int $index, string ...$value)
 * @method $this jsonarrlen(string $key, string $path = '$')
 * @method $this jsonarrpop(string $key, string $path = '$', int $index = -1)
 * @method $this jsonarrtrim(string $key, string $path, int $start, int $stop)
 * @method $this jsonclear(string $key, string $path = '$')
 * @method $this jsondel(string $key, string $path = '$')
 * @method $this jsonforget(string $key, string $path = '$')
 * @method $this jsonget(string $key, string $indent = '', string $newline = '', string $space = '', string ...$paths)
 * @method $this jsonnumincrby(string $key, string $path, int $value)
 * @method $this jsonmget(array $keys, string $path)
 * @method $this jsonobjkeys(string $key, string $path = '$')
 * @method $this jsonobjlen(string $key, string $path = '$')
 * @method $this jsonresp(string $key, string $path = '$')
 * @method $this jsonset(string $key, string $path, string $value, ?string $subcommand = null)
 * @method $this jsonstrappend(string $key, string $path, string $value)
 * @method $this jsonstrlen(string $key, string $path = '$')
 * @method $this jsontoggle(string $key, string $path)
 * @method $this jsontype(string $key, string $path = '$')
 * @method $this blmove(string $source, string $destination, string $where, string $to, int $timeout)
 * @method $this blpop(array|string $keys, $timeout)
 * @method $this brpop(array|string $keys, $timeout)
 * @method $this brpoplpush($source, $destination, $timeout)
 * @method $this lcs(string $key1, string $key2, bool $len = false, bool $idx = false, int $minMatchLen = 0, bool $withMatchLen = false)
 * @method $this lindex($key, $index)
 * @method $this linsert($key, $whence, $pivot, $value)
 * @method $this llen($key)
 * @method $this lmove(string $source, string $destination, string $where, string $to)
 * @method $this lmpop(array $keys, string $modifier = 'left', int $count = 1)
 * @method $this lpop($key)
 * @method $this lpush($key, array $values)
 * @method $this lpushx($key, array $values)
 * @method $this lrange($key, $start, $stop)
 * @method $this lrem($key, $count, $value)
 * @method $this lset($key, $index, $value)
 * @method $this ltrim($key, $start, $stop)
 * @method $this rpop($key)
 * @method $this rpoplpush($source, $destination)
 * @method $this rpush($key, array $values)
 * @method $this rpushx($key, array $values)
 * @method $this sadd($key, array $members)
 * @method $this scard($key)
 * @method $this sdiff(array|string $keys)
 * @method $this sdiffstore($destination, array|string $keys)
 * @method $this sinter(array|string $keys)
 * @method $this sintercard(array $keys, int $limit = 0)
 * @method $this sinterstore($destination, array|string $keys)
 * @method $this sismember($key, $member)
 * @method $this smembers($key)
 * @method $this smismember(string $key, string ...$members)
 * @method $this smove($source, $destination, $member)
 * @method $this spop($key, $count = null)
 * @method $this srandmember($key, $count = null)
 * @method $this srem($key, $member)
 * @method $this sscan($key, $cursor, array $options = null)
 * @method $this sunion(array|string $keys)
 * @method $this sunionstore($destination, array|string $keys)
 * @method $this zadd($key, array $membersAndScoresDictionary)
 * @method $this zcard($key)
 * @method $this zcount($key, $min, $max)
 * @method $this zdiff(array $keys, bool $withScores = false)
 * @method $this zdiffstore(string $destination, array $keys)
 * @method $this zincrby($key, $increment, $member)
 * @method $this zintercard(array $keys, int $limit = 0)
 * @method $this zinterstore(string $destination, array $keys, int[] $weights = [], string $aggregate = 'sum')
 * @method $this zinter(array $keys, int[] $weights = [], string $aggregate = 'sum', bool $withScores = false)
 * @method $this zmpop(array $keys, string $modifier = 'min', int $count = 1)
 * @method $this zmscore(string $key, string ...$member)
 * @method $this zrandmember(string $key, int $count = 1, bool $withScores = false)
 * @method $this zrange($key, $start, $stop, array $options = null)
 * @method $this zrangebyscore($key, $min, $max, array $options = null)
 * @method $this zrangestore(string $destination, string $source, int|string $min, string|int $max, string|bool $by = false, bool $reversed = false, bool $limit = false, int $offset = 0, int $count = 0)
 * @method $this zrank($key, $member)
 * @method $this zrem($key, $member)
 * @method $this zremrangebyrank($key, $start, $stop)
 * @method $this zremrangebyscore($key, $min, $max)
 * @method $this zrevrange($key, $start, $stop, array $options = null)
 * @method $this zrevrangebyscore($key, $max, $min, array $options = null)
 * @method $this zrevrank($key, $member)
 * @method $this zunion(array $keys, int[] $weights = [], string $aggregate = 'sum', bool $withScores = false)
 * @method $this zunionstore(string $destination, array $keys, int[] $weights = [], string $aggregate = 'sum')
 * @method $this zscore($key, $member)
 * @method $this zscan($key, $cursor, array $options = null)
 * @method $this zrangebylex($key, $start, $stop, array $options = null)
 * @method $this zrevrangebylex($key, $start, $stop, array $options = null)
 * @method $this zremrangebylex($key, $min, $max)
 * @method $this zlexcount($key, $min, $max)
 * @method $this pexpiretime(string $key)
 * @method $this pfadd($key, array $elements)
 * @method $this pfmerge($destinationKey, array|string $sourceKeys)
 * @method $this pfcount(array|string $keys)
 * @method $this pubsub($subcommand, $argument)
 * @method $this publish($channel, $message)
 * @method $this discard()
 * @method $this exec()
 * @method $this multi()
 * @method $this unwatch()
 * @method $this watch($key)
 * @method $this eval($script, $numkeys, $keyOrArg1 = null, $keyOrArgN = null)
 * @method $this eval_ro(string $script, array $keys, ...$argument)
 * @method $this evalsha($script, $numkeys, $keyOrArg1 = null, $keyOrArgN = null)
 * @method $this evalsha_ro(string $sha1, array $keys, ...$argument)
 * @method $this script($subcommand, $argument = null)
 * @method $this auth($password)
 * @method $this echo($message)
 * @method $this ping($message = null)
 * @method $this select($database)
 * @method $this bgrewriteaof()
 * @method $this bgsave()
 * @method $this client($subcommand, $argument = null)
 * @method $this config($subcommand, $argument = null)
 * @method $this dbsize()
 * @method $this flushall()
 * @method $this flushdb()
 * @method $this info($section = null)
 * @method $this lastsave()
 * @method $this save()
 * @method $this slaveof($host, $port)
 * @method $this slowlog($subcommand, $argument = null)
 * @method $this time()
 * @method $this command()
 * @method $this geoadd($key, $longitude, $latitude, $member)
 * @method $this geohash($key, array $members)
 * @method $this geopos($key, array $members)
 * @method $this geodist($key, $member1, $member2, $unit = null)
 * @method $this georadius($key, $longitude, $latitude, $radius, $unit, array $options = null)
 * @method $this georadiusbymember($key, $member, $radius, $unit, array $options = null)
 * @method $this geosearch(string $key, FromInterface $from, ByInterface $by, ?string $sorting = null, int $count = -1, bool $any = false, bool $withCoord = false, bool $withDist = false, bool $withHash = false)
 * @method $this geosearchstore(string $destination, string $source, FromInterface $from, ByInterface $by, ?string $sorting = null, int $count = -1, bool $any = false, bool $storeDist = false)
 */
interface ClientContextInterface
{
    /**
     * Sends the specified command instance to Redis.
     *
     * @param CommandInterface $command Command instance.
     *
     * @return mixed
     */
    public function executeCommand(CommandInterface $command);

    /**
     * Sends the specified command with its arguments to Redis.
     *
     * @param string $method    Command ID.
     * @param array  $arguments Arguments for the command.
     *
     * @return mixed
     */
    public function __call($method, $arguments);

    /**
     * Starts the execution of the context.
     *
     * @param mixed $callable Optional callback for execution.
     *
     * @return array
     */
    public function execute($callable = null);
}<|MERGE_RESOLUTION|>--- conflicted
+++ resolved
@@ -66,11 +66,8 @@
  * @method $this cfexists(string $key, $item)
  * @method $this cfmexists(string $key, ...$item)
  * @method $this cfinfo(string $key)
-<<<<<<< HEAD
+ * @method $this cfinsert(string $key, int $capacity = -1, bool $noCreate = false, string ...$item)
  * @method $this cfreserve(string $key, int $capacity, int $bucketSize = -1, int $maxIterations = -1, int $expansion = -1)
-=======
- * @method $this cfinsert(string $key, int $capacity = -1, bool $noCreate = false, string ...$item)
->>>>>>> 1b8a3cd2
  * @method $this decr($key)
  * @method $this decrby($key, $decrement)
  * @method $this failover(?To $to = null, bool $abort = false, int $timeout = -1)
