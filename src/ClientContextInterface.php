--- conflicted
+++ resolved
@@ -14,10 +14,6 @@
 
 use Predis\Command\Argument\Geospatial\ByInterface;
 use Predis\Command\Argument\Geospatial\FromInterface;
-<<<<<<< HEAD
-use Predis\Command\Argument\Search\CreateArguments;
-use Predis\Command\Argument\Search\Schema;
-=======
 use Predis\Command\Argument\Search\AlterArguments;
 use Predis\Command\Argument\Search\CreateArguments;
 use Predis\Command\Argument\Search\DropArguments;
@@ -26,7 +22,6 @@
 use Predis\Command\Argument\Search\SearchArguments;
 use Predis\Command\Argument\Search\SugAddArguments;
 use Predis\Command\Argument\Search\SynUpdateArguments;
->>>>>>> a9de0bba
 use Predis\Command\Argument\Server\LimitOffsetCount;
 use Predis\Command\Argument\Server\To;
 use Predis\Command\CommandInterface;
@@ -68,7 +63,7 @@
  * @method $this bfmexists(string $key, ...$item)
  * @method $this bfreserve(string $key, float $errorRate, int $capacity, int $expansion = -1, bool $nonScaling = false)
  * @method $this bfscandump(string $key, int $iterator)
- * @method $this bitcount(string $key, $start = null, $end = null, string $index = 'byte')
+ * @method $this bitcount($key, $start = null, $end = null, string $index = 'byte')
  * @method $this bitop($operation, $destkey, $key)
  * @method $this bitfield($key, $subcommand, ...$subcommandArg)
  * @method $this bitpos($key, $bit, $start = null, $end = null, string $index = 'byte')
@@ -98,9 +93,6 @@
  * @method $this decrby($key, $decrement)
  * @method $this failover(?To $to = null, bool $abort = false, int $timeout = -1)
  * @method $this fcall(string $function, array $keys, ...$args)
-<<<<<<< HEAD
- * @method $this ftcreate(string $index, CreateArguments $arguments, Schema $schema)
-=======
  * @method $this ftaliasadd(string $alias, string $index)
  * @method $this ftaliasdel(string $alias)
  * @method $this ftaliasupdate(string $alias, string $index)
@@ -118,7 +110,6 @@
  * @method $this ftsyndump(string $index)
  * @method $this ftsynupdate(string $index, string $synonymGroupId, ?SynUpdateArguments $arguments = null, string ...$terms)
  * @method $this fttagvals(string $index, string $fieldName)
->>>>>>> a9de0bba
  * @method $this get($key)
  * @method $this getbit($key, $offset)
  * @method $this getex(string $key, $modifier = '', $value = false)
