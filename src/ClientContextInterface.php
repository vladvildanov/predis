<?php

/*
 * This file is part of the Predis package.
 *
 * (c) 2009-2020 Daniele Alessandri
 * (c) 2021-2023 Till Krüss
 *
 * For the full copyright and license information, please view the LICENSE
 * file that was distributed with this source code.
 */

namespace Predis;

use Predis\Command\Argument\Geospatial\ByInterface;
use Predis\Command\Argument\Geospatial\FromInterface;
use Predis\Command\Argument\Search\AggregateArguments;
use Predis\Command\Argument\Search\AlterArguments;
use Predis\Command\Argument\Search\CreateArguments;
use Predis\Command\Argument\Search\DropArguments;
use Predis\Command\Argument\Search\ExplainArguments;
use Predis\Command\Argument\Search\ProfileArguments;
use Predis\Command\Argument\Search\SchemaFields\FieldInterface;
use Predis\Command\Argument\Search\SearchArguments;
use Predis\Command\Argument\Search\SugAddArguments;
use Predis\Command\Argument\Search\SugGetArguments;
use Predis\Command\Argument\Search\SynUpdateArguments;
use Predis\Command\Argument\Server\LimitOffsetCount;
use Predis\Command\Argument\Server\To;
use Predis\Command\Argument\TimeSeries\AddArguments;
use Predis\Command\Argument\TimeSeries\AlterArguments as TSAlterArguments;
use Predis\Command\Argument\TimeSeries\CreateArguments as TSCreateArguments;
use Predis\Command\Argument\TimeSeries\DecrByArguments;
use Predis\Command\Argument\TimeSeries\GetArguments;
use Predis\Command\Argument\TimeSeries\IncrByArguments;
use Predis\Command\Argument\TimeSeries\InfoArguments;
use Predis\Command\Argument\TimeSeries\MGetArguments;
use Predis\Command\Argument\TimeSeries\MRangeArguments;
use Predis\Command\Argument\TimeSeries\RangeArguments;
use Predis\Command\CommandInterface;
<<<<<<< HEAD
use Predis\Command\Container\FUNCTIONS;
use Predis\Command\Container\Json\JSONDEBUG;
use Predis\Command\Container\Search\FTCONFIG;
use Predis\Command\Container\Search\FTCURSOR;
=======
use Predis\Command\Redis\Container\ACL;
use Predis\Command\Redis\Container\FunctionContainer;
use Predis\Command\Redis\Container\Json\JSONDEBUG;
use Predis\Command\Redis\Container\Search\FTCONFIG;
use Predis\Command\Redis\Container\Search\FTCURSOR;
>>>>>>> e831a3ef

/**
 * Interface defining a client-side context such as a pipeline or transaction.
 *
 * @method $this copy(string $source, string $destination, int $db = -1, bool $replace = false)
 * @method $this del(array|string $keys)
 * @method $this dump($key)
 * @method $this exists($key)
 * @method $this expire($key, $seconds, string $expireOption = '')
 * @method $this expireat($key, $timestamp, string $expireOption = '')
 * @method $this expiretime(string $key)
 * @method $this keys($pattern)
 * @method $this move($key, $db)
 * @method $this object($subcommand, $key)
 * @method $this persist($key)
 * @method $this pexpire($key, $milliseconds)
 * @method $this pexpireat($key, $timestamp)
 * @method $this pttl($key)
 * @method $this randomkey()
 * @method $this rename($key, $target)
 * @method $this renamenx($key, $target)
 * @method $this scan($cursor, array $options = null)
 * @method $this sort($key, array $options = null)
 * @method $this sort_ro(string $key, ?string $byPattern = null, ?LimitOffsetCount $limit = null, array $getPatterns = [], ?string $sorting = null, bool $alpha = false)
 * @method $this ttl($key)
 * @method $this type($key)
 * @method $this append($key, $value)
 * @method $this bfadd(string $key, $item)
 * @method $this bfexists(string $key, $item)
 * @method $this bfinfo(string $key, string $modifier = '')
 * @method $this bfinsert(string $key, int $capacity = -1, float $error = -1, int $expansion = -1, bool $noCreate = false, bool $nonScaling = false, string ...$item)
 * @method $this bfloadchunk(string $key, int $iterator, $data)
 * @method $this bfmadd(string $key, ...$item)
 * @method $this bfmexists(string $key, ...$item)
 * @method $this bfreserve(string $key, float $errorRate, int $capacity, int $expansion = -1, bool $nonScaling = false)
 * @method $this bfscandump(string $key, int $iterator)
 * @method $this bitcount(string $key, $start = null, $end = null, string $index = 'byte')
 * @method $this bitop($operation, $destkey, $key)
 * @method $this bitfield($key, $subcommand, ...$subcommandArg)
 * @method $this bitpos($key, $bit, $start = null, $end = null, string $index = 'byte')
 * @method $this blmpop(int $timeout, array $keys, string $modifier = 'left', int $count = 1)
 * @method $this bzpopmax(array $keys, int $timeout)
 * @method $this bzpopmin(array $keys, int $timeout)
 * @method $this bzmpop(int $timeout, array $keys, string $modifier = 'min', int $count = 1)
 * @method $this cfadd(string $key, $item)
 * @method $this cfaddnx(string $key, $item)
 * @method $this cfcount(string $key, $item)
 * @method $this cfdel(string $key, $item)
 * @method $this cfexists(string $key, $item)
 * @method $this cfloadchunk(string $key, int $iterator, $data)
 * @method $this cfmexists(string $key, ...$item)
 * @method $this cfinfo(string $key)
 * @method $this cfinsert(string $key, int $capacity = -1, bool $noCreate = false, string ...$item)
 * @method $this cfinsertnx(string $key, int $capacity = -1, bool $noCreate = false, string ...$item)
 * @method $this cfreserve(string $key, int $capacity, int $bucketSize = -1, int $maxIterations = -1, int $expansion = -1)
 * @method $this cfscandump(string $key, int $iterator)
 * @method $this cmsincrby(string $key, string|int...$itemIncrementDictionary)
 * @method $this cmsinfo(string $key)
 * @method $this cmsinitbydim(string $key, int $width, int $depth)
 * @method $this cmsinitbyprob(string $key, float $errorRate, float $probability)
 * @method $this cmsmerge(string $destination, array $sources, array $weights = [])
 * @method $this cmsquery(string $key, string ...$item)
 * @method $this decr($key)
 * @method $this decrby($key, $decrement)
 * @method $this failover(?To $to = null, bool $abort = false, int $timeout = -1)
 * @method $this fcall(string $function, array $keys, ...$args)
<<<<<<< HEAD
=======
 * @method $this fcall_ro(string $function, array $keys, ...$args)
>>>>>>> e831a3ef
 * @method $this ftaggregate(string $index, string $query, ?AggregateArguments $arguments = null)
 * @method $this ftaliasadd(string $alias, string $index)
 * @method $this ftaliasdel(string $alias)
 * @method $this ftaliasupdate(string $alias, string $index)
 * @method $this ftalter(string $index, FieldInterface[] $schema, ?AlterArguments $arguments = null)
 * @method $this ftcreate(string $index, FieldInterface[] $schema, ?CreateArguments $arguments = null)
 * @method $this ftdictadd(string $dict, ...$term)
 * @method $this ftdictdel(string $dict, ...$term)
 * @method $this ftdictdump(string $dict)
 * @method $this ftdropindex(string $index, ?DropArguments $arguments = null)
 * @method $this ftexplain(string $index, string $query, ?ExplainArguments $arguments = null)
 * @method $this ftinfo(string $index)
 * @method $this ftprofile(string $index, ProfileArguments $arguments)
 * @method $this ftsearch(string $index, string $query, ?SearchArguments $arguments = null)
 * @method $this ftspellcheck(string $index, string $query, ?SearchArguments $arguments = null)
 * @method $this ftsugadd(string $key, string $string, float $score, ?SugAddArguments $arguments = null)
 * @method $this ftsugdel(string $key, string $string)
 * @method $this ftsugget(string $key, string $prefix, ?SugGetArguments $arguments = null)
 * @method $this ftsuglen(string $key)
 * @method $this ftsyndump(string $index)
 * @method $this ftsynupdate(string $index, string $synonymGroupId, ?SynUpdateArguments $arguments = null, string ...$terms)
 * @method $this fttagvals(string $index, string $fieldName)
 * @method $this get($key)
 * @method $this getbit($key, $offset)
 * @method $this getex(string $key, $modifier = '', $value = false)
 * @method $this getrange($key, $start, $end)
 * @method $this getdel(string $key)
 * @method $this getset($key, $value)
 * @method $this incr($key)
 * @method $this incrby($key, $increment)
 * @method $this incrbyfloat($key, $increment)
 * @method $this mget(array $keys)
 * @method $this mset(array $dictionary)
 * @method $this msetnx(array $dictionary)
 * @method $this psetex($key, $milliseconds, $value)
 * @method $this set($key, $value, $expireResolution = null, $expireTTL = null, $flag = null)
 * @method $this setbit($key, $offset, $value)
 * @method $this setex($key, $seconds, $value)
 * @method $this setnx($key, $value)
 * @method $this setrange($key, $offset, $value)
 * @method $this strlen($key)
 * @method $this hdel($key, array $fields)
 * @method $this hexists($key, $field)
 * @method $this hget($key, $field)
 * @method $this hgetall($key)
 * @method $this hincrby($key, $field, $increment)
 * @method $this hincrbyfloat($key, $field, $increment)
 * @method $this hkeys($key)
 * @method $this hlen($key)
 * @method $this hmget($key, array $fields)
 * @method $this hmset($key, array $dictionary)
 * @method $this hrandfield(string $key, int $count = 1, bool $withValues = false)
 * @method $this hscan($key, $cursor, array $options = null)
 * @method $this hset($key, $field, $value)
 * @method $this hsetnx($key, $field, $value)
 * @method $this hvals($key)
 * @method $this hstrlen($key, $field)
 * @method $this jsonarrappend(string $key, string $path = '$', ...$value)
 * @method $this jsonarrindex(string $key, string $path, string $value, int $start = 0, int $stop = 0)
 * @method $this jsonarrinsert(string $key, string $path, int $index, string ...$value)
 * @method $this jsonarrlen(string $key, string $path = '$')
 * @method $this jsonarrpop(string $key, string $path = '$', int $index = -1)
 * @method $this jsonarrtrim(string $key, string $path, int $start, int $stop)
 * @method $this jsonclear(string $key, string $path = '$')
 * @method $this jsondel(string $key, string $path = '$')
 * @method $this jsonforget(string $key, string $path = '$')
 * @method $this jsonget(string $key, string $indent = '', string $newline = '', string $space = '', string ...$paths)
 * @method $this jsonnumincrby(string $key, string $path, int $value)
<<<<<<< HEAD
 * @method $this jsonmget(array $keys, string $path)
=======
 * @method $this jsonmerge(string $key, string $path, string $value)
 * @method $this jsonmget(array $keys, string $path)
 * @method $this jsonmset(string ...$keyPathValue)
>>>>>>> e831a3ef
 * @method $this jsonobjkeys(string $key, string $path = '$')
 * @method $this jsonobjlen(string $key, string $path = '$')
 * @method $this jsonresp(string $key, string $path = '$')
 * @method $this jsonset(string $key, string $path, string $value, ?string $subcommand = null)
 * @method $this jsonstrappend(string $key, string $path, string $value)
 * @method $this jsonstrlen(string $key, string $path = '$')
 * @method $this jsontoggle(string $key, string $path)
 * @method $this jsontype(string $key, string $path = '$')
 * @method $this blmove(string $source, string $destination, string $where, string $to, int $timeout)
 * @method $this blpop(array|string $keys, $timeout)
 * @method $this brpop(array|string $keys, $timeout)
 * @method $this brpoplpush($source, $destination, $timeout)
 * @method $this lcs(string $key1, string $key2, bool $len = false, bool $idx = false, int $minMatchLen = 0, bool $withMatchLen = false)
 * @method $this lindex($key, $index)
 * @method $this linsert($key, $whence, $pivot, $value)
 * @method $this llen($key)
 * @method $this lmove(string $source, string $destination, string $where, string $to)
 * @method $this lmpop(array $keys, string $modifier = 'left', int $count = 1)
 * @method $this lpop($key)
 * @method $this lpush($key, array $values)
 * @method $this lpushx($key, array $values)
 * @method $this lrange($key, $start, $stop)
 * @method $this lrem($key, $count, $value)
 * @method $this lset($key, $index, $value)
 * @method $this ltrim($key, $start, $stop)
 * @method $this rpop($key)
 * @method $this rpoplpush($source, $destination)
 * @method $this rpush($key, array $values)
 * @method $this rpushx($key, array $values)
 * @method $this sadd($key, array $members)
 * @method $this scard($key)
 * @method $this sdiff(array|string $keys)
 * @method $this sdiffstore($destination, array|string $keys)
 * @method $this sinter(array|string $keys)
 * @method $this sintercard(array $keys, int $limit = 0)
 * @method $this sinterstore($destination, array|string $keys)
 * @method $this sismember($key, $member)
 * @method $this smembers($key)
 * @method $this smismember(string $key, string ...$members)
 * @method $this smove($source, $destination, $member)
 * @method $this spop($key, $count = null)
 * @method $this srandmember($key, $count = null)
 * @method $this srem($key, $member)
 * @method $this sscan($key, $cursor, array $options = null)
 * @method $this sunion(array|string $keys)
 * @method $this sunionstore($destination, array|string $keys)
 * @method $this tdigestadd(string $key, float ...$value)
 * @method $this tdigestbyrank(string $key, int ...$rank)
 * @method $this tdigestbyrevrank(string $key, int ...$reverseRank)
 * @method $this tdigestcdf(string $key, int ...$value)
 * @method $this tdigestcreate(string $key, int $compression = 0)
 * @method $this tdigestinfo(string $key)
 * @method $this tdigestmax(string $key)
 * @method $this tdigestmerge(string $destinationKey, array $sourceKeys, int $compression = 0, bool $override = false)
 * @method $this tdigestquantile(string $key, float ...$quantile)
 * @method $this tdigestmin(string $key)
 * @method $this tdigestrank(string $key, ...$value)
 * @method $this tdigestreset(string $key)
 * @method $this tdigestrevrank(string $key, float ...$value)
 * @method $this tdigesttrimmed_mean(string $key, float $lowCutQuantile, float $highCutQuantile)
 * @method $this topkadd(string $key, ...$items)
 * @method $this topkincrby(string $key, ...$itemIncrement)
 * @method $this topkinfo(string $key)
 * @method $this topklist(string $key, bool $withCount = false)
 * @method $this topkquery(string $key, ...$items)
 * @method $this topkreserve(string $key, int $topK, int $width = 8, int $depth = 7, float $decay = 0.9)
 * @method $this tsadd(string $key, int $timestamp, float $value, ?AddArguments $arguments = null)
 * @method $this tsalter(string $key, ?TSAlterArguments $arguments = null)
 * @method $this tscreate(string $key, ?TSCreateArguments $arguments = null)
 * @method $this tscreaterule(string $sourceKey, string $destKey, string $aggregator, int $bucketDuration, int $alignTimestamp = 0)
 * @method $this tsdecrby(string $key, float $value, ?DecrByArguments $arguments = null)
 * @method $this tsdel(string $key, int $fromTimestamp, int $toTimestamp)
 * @method $this tsdeleterule(string $sourceKey, string $destKey)
 * @method $this tsget(string $key, GetArguments $arguments = null)
 * @method $this tsincrby(string $key, float $value, ?IncrByArguments $arguments = null)
 * @method $this tsinfo(string $key, ?InfoArguments $arguments = null)
 * @method $this tsmadd(mixed ...$keyTimestampValue)
 * @method $this tsmget(MGetArguments $arguments, string ...$filterExpression)
 * @method $this tsmrange($fromTimestamp, $toTimestamp, MRangeArguments $arguments)
 * @method $this tsmrevrange($fromTimestamp, $toTimestamp, MRangeArguments $arguments)
 * @method $this tsqueryindex(string ...$filterExpression)
 * @method $this tsrange(string $key, $fromTimestamp, $toTimestamp, ?RangeArguments $arguments = null)
 * @method $this tsrevrange(string $key, $fromTimestamp, $toTimestamp, ?RangeArguments $arguments = null)
 * @method $this zadd($key, array $membersAndScoresDictionary)
 * @method $this zcard($key)
 * @method $this zcount($key, $min, $max)
 * @method $this zdiff(array $keys, bool $withScores = false)
 * @method $this zdiffstore(string $destination, array $keys)
 * @method $this zincrby($key, $increment, $member)
 * @method $this zintercard(array $keys, int $limit = 0)
 * @method $this zinterstore(string $destination, array $keys, int[] $weights = [], string $aggregate = 'sum')
 * @method $this zinter(array $keys, int[] $weights = [], string $aggregate = 'sum', bool $withScores = false)
 * @method $this zmpop(array $keys, string $modifier = 'min', int $count = 1)
 * @method $this zmscore(string $key, string ...$member)
 * @method $this zrandmember(string $key, int $count = 1, bool $withScores = false)
 * @method $this zrange($key, $start, $stop, array $options = null)
 * @method $this zrangebyscore($key, $min, $max, array $options = null)
 * @method $this zrangestore(string $destination, string $source, int|string $min, string|int $max, string|bool $by = false, bool $reversed = false, bool $limit = false, int $offset = 0, int $count = 0)
 * @method $this zrank($key, $member)
 * @method $this zrem($key, $member)
 * @method $this zremrangebyrank($key, $start, $stop)
 * @method $this zremrangebyscore($key, $min, $max)
 * @method $this zrevrange($key, $start, $stop, array $options = null)
 * @method $this zrevrangebyscore($key, $max, $min, array $options = null)
 * @method $this zrevrank($key, $member)
 * @method $this zunion(array $keys, int[] $weights = [], string $aggregate = 'sum', bool $withScores = false)
 * @method $this zunionstore(string $destination, array $keys, int[] $weights = [], string $aggregate = 'sum')
 * @method $this zscore($key, $member)
 * @method $this zscan($key, $cursor, array $options = null)
 * @method $this zrangebylex($key, $start, $stop, array $options = null)
 * @method $this zrevrangebylex($key, $start, $stop, array $options = null)
 * @method $this zremrangebylex($key, $min, $max)
 * @method $this zlexcount($key, $min, $max)
 * @method $this pexpiretime(string $key)
 * @method $this pfadd($key, array $elements)
 * @method $this pfmerge($destinationKey, array|string $sourceKeys)
 * @method $this pfcount(array|string $keys)
 * @method $this pubsub($subcommand, $argument)
 * @method $this publish($channel, $message)
 * @method $this discard()
 * @method $this exec()
 * @method $this multi()
 * @method $this unwatch()
 * @method $this watch($key)
 * @method $this eval($script, $numkeys, $keyOrArg1 = null, $keyOrArgN = null)
 * @method $this eval_ro(string $script, array $keys, ...$argument)
 * @method $this evalsha($script, $numkeys, $keyOrArg1 = null, $keyOrArgN = null)
 * @method $this evalsha_ro(string $sha1, array $keys, ...$argument)
 * @method $this script($subcommand, $argument = null)
 * @method $this auth($password)
 * @method $this echo($message)
 * @method $this ping($message = null)
 * @method $this select($database)
 * @method $this bgrewriteaof()
 * @method $this bgsave()
 * @method $this client($subcommand, $argument = null)
 * @method $this config($subcommand, $argument = null)
 * @method $this dbsize()
 * @method $this flushall()
 * @method $this flushdb()
 * @method $this info($section = null)
 * @method $this lastsave()
 * @method $this save()
 * @method $this slaveof($host, $port)
 * @method $this slowlog($subcommand, $argument = null)
 * @method $this time()
 * @method $this command()
 * @method $this geoadd($key, $longitude, $latitude, $member)
 * @method $this geohash($key, array $members)
 * @method $this geopos($key, array $members)
 * @method $this geodist($key, $member1, $member2, $unit = null)
 * @method $this georadius($key, $longitude, $latitude, $radius, $unit, array $options = null)
 * @method $this georadiusbymember($key, $member, $radius, $unit, array $options = null)
 * @method $this geosearch(string $key, FromInterface $from, ByInterface $by, ?string $sorting = null, int $count = -1, bool $any = false, bool $withCoord = false, bool $withDist = false, bool $withHash = false)
 * @method $this geosearchstore(string $destination, string $source, FromInterface $from, ByInterface $by, ?string $sorting = null, int $count = -1, bool $any = false, bool $storeDist = false)
 *
 * Container commands
<<<<<<< HEAD
 * @property FUNCTIONS $function
 * @property FTCONFIG  $ftconfig
 * @property FTCURSOR  $ftcursor
 * @property JSONDEBUG $jsondebug
=======
 * @property FunctionContainer $function
 * @property FTCONFIG          $ftconfig
 * @property FTCURSOR          $ftcursor
 * @property JSONDEBUG         $jsondebug
 * @property ACL               $acl
>>>>>>> e831a3ef
 */
interface ClientContextInterface
{
    /**
     * Sends the specified command instance to Redis.
     *
     * @param CommandInterface $command Command instance.
     *
     * @return mixed
     */
    public function executeCommand(CommandInterface $command);

    /**
     * Sends the specified command with its arguments to Redis.
     *
     * @param string $method    Command ID.
     * @param array  $arguments Arguments for the command.
     *
     * @return mixed
     */
    public function __call($method, $arguments);

    /**
     * Starts the execution of the context.
     *
     * @param mixed $callable Optional callback for execution.
     *
     * @return array
     */
    public function execute($callable = null);
}<|MERGE_RESOLUTION|>--- conflicted
+++ resolved
@@ -38,18 +38,11 @@
 use Predis\Command\Argument\TimeSeries\MRangeArguments;
 use Predis\Command\Argument\TimeSeries\RangeArguments;
 use Predis\Command\CommandInterface;
-<<<<<<< HEAD
-use Predis\Command\Container\FUNCTIONS;
-use Predis\Command\Container\Json\JSONDEBUG;
-use Predis\Command\Container\Search\FTCONFIG;
-use Predis\Command\Container\Search\FTCURSOR;
-=======
 use Predis\Command\Redis\Container\ACL;
 use Predis\Command\Redis\Container\FunctionContainer;
 use Predis\Command\Redis\Container\Json\JSONDEBUG;
 use Predis\Command\Redis\Container\Search\FTCONFIG;
 use Predis\Command\Redis\Container\Search\FTCURSOR;
->>>>>>> e831a3ef
 
 /**
  * Interface defining a client-side context such as a pipeline or transaction.
@@ -116,10 +109,7 @@
  * @method $this decrby($key, $decrement)
  * @method $this failover(?To $to = null, bool $abort = false, int $timeout = -1)
  * @method $this fcall(string $function, array $keys, ...$args)
-<<<<<<< HEAD
-=======
  * @method $this fcall_ro(string $function, array $keys, ...$args)
->>>>>>> e831a3ef
  * @method $this ftaggregate(string $index, string $query, ?AggregateArguments $arguments = null)
  * @method $this ftaliasadd(string $alias, string $index)
  * @method $this ftaliasdel(string $alias)
@@ -188,13 +178,9 @@
  * @method $this jsonforget(string $key, string $path = '$')
  * @method $this jsonget(string $key, string $indent = '', string $newline = '', string $space = '', string ...$paths)
  * @method $this jsonnumincrby(string $key, string $path, int $value)
-<<<<<<< HEAD
- * @method $this jsonmget(array $keys, string $path)
-=======
  * @method $this jsonmerge(string $key, string $path, string $value)
  * @method $this jsonmget(array $keys, string $path)
  * @method $this jsonmset(string ...$keyPathValue)
->>>>>>> e831a3ef
  * @method $this jsonobjkeys(string $key, string $path = '$')
  * @method $this jsonobjlen(string $key, string $path = '$')
  * @method $this jsonresp(string $key, string $path = '$')
@@ -352,18 +338,11 @@
  * @method $this geosearchstore(string $destination, string $source, FromInterface $from, ByInterface $by, ?string $sorting = null, int $count = -1, bool $any = false, bool $storeDist = false)
  *
  * Container commands
-<<<<<<< HEAD
- * @property FUNCTIONS $function
- * @property FTCONFIG  $ftconfig
- * @property FTCURSOR  $ftcursor
- * @property JSONDEBUG $jsondebug
-=======
  * @property FunctionContainer $function
  * @property FTCONFIG          $ftconfig
  * @property FTCURSOR          $ftcursor
  * @property JSONDEBUG         $jsondebug
  * @property ACL               $acl
->>>>>>> e831a3ef
  */
 interface ClientContextInterface
 {
