<?php

/*
 * This file is part of the Predis package.
 *
 * (c) 2009-2020 Daniele Alessandri
 * (c) 2021-2023 Till Krüss
 *
 * For the full copyright and license information, please view the LICENSE
 * file that was distributed with this source code.
 */

namespace Predis;

use Predis\Command\Argument\Geospatial\ByInterface;
use Predis\Command\Argument\Geospatial\FromInterface;
<<<<<<< HEAD
use Predis\Command\Argument\Search\Schema;
use Predis\Command\Argument\Search\SearchArguments;
=======
use Predis\Command\Argument\Search\CreateArguments;
use Predis\Command\Argument\Search\Schema;
use Predis\Command\Argument\Search\SearchArguments;
use Predis\Command\Argument\Server\LimitOffsetCount;
>>>>>>> 16844693
use Predis\Command\Argument\Server\To;
use Predis\Command\CommandInterface;
use Predis\Command\Redis\Container\FUNCTIONS;

/**
 * Interface defining a client-side context such as a pipeline or transaction.
 *
 * @method $this copy(string $source, string $destination, int $db = -1, bool $replace = false)
 * @method $this del(array|string $keys)
 * @method $this dump($key)
 * @method $this exists($key)
 * @method $this expire($key, $seconds, string $expireOption = '')
 * @method $this expireat($key, $timestamp, string $expireOption = '')
 * @method $this expiretime(string $key)
 * @method $this keys($pattern)
 * @method $this move($key, $db)
 * @method $this object($subcommand, $key)
 * @method $this persist($key)
 * @method $this pexpire($key, $milliseconds)
 * @method $this pexpireat($key, $timestamp)
 * @method $this pttl($key)
 * @method $this randomkey()
 * @method $this rename($key, $target)
 * @method $this renamenx($key, $target)
 * @method $this scan($cursor, array $options = null)
 * @method $this sort($key, array $options = null)
 * @method $this sort_ro(string $key, ?string $byPattern = null, ?LimitOffsetCount $limit = null, array $getPatterns = [], ?string $sorting = null, bool $alpha = false)
 * @method $this ttl($key)
 * @method $this type($key)
 * @method $this append($key, $value)
 * @method $this bfadd(string $key, $item)
 * @method $this bfexists(string $key, $item)
 * @method $this bfinfo(string $key, string $modifier = '')
 * @method $this bfinsert(string $key, int $capacity = -1, float $error = -1, int $expansion = -1, bool $noCreate = false, bool $nonScaling = false, string ...$item)
 * @method $this bfloadchunk(string $key, int $iterator, $data)
 * @method $this bfmadd(string $key, ...$item)
 * @method $this bfmexists(string $key, ...$item)
 * @method $this bfreserve(string $key, float $errorRate, int $capacity, int $expansion = -1, bool $nonScaling = false)
 * @method $this bfscandump(string $key, int $iterator)
 * @method $this bitcount(string $key, $start = null, $end = null, string $index = 'byte')
 * @method $this bitop($operation, $destkey, $key)
 * @method $this bitfield($key, $subcommand, ...$subcommandArg)
 * @method $this bitpos($key, $bit, $start = null, $end = null, string $index = 'byte')
 * @method $this blmpop(int $timeout, array $keys, string $modifier = 'left', int $count = 1)
 * @method $this bzpopmax(array $keys, int $timeout)
 * @method $this bzpopmin(array $keys, int $timeout)
 * @method $this bzmpop(int $timeout, array $keys, string $modifier = 'min', int $count = 1)
 * @method $this cfadd(string $key, $item)
 * @method $this cfaddnx(string $key, $item)
 * @method $this cfcount(string $key, $item)
 * @method $this cfdel(string $key, $item)
 * @method $this cfexists(string $key, $item)
 * @method $this cfloadchunk(string $key, int $iterator, $data)
 * @method $this cfmexists(string $key, ...$item)
 * @method $this cfinfo(string $key)
 * @method $this cfinsert(string $key, int $capacity = -1, bool $noCreate = false, string ...$item)
 * @method $this cfinsertnx(string $key, int $capacity = -1, bool $noCreate = false, string ...$item)
 * @method $this cfreserve(string $key, int $capacity, int $bucketSize = -1, int $maxIterations = -1, int $expansion = -1)
 * @method $this cfscandump(string $key, int $iterator)
 * @method $this cmsincrby(string $key, string|int...$itemIncrementDictionary)
 * @method $this cmsinfo(string $key)
 * @method $this cmsinitbydim(string $key, int $width, int $depth)
 * @method $this cmsinitbyprob(string $key, float $errorRate, float $probability)
 * @method $this cmsmerge(string $destination, array $sources, array $weights = [])
 * @method $this cmsquery(string $key, string ...$item)
 * @method $this decr($key)
 * @method $this decrby($key, $decrement)
 * @method $this failover(?To $to = null, bool $abort = false, int $timeout = -1)
<<<<<<< HEAD
 * @method $this ftcreate(string $index, SearchArguments $arguments, Schema $schema)
 * @method $this ftdictadd(string $dict, ...$term)
 * @method $this ftdictdump(string $dict)
=======
 * @method $this fcall(string $function, array $keys, ...$args)
 * @method $this ftaliasadd(string $alias, string $index)
 * @method $this ftaliasdel(string $alias)
 * @method $this ftaliasupdate(string $alias, string $index)
 * @method $this ftcreate(string $index, Schema $schema, ?CreateArguments $arguments = null)
 * @method $this ftdictadd(string $dict, ...$term)
 * @method $this ftdictdel(string $dict, ...$term)
 * @method $this ftinfo(string $index)
 * @method $this ftsearch(string $index, string $query, ?SearchArguments $arguments = null)
>>>>>>> 16844693
 * @method $this get($key)
 * @method $this getbit($key, $offset)
 * @method $this getex(string $key, $modifier = '', $value = false)
 * @method $this getrange($key, $start, $end)
 * @method $this getdel(string $key)
 * @method $this getset($key, $value)
 * @method $this incr($key)
 * @method $this incrby($key, $increment)
 * @method $this incrbyfloat($key, $increment)
 * @method $this mget(array $keys)
 * @method $this mset(array $dictionary)
 * @method $this msetnx(array $dictionary)
 * @method $this psetex($key, $milliseconds, $value)
 * @method $this set($key, $value, $expireResolution = null, $expireTTL = null, $flag = null)
 * @method $this setbit($key, $offset, $value)
 * @method $this setex($key, $seconds, $value)
 * @method $this setnx($key, $value)
 * @method $this setrange($key, $offset, $value)
 * @method $this strlen($key)
 * @method $this hdel($key, array $fields)
 * @method $this hexists($key, $field)
 * @method $this hget($key, $field)
 * @method $this hgetall($key)
 * @method $this hincrby($key, $field, $increment)
 * @method $this hincrbyfloat($key, $field, $increment)
 * @method $this hkeys($key)
 * @method $this hlen($key)
 * @method $this hmget($key, array $fields)
 * @method $this hmset($key, array $dictionary)
 * @method $this hrandfield(string $key, int $count = 1, bool $withValues = false)
 * @method $this hscan($key, $cursor, array $options = null)
 * @method $this hset($key, $field, $value)
 * @method $this hsetnx($key, $field, $value)
 * @method $this hvals($key)
 * @method $this hstrlen($key, $field)
 * @method $this jsonarrappend(string $key, string $path = '$', ...$value)
 * @method $this jsonarrindex(string $key, string $path, string $value, int $start = 0, int $stop = 0)
 * @method $this jsonarrinsert(string $key, string $path, int $index, string ...$value)
 * @method $this jsonarrlen(string $key, string $path = '$')
 * @method $this jsonarrpop(string $key, string $path = '$', int $index = -1)
 * @method $this jsonarrtrim(string $key, string $path, int $start, int $stop)
 * @method $this jsonclear(string $key, string $path = '$')
 * @method $this jsondel(string $key, string $path = '$')
 * @method $this jsonforget(string $key, string $path = '$')
 * @method $this jsonget(string $key, string $indent = '', string $newline = '', string $space = '', string ...$paths)
 * @method $this jsonnumincrby(string $key, string $path, int $value)
 * @method $this jsonmget(array $keys, string $path)
 * @method $this jsonobjkeys(string $key, string $path = '$')
 * @method $this jsonobjlen(string $key, string $path = '$')
 * @method $this jsonresp(string $key, string $path = '$')
 * @method $this jsonset(string $key, string $path, string $value, ?string $subcommand = null)
 * @method $this jsonstrappend(string $key, string $path, string $value)
 * @method $this jsonstrlen(string $key, string $path = '$')
 * @method $this jsontoggle(string $key, string $path)
 * @method $this jsontype(string $key, string $path = '$')
 * @method $this blmove(string $source, string $destination, string $where, string $to, int $timeout)
 * @method $this blpop(array|string $keys, $timeout)
 * @method $this brpop(array|string $keys, $timeout)
 * @method $this brpoplpush($source, $destination, $timeout)
 * @method $this lcs(string $key1, string $key2, bool $len = false, bool $idx = false, int $minMatchLen = 0, bool $withMatchLen = false)
 * @method $this lindex($key, $index)
 * @method $this linsert($key, $whence, $pivot, $value)
 * @method $this llen($key)
 * @method $this lmove(string $source, string $destination, string $where, string $to)
 * @method $this lmpop(array $keys, string $modifier = 'left', int $count = 1)
 * @method $this lpop($key)
 * @method $this lpush($key, array $values)
 * @method $this lpushx($key, array $values)
 * @method $this lrange($key, $start, $stop)
 * @method $this lrem($key, $count, $value)
 * @method $this lset($key, $index, $value)
 * @method $this ltrim($key, $start, $stop)
 * @method $this rpop($key)
 * @method $this rpoplpush($source, $destination)
 * @method $this rpush($key, array $values)
 * @method $this rpushx($key, array $values)
 * @method $this sadd($key, array $members)
 * @method $this scard($key)
 * @method $this sdiff(array|string $keys)
 * @method $this sdiffstore($destination, array|string $keys)
 * @method $this sinter(array|string $keys)
 * @method $this sintercard(array $keys, int $limit = 0)
 * @method $this sinterstore($destination, array|string $keys)
 * @method $this sismember($key, $member)
 * @method $this smembers($key)
 * @method $this smismember(string $key, string ...$members)
 * @method $this smove($source, $destination, $member)
 * @method $this spop($key, $count = null)
 * @method $this srandmember($key, $count = null)
 * @method $this srem($key, $member)
 * @method $this sscan($key, $cursor, array $options = null)
 * @method $this sunion(array|string $keys)
 * @method $this sunionstore($destination, array|string $keys)
 * @method $this tdigestadd(string $key, float ...$value)
 * @method $this tdigestbyrank(string $key, int ...$rank)
 * @method $this tdigestbyrevrank(string $key, int ...$reverseRank)
 * @method $this tdigestcdf(string $key, int ...$value)
 * @method $this tdigestcreate(string $key, int $compression = 0)
 * @method $this tdigestinfo(string $key)
 * @method $this tdigestmax(string $key)
 * @method $this tdigestmerge(string $destinationKey, array $sourceKeys, int $compression = 0, bool $override = false)
 * @method $this tdigestquantile(string $key, float ...$quantile)
 * @method $this tdigestmin(string $key)
 * @method $this tdigestrank(string $key, ...$value)
 * @method $this tdigestreset(string $key)
 * @method $this tdigestrevrank(string $key, float ...$value)
 * @method $this tdigesttrimmed_mean(string $key, float $lowCutQuantile, float $highCutQuantile)
 * @method $this topkadd(string $key, ...$items)
 * @method $this topkincrby(string $key, ...$itemIncrement)
 * @method $this topkinfo(string $key)
 * @method $this topklist(string $key, bool $withCount = false)
 * @method $this topkquery(string $key, ...$items)
 * @method $this topkreserve(string $key, int $topK, int $width = 8, int $depth = 7, float $decay = 0.9)
 * @method $this zadd($key, array $membersAndScoresDictionary)
 * @method $this zcard($key)
 * @method $this zcount($key, $min, $max)
 * @method $this zdiff(array $keys, bool $withScores = false)
 * @method $this zdiffstore(string $destination, array $keys)
 * @method $this zincrby($key, $increment, $member)
 * @method $this zintercard(array $keys, int $limit = 0)
 * @method $this zinterstore(string $destination, array $keys, int[] $weights = [], string $aggregate = 'sum')
 * @method $this zinter(array $keys, int[] $weights = [], string $aggregate = 'sum', bool $withScores = false)
 * @method $this zmpop(array $keys, string $modifier = 'min', int $count = 1)
 * @method $this zmscore(string $key, string ...$member)
 * @method $this zrandmember(string $key, int $count = 1, bool $withScores = false)
 * @method $this zrange($key, $start, $stop, array $options = null)
 * @method $this zrangebyscore($key, $min, $max, array $options = null)
 * @method $this zrangestore(string $destination, string $source, int|string $min, string|int $max, string|bool $by = false, bool $reversed = false, bool $limit = false, int $offset = 0, int $count = 0)
 * @method $this zrank($key, $member)
 * @method $this zrem($key, $member)
 * @method $this zremrangebyrank($key, $start, $stop)
 * @method $this zremrangebyscore($key, $min, $max)
 * @method $this zrevrange($key, $start, $stop, array $options = null)
 * @method $this zrevrangebyscore($key, $max, $min, array $options = null)
 * @method $this zrevrank($key, $member)
 * @method $this zunion(array $keys, int[] $weights = [], string $aggregate = 'sum', bool $withScores = false)
 * @method $this zunionstore(string $destination, array $keys, int[] $weights = [], string $aggregate = 'sum')
 * @method $this zscore($key, $member)
 * @method $this zscan($key, $cursor, array $options = null)
 * @method $this zrangebylex($key, $start, $stop, array $options = null)
 * @method $this zrevrangebylex($key, $start, $stop, array $options = null)
 * @method $this zremrangebylex($key, $min, $max)
 * @method $this zlexcount($key, $min, $max)
 * @method $this pexpiretime(string $key)
 * @method $this pfadd($key, array $elements)
 * @method $this pfmerge($destinationKey, array|string $sourceKeys)
 * @method $this pfcount(array|string $keys)
 * @method $this pubsub($subcommand, $argument)
 * @method $this publish($channel, $message)
 * @method $this discard()
 * @method $this exec()
 * @method $this multi()
 * @method $this unwatch()
 * @method $this watch($key)
 * @method $this eval($script, $numkeys, $keyOrArg1 = null, $keyOrArgN = null)
 * @method $this eval_ro(string $script, array $keys, ...$argument)
 * @method $this evalsha($script, $numkeys, $keyOrArg1 = null, $keyOrArgN = null)
 * @method $this evalsha_ro(string $sha1, array $keys, ...$argument)
 * @method $this script($subcommand, $argument = null)
 * @method $this auth($password)
 * @method $this echo($message)
 * @method $this ping($message = null)
 * @method $this select($database)
 * @method $this bgrewriteaof()
 * @method $this bgsave()
 * @method $this client($subcommand, $argument = null)
 * @method $this config($subcommand, $argument = null)
 * @method $this dbsize()
 * @method $this flushall()
 * @method $this flushdb()
 * @method $this info($section = null)
 * @method $this lastsave()
 * @method $this save()
 * @method $this slaveof($host, $port)
 * @method $this slowlog($subcommand, $argument = null)
 * @method $this time()
 * @method $this command()
 * @method $this geoadd($key, $longitude, $latitude, $member)
 * @method $this geohash($key, array $members)
 * @method $this geopos($key, array $members)
 * @method $this geodist($key, $member1, $member2, $unit = null)
 * @method $this georadius($key, $longitude, $latitude, $radius, $unit, array $options = null)
 * @method $this georadiusbymember($key, $member, $radius, $unit, array $options = null)
 * @method $this geosearch(string $key, FromInterface $from, ByInterface $by, ?string $sorting = null, int $count = -1, bool $any = false, bool $withCoord = false, bool $withDist = false, bool $withHash = false)
 * @method $this geosearchstore(string $destination, string $source, FromInterface $from, ByInterface $by, ?string $sorting = null, int $count = -1, bool $any = false, bool $storeDist = false)
 *
 * Container commands
 * @property FUNCTIONS $function
 */
interface ClientContextInterface
{
    /**
     * Sends the specified command instance to Redis.
     *
     * @param CommandInterface $command Command instance.
     *
     * @return mixed
     */
    public function executeCommand(CommandInterface $command);

    /**
     * Sends the specified command with its arguments to Redis.
     *
     * @param string $method    Command ID.
     * @param array  $arguments Arguments for the command.
     *
     * @return mixed
     */
    public function __call($method, $arguments);

    /**
     * Starts the execution of the context.
     *
     * @param mixed $callable Optional callback for execution.
     *
     * @return array
     */
    public function execute($callable = null);
}<|MERGE_RESOLUTION|>--- conflicted
+++ resolved
@@ -14,15 +14,10 @@
 
 use Predis\Command\Argument\Geospatial\ByInterface;
 use Predis\Command\Argument\Geospatial\FromInterface;
-<<<<<<< HEAD
-use Predis\Command\Argument\Search\Schema;
-use Predis\Command\Argument\Search\SearchArguments;
-=======
 use Predis\Command\Argument\Search\CreateArguments;
 use Predis\Command\Argument\Search\Schema;
 use Predis\Command\Argument\Search\SearchArguments;
 use Predis\Command\Argument\Server\LimitOffsetCount;
->>>>>>> 16844693
 use Predis\Command\Argument\Server\To;
 use Predis\Command\CommandInterface;
 use Predis\Command\Redis\Container\FUNCTIONS;
@@ -91,11 +86,6 @@
  * @method $this decr($key)
  * @method $this decrby($key, $decrement)
  * @method $this failover(?To $to = null, bool $abort = false, int $timeout = -1)
-<<<<<<< HEAD
- * @method $this ftcreate(string $index, SearchArguments $arguments, Schema $schema)
- * @method $this ftdictadd(string $dict, ...$term)
- * @method $this ftdictdump(string $dict)
-=======
  * @method $this fcall(string $function, array $keys, ...$args)
  * @method $this ftaliasadd(string $alias, string $index)
  * @method $this ftaliasdel(string $alias)
@@ -103,9 +93,9 @@
  * @method $this ftcreate(string $index, Schema $schema, ?CreateArguments $arguments = null)
  * @method $this ftdictadd(string $dict, ...$term)
  * @method $this ftdictdel(string $dict, ...$term)
+ * @method $this ftdictdump(string $dict)
  * @method $this ftinfo(string $index)
  * @method $this ftsearch(string $index, string $query, ?SearchArguments $arguments = null)
->>>>>>> 16844693
  * @method $this get($key)
  * @method $this getbit($key, $offset)
  * @method $this getex(string $key, $modifier = '', $value = false)
