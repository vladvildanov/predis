--- conflicted
+++ resolved
@@ -44,11 +44,8 @@
 use Predis\Command\Container\Json\JSONDEBUG;
 use Predis\Command\Container\Search\FTCONFIG;
 use Predis\Command\Container\Search\FTCURSOR;
-<<<<<<< HEAD
-=======
 use Predis\Command\Container\TFUNCTION;
 use Predis\Command\Container\XGROUP;
->>>>>>> 98f4d819
 
 /**
  * Interface defining a client-side context such as a pipeline or transaction.
@@ -356,11 +353,8 @@
  * @property FTCURSOR  $ftcursor
  * @property JSONDEBUG $jsondebug
  * @property ACL       $acl
-<<<<<<< HEAD
-=======
  * @property XGROUP    $xgroup
  * @property TFUNCTION $tfunction
->>>>>>> 98f4d819
  */
 interface ClientContextInterface
 {
