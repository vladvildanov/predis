<?php

/*
 * This file is part of the Predis package.
 *
 * (c) 2009-2020 Daniele Alessandri
 * (c) 2021-2023 Till Krüss
 *
 * For the full copyright and license information, please view the LICENSE
 * file that was distributed with this source code.
 */

namespace Predis;

use Predis\Command\Argument\Geospatial\ByInterface;
use Predis\Command\Argument\Geospatial\FromInterface;
<<<<<<< HEAD
use Predis\Command\Argument\Search\Schema;
use Predis\Command\Argument\Search\SearchArguments;
=======
use Predis\Command\Argument\Search\CreateArguments;
use Predis\Command\Argument\Search\DropArguments;
use Predis\Command\Argument\Search\ProfileArguments;
use Predis\Command\Argument\Search\Schema;
use Predis\Command\Argument\Search\SearchArguments;
use Predis\Command\Argument\Server\LimitOffsetCount;
>>>>>>> b56a85c6
use Predis\Command\Argument\Server\To;
use Predis\Command\CommandInterface;
use Predis\Command\Redis\Container\FUNCTIONS;

/**
 * Interface defining a client-side context such as a pipeline or transaction.
 *
 * @method $this copy(string $source, string $destination, int $db = -1, bool $replace = false)
 * @method $this del(array|string $keys)
 * @method $this dump($key)
 * @method $this exists($key)
 * @method $this expire($key, $seconds, string $expireOption = '')
 * @method $this expireat($key, $timestamp, string $expireOption = '')
 * @method $this expiretime(string $key)
 * @method $this keys($pattern)
 * @method $this move($key, $db)
 * @method $this object($subcommand, $key)
 * @method $this persist($key)
 * @method $this pexpire($key, $milliseconds)
 * @method $this pexpireat($key, $timestamp)
 * @method $this pttl($key)
 * @method $this randomkey()
 * @method $this rename($key, $target)
 * @method $this renamenx($key, $target)
 * @method $this scan($cursor, array $options = null)
 * @method $this sort($key, array $options = null)
 * @method $this sort_ro(string $key, ?string $byPattern = null, ?LimitOffsetCount $limit = null, array $getPatterns = [], ?string $sorting = null, bool $alpha = false)
 * @method $this ttl($key)
 * @method $this type($key)
 * @method $this append($key, $value)
 * @method $this bfadd(string $key, $item)
 * @method $this bfexists(string $key, $item)
 * @method $this bfinfo(string $key, string $modifier = '')
 * @method $this bfinsert(string $key, int $capacity = -1, float $error = -1, int $expansion = -1, bool $noCreate = false, bool $nonScaling = false, string ...$item)
 * @method $this bfloadchunk(string $key, int $iterator, $data)
 * @method $this bfmadd(string $key, ...$item)
 * @method $this bfmexists(string $key, ...$item)
 * @method $this bfreserve(string $key, float $errorRate, int $capacity, int $expansion = -1, bool $nonScaling = false)
 * @method $this bfscandump(string $key, int $iterator)
 * @method $this bitcount(string $key, $start = null, $end = null, string $index = 'byte')
 * @method $this bitop($operation, $destkey, $key)
 * @method $this bitfield($key, $subcommand, ...$subcommandArg)
 * @method $this bitpos($key, $bit, $start = null, $end = null, string $index = 'byte')
 * @method $this blmpop(int $timeout, array $keys, string $modifier = 'left', int $count = 1)
 * @method $this bzpopmax(array $keys, int $timeout)
 * @method $this bzpopmin(array $keys, int $timeout)
 * @method $this bzmpop(int $timeout, array $keys, string $modifier = 'min', int $count = 1)
 * @method $this cfadd(string $key, $item)
 * @method $this cfaddnx(string $key, $item)
 * @method $this cfcount(string $key, $item)
 * @method $this cfdel(string $key, $item)
 * @method $this cfexists(string $key, $item)
 * @method $this cfloadchunk(string $key, int $iterator, $data)
 * @method $this cfmexists(string $key, ...$item)
 * @method $this cfinfo(string $key)
 * @method $this cfinsert(string $key, int $capacity = -1, bool $noCreate = false, string ...$item)
 * @method $this cfinsertnx(string $key, int $capacity = -1, bool $noCreate = false, string ...$item)
 * @method $this cfreserve(string $key, int $capacity, int $bucketSize = -1, int $maxIterations = -1, int $expansion = -1)
 * @method $this cfscandump(string $key, int $iterator)
 * @method $this cmsincrby(string $key, string|int...$itemIncrementDictionary)
 * @method $this cmsinfo(string $key)
 * @method $this cmsinitbydim(string $key, int $width, int $depth)
 * @method $this cmsinitbyprob(string $key, float $errorRate, float $probability)
 * @method $this cmsmerge(string $destination, array $sources, array $weights = [])
 * @method $this cmsquery(string $key, string ...$item)
 * @method $this decr($key)
 * @method $this decrby($key, $decrement)
 * @method $this failover(?To $to = null, bool $abort = false, int $timeout = -1)
<<<<<<< HEAD
 * @method $this ftcreate(string $index, SearchArguments $arguments, Schema $schema)
 * @method $this ftsynupdate(string $index, string $synonymGroupId, ?SearchArguments $arguments = null, string ...$terms)
=======
 * @method $this fcall(string $function, array $keys, ...$args)
 * @method $this ftaliasadd(string $alias, string $index)
 * @method $this ftaliasdel(string $alias)
 * @method $this ftaliasupdate(string $alias, string $index)
 * @method $this ftcreate(string $index, Schema $schema, ?CreateArguments $arguments = null)
 * @method $this ftdictadd(string $dict, ...$term)
 * @method $this ftdictdel(string $dict, ...$term)
 * @method $this ftdictdump(string $dict)
 * @method $this ftdropindex(string $index, ?DropArguments $arguments = null)
 * @method $this ftinfo(string $index)
 * @method $this ftprofile(string $index, ProfileArguments $arguments)
 * @method $this ftsearch(string $index, string $query, ?SearchArguments $arguments = null)
 * @method $this ftspellcheck(string $index, string $query, ?SearchArguments $arguments = null)
>>>>>>> b56a85c6
 * @method $this get($key)
 * @method $this getbit($key, $offset)
 * @method $this getex(string $key, $modifier = '', $value = false)
 * @method $this getrange($key, $start, $end)
 * @method $this getdel(string $key)
 * @method $this getset($key, $value)
 * @method $this incr($key)
 * @method $this incrby($key, $increment)
 * @method $this incrbyfloat($key, $increment)
 * @method $this mget(array $keys)
 * @method $this mset(array $dictionary)
 * @method $this msetnx(array $dictionary)
 * @method $this psetex($key, $milliseconds, $value)
 * @method $this set($key, $value, $expireResolution = null, $expireTTL = null, $flag = null)
 * @method $this setbit($key, $offset, $value)
 * @method $this setex($key, $seconds, $value)
 * @method $this setnx($key, $value)
 * @method $this setrange($key, $offset, $value)
 * @method $this strlen($key)
 * @method $this hdel($key, array $fields)
 * @method $this hexists($key, $field)
 * @method $this hget($key, $field)
 * @method $this hgetall($key)
 * @method $this hincrby($key, $field, $increment)
 * @method $this hincrbyfloat($key, $field, $increment)
 * @method $this hkeys($key)
 * @method $this hlen($key)
 * @method $this hmget($key, array $fields)
 * @method $this hmset($key, array $dictionary)
 * @method $this hrandfield(string $key, int $count = 1, bool $withValues = false)
 * @method $this hscan($key, $cursor, array $options = null)
 * @method $this hset($key, $field, $value)
 * @method $this hsetnx($key, $field, $value)
 * @method $this hvals($key)
 * @method $this hstrlen($key, $field)
 * @method $this jsonarrappend(string $key, string $path = '$', ...$value)
 * @method $this jsonarrindex(string $key, string $path, string $value, int $start = 0, int $stop = 0)
 * @method $this jsonarrinsert(string $key, string $path, int $index, string ...$value)
 * @method $this jsonarrlen(string $key, string $path = '$')
 * @method $this jsonarrpop(string $key, string $path = '$', int $index = -1)
 * @method $this jsonarrtrim(string $key, string $path, int $start, int $stop)
 * @method $this jsonclear(string $key, string $path = '$')
 * @method $this jsondel(string $key, string $path = '$')
 * @method $this jsonforget(string $key, string $path = '$')
 * @method $this jsonget(string $key, string $indent = '', string $newline = '', string $space = '', string ...$paths)
 * @method $this jsonnumincrby(string $key, string $path, int $value)
 * @method $this jsonmget(array $keys, string $path)
 * @method $this jsonobjkeys(string $key, string $path = '$')
 * @method $this jsonobjlen(string $key, string $path = '$')
 * @method $this jsonresp(string $key, string $path = '$')
 * @method $this jsonset(string $key, string $path, string $value, ?string $subcommand = null)
 * @method $this jsonstrappend(string $key, string $path, string $value)
 * @method $this jsonstrlen(string $key, string $path = '$')
 * @method $this jsontoggle(string $key, string $path)
 * @method $this jsontype(string $key, string $path = '$')
 * @method $this blmove(string $source, string $destination, string $where, string $to, int $timeout)
 * @method $this blpop(array|string $keys, $timeout)
 * @method $this brpop(array|string $keys, $timeout)
 * @method $this brpoplpush($source, $destination, $timeout)
 * @method $this lcs(string $key1, string $key2, bool $len = false, bool $idx = false, int $minMatchLen = 0, bool $withMatchLen = false)
 * @method $this lindex($key, $index)
 * @method $this linsert($key, $whence, $pivot, $value)
 * @method $this llen($key)
 * @method $this lmove(string $source, string $destination, string $where, string $to)
 * @method $this lmpop(array $keys, string $modifier = 'left', int $count = 1)
 * @method $this lpop($key)
 * @method $this lpush($key, array $values)
 * @method $this lpushx($key, array $values)
 * @method $this lrange($key, $start, $stop)
 * @method $this lrem($key, $count, $value)
 * @method $this lset($key, $index, $value)
 * @method $this ltrim($key, $start, $stop)
 * @method $this rpop($key)
 * @method $this rpoplpush($source, $destination)
 * @method $this rpush($key, array $values)
 * @method $this rpushx($key, array $values)
 * @method $this sadd($key, array $members)
 * @method $this scard($key)
 * @method $this sdiff(array|string $keys)
 * @method $this sdiffstore($destination, array|string $keys)
 * @method $this sinter(array|string $keys)
 * @method $this sintercard(array $keys, int $limit = 0)
 * @method $this sinterstore($destination, array|string $keys)
 * @method $this sismember($key, $member)
 * @method $this smembers($key)
 * @method $this smismember(string $key, string ...$members)
 * @method $this smove($source, $destination, $member)
 * @method $this spop($key, $count = null)
 * @method $this srandmember($key, $count = null)
 * @method $this srem($key, $member)
 * @method $this sscan($key, $cursor, array $options = null)
 * @method $this sunion(array|string $keys)
 * @method $this sunionstore($destination, array|string $keys)
 * @method $this tdigestadd(string $key, float ...$value)
 * @method $this tdigestbyrank(string $key, int ...$rank)
 * @method $this tdigestbyrevrank(string $key, int ...$reverseRank)
 * @method $this tdigestcdf(string $key, int ...$value)
 * @method $this tdigestcreate(string $key, int $compression = 0)
 * @method $this tdigestinfo(string $key)
 * @method $this tdigestmax(string $key)
 * @method $this tdigestmerge(string $destinationKey, array $sourceKeys, int $compression = 0, bool $override = false)
 * @method $this tdigestquantile(string $key, float ...$quantile)
 * @method $this tdigestmin(string $key)
 * @method $this tdigestrank(string $key, ...$value)
 * @method $this tdigestreset(string $key)
 * @method $this tdigestrevrank(string $key, float ...$value)
 * @method $this tdigesttrimmed_mean(string $key, float $lowCutQuantile, float $highCutQuantile)
 * @method $this topkadd(string $key, ...$items)
 * @method $this topkincrby(string $key, ...$itemIncrement)
 * @method $this topkinfo(string $key)
 * @method $this topklist(string $key, bool $withCount = false)
 * @method $this topkquery(string $key, ...$items)
 * @method $this topkreserve(string $key, int $topK, int $width = 8, int $depth = 7, float $decay = 0.9)
 * @method $this zadd($key, array $membersAndScoresDictionary)
 * @method $this zcard($key)
 * @method $this zcount($key, $min, $max)
 * @method $this zdiff(array $keys, bool $withScores = false)
 * @method $this zdiffstore(string $destination, array $keys)
 * @method $this zincrby($key, $increment, $member)
 * @method $this zintercard(array $keys, int $limit = 0)
 * @method $this zinterstore(string $destination, array $keys, int[] $weights = [], string $aggregate = 'sum')
 * @method $this zinter(array $keys, int[] $weights = [], string $aggregate = 'sum', bool $withScores = false)
 * @method $this zmpop(array $keys, string $modifier = 'min', int $count = 1)
 * @method $this zmscore(string $key, string ...$member)
 * @method $this zrandmember(string $key, int $count = 1, bool $withScores = false)
 * @method $this zrange($key, $start, $stop, array $options = null)
 * @method $this zrangebyscore($key, $min, $max, array $options = null)
 * @method $this zrangestore(string $destination, string $source, int|string $min, string|int $max, string|bool $by = false, bool $reversed = false, bool $limit = false, int $offset = 0, int $count = 0)
 * @method $this zrank($key, $member)
 * @method $this zrem($key, $member)
 * @method $this zremrangebyrank($key, $start, $stop)
 * @method $this zremrangebyscore($key, $min, $max)
 * @method $this zrevrange($key, $start, $stop, array $options = null)
 * @method $this zrevrangebyscore($key, $max, $min, array $options = null)
 * @method $this zrevrank($key, $member)
 * @method $this zunion(array $keys, int[] $weights = [], string $aggregate = 'sum', bool $withScores = false)
 * @method $this zunionstore(string $destination, array $keys, int[] $weights = [], string $aggregate = 'sum')
 * @method $this zscore($key, $member)
 * @method $this zscan($key, $cursor, array $options = null)
 * @method $this zrangebylex($key, $start, $stop, array $options = null)
 * @method $this zrevrangebylex($key, $start, $stop, array $options = null)
 * @method $this zremrangebylex($key, $min, $max)
 * @method $this zlexcount($key, $min, $max)
 * @method $this pexpiretime(string $key)
 * @method $this pfadd($key, array $elements)
 * @method $this pfmerge($destinationKey, array|string $sourceKeys)
 * @method $this pfcount(array|string $keys)
 * @method $this pubsub($subcommand, $argument)
 * @method $this publish($channel, $message)
 * @method $this discard()
 * @method $this exec()
 * @method $this multi()
 * @method $this unwatch()
 * @method $this watch($key)
 * @method $this eval($script, $numkeys, $keyOrArg1 = null, $keyOrArgN = null)
 * @method $this eval_ro(string $script, array $keys, ...$argument)
 * @method $this evalsha($script, $numkeys, $keyOrArg1 = null, $keyOrArgN = null)
 * @method $this evalsha_ro(string $sha1, array $keys, ...$argument)
 * @method $this script($subcommand, $argument = null)
 * @method $this auth($password)
 * @method $this echo($message)
 * @method $this ping($message = null)
 * @method $this select($database)
 * @method $this bgrewriteaof()
 * @method $this bgsave()
 * @method $this client($subcommand, $argument = null)
 * @method $this config($subcommand, $argument = null)
 * @method $this dbsize()
 * @method $this flushall()
 * @method $this flushdb()
 * @method $this info($section = null)
 * @method $this lastsave()
 * @method $this save()
 * @method $this slaveof($host, $port)
 * @method $this slowlog($subcommand, $argument = null)
 * @method $this time()
 * @method $this command()
 * @method $this geoadd($key, $longitude, $latitude, $member)
 * @method $this geohash($key, array $members)
 * @method $this geopos($key, array $members)
 * @method $this geodist($key, $member1, $member2, $unit = null)
 * @method $this georadius($key, $longitude, $latitude, $radius, $unit, array $options = null)
 * @method $this georadiusbymember($key, $member, $radius, $unit, array $options = null)
 * @method $this geosearch(string $key, FromInterface $from, ByInterface $by, ?string $sorting = null, int $count = -1, bool $any = false, bool $withCoord = false, bool $withDist = false, bool $withHash = false)
 * @method $this geosearchstore(string $destination, string $source, FromInterface $from, ByInterface $by, ?string $sorting = null, int $count = -1, bool $any = false, bool $storeDist = false)
 *
 * Container commands
 * @property FUNCTIONS $function
 */
interface ClientContextInterface
{
    /**
     * Sends the specified command instance to Redis.
     *
     * @param CommandInterface $command Command instance.
     *
     * @return mixed
     */
    public function executeCommand(CommandInterface $command);

    /**
     * Sends the specified command with its arguments to Redis.
     *
     * @param string $method    Command ID.
     * @param array  $arguments Arguments for the command.
     *
     * @return mixed
     */
    public function __call($method, $arguments);

    /**
     * Starts the execution of the context.
     *
     * @param mixed $callable Optional callback for execution.
     *
     * @return array
     */
    public function execute($callable = null);
}<|MERGE_RESOLUTION|>--- conflicted
+++ resolved
@@ -14,17 +14,13 @@
 
 use Predis\Command\Argument\Geospatial\ByInterface;
 use Predis\Command\Argument\Geospatial\FromInterface;
-<<<<<<< HEAD
-use Predis\Command\Argument\Search\Schema;
-use Predis\Command\Argument\Search\SearchArguments;
-=======
 use Predis\Command\Argument\Search\CreateArguments;
 use Predis\Command\Argument\Search\DropArguments;
 use Predis\Command\Argument\Search\ProfileArguments;
 use Predis\Command\Argument\Search\Schema;
 use Predis\Command\Argument\Search\SearchArguments;
+use Predis\Command\Argument\Search\SynUpdateArguments;
 use Predis\Command\Argument\Server\LimitOffsetCount;
->>>>>>> b56a85c6
 use Predis\Command\Argument\Server\To;
 use Predis\Command\CommandInterface;
 use Predis\Command\Redis\Container\FUNCTIONS;
@@ -93,10 +89,6 @@
  * @method $this decr($key)
  * @method $this decrby($key, $decrement)
  * @method $this failover(?To $to = null, bool $abort = false, int $timeout = -1)
-<<<<<<< HEAD
- * @method $this ftcreate(string $index, SearchArguments $arguments, Schema $schema)
- * @method $this ftsynupdate(string $index, string $synonymGroupId, ?SearchArguments $arguments = null, string ...$terms)
-=======
  * @method $this fcall(string $function, array $keys, ...$args)
  * @method $this ftaliasadd(string $alias, string $index)
  * @method $this ftaliasdel(string $alias)
@@ -110,7 +102,7 @@
  * @method $this ftprofile(string $index, ProfileArguments $arguments)
  * @method $this ftsearch(string $index, string $query, ?SearchArguments $arguments = null)
  * @method $this ftspellcheck(string $index, string $query, ?SearchArguments $arguments = null)
->>>>>>> b56a85c6
+ * @method $this ftsynupdate(string $index, string $synonymGroupId, ?SynUpdateArguments $arguments = null, string ...$terms)
  * @method $this get($key)
  * @method $this getbit($key, $offset)
  * @method $this getex(string $key, $modifier = '', $value = false)
