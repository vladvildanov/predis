--- conflicted
+++ resolved
@@ -77,11 +77,8 @@
  * @method int               cfmexists(string $key, ...$item)
  * @method array             cfinfo(string $key)
  * @method array             cfinsert(string $key, int $capacity = -1, bool $noCreate = false, string ...$item)
-<<<<<<< HEAD
+ * @method Status            cfreserve(string $key, int $capacity, int $bucketSize = -1, int $maxIterations = -1, int $expansion = -1)
  * @method array             cfscandump(string $key, int $iterator)
-=======
- * @method Status            cfreserve(string $key, int $capacity, int $bucketSize = -1, int $maxIterations = -1, int $expansion = -1)
->>>>>>> 7eb464a0
  * @method int               decr(string $key)
  * @method int               decrby(string $key, int $decrement)
  * @method Status            failover(?To $to = null, bool $abort = false, int $timeout = -1)
