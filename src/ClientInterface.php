--- conflicted
+++ resolved
@@ -38,20 +38,12 @@
 use Predis\Command\Argument\TimeSeries\MRangeArguments;
 use Predis\Command\Argument\TimeSeries\RangeArguments;
 use Predis\Command\CommandInterface;
-use Predis\Command\Container\ACL;
-use Predis\Command\Container\FUNCTIONS;
-use Predis\Command\Container\Json\JSONDEBUG;
-use Predis\Command\Container\Search\FTCONFIG;
-use Predis\Command\Container\Search\FTCURSOR;
 use Predis\Command\FactoryInterface;
-<<<<<<< HEAD
-=======
 use Predis\Command\Redis\Container\ACL;
 use Predis\Command\Redis\Container\FunctionContainer;
 use Predis\Command\Redis\Container\Json\JSONDEBUG;
 use Predis\Command\Redis\Container\Search\FTCONFIG;
 use Predis\Command\Redis\Container\Search\FTCURSOR;
->>>>>>> 4172d226
 use Predis\Configuration\OptionsInterface;
 use Predis\Connection\ConnectionInterface;
 use Predis\Response\Status;
@@ -195,13 +187,9 @@
  * @method int               jsonforget(string $key, string $path = '$')
  * @method string            jsonget(string $key, string $indent = '', string $newline = '', string $space = '', string ...$paths)
  * @method string            jsonnumincrby(string $key, string $path, int $value)
-<<<<<<< HEAD
- * @method array             jsonmget(array $keys, string $path)
-=======
  * @method Status            jsonmerge(string $key, string $path, string $value)
  * @method array             jsonmget(array $keys, string $path)
  * @method Status            jsonmset(string ...$keyPathValue)
->>>>>>> 4172d226
  * @method array             jsonobjkeys(string $key, string $path = '$')
  * @method array             jsonobjlen(string $key, string $path = '$')
  * @method array             jsonresp(string $key, string $path = '$')
@@ -334,7 +322,6 @@
  * @method array|null        exec()
  * @method mixed             multi()
  * @method mixed             unwatch()
- * @method array             waitaof(int $numLocal, int $numReplicas, int $timeout)
  * @method mixed             watch(string $key)
  * @method mixed             eval(string $script, int $numkeys, string ...$keyOrArg = null)
  * @method mixed             eval_ro(string $script, array $keys, ...$argument)
@@ -347,7 +334,7 @@
  * @method mixed             select(int $database)
  * @method mixed             bgrewriteaof()
  * @method mixed             bgsave()
- * @method mixed             client($subcommand, ...$arguments = null)
+ * @method mixed             client($subcommand, $argument = null)
  * @method mixed             config($subcommand, $argument = null)
  * @method int               dbsize()
  * @method mixed             flushall()
@@ -369,19 +356,11 @@
  * @method int               geosearchstore(string $destination, string $source, FromInterface $from, ByInterface $by, ?string $sorting = null, int $count = -1, bool $any = false, bool $storeDist = false)
  *
  * Container commands
-<<<<<<< HEAD
- * @property FUNCTIONS $function
- * @property FTCONFIG  $ftconfig
- * @property FTCURSOR  $ftcursor
- * @property JSONDEBUG $jsondebug
- * @property ACL       $acl
-=======
  * @property FunctionContainer $function
  * @property FTCONFIG          $ftconfig
  * @property FTCURSOR          $ftcursor
  * @property JSONDEBUG         $jsondebug
  * @property ACL               $acl
->>>>>>> 4172d226
  */
 interface ClientInterface
 {
