<?php

/*
 * This file is part of the Predis package.
 *
 * (c) 2009-2020 Daniele Alessandri
 * (c) 2021-2023 Till Krüss
 *
 * For the full copyright and license information, please view the LICENSE
 * file that was distributed with this source code.
 */

namespace Predis;

use Predis\Command\Argument\Geospatial\ByInterface;
use Predis\Command\Argument\Geospatial\FromInterface;
use Predis\Command\Argument\Search\Schema;
use Predis\Command\Argument\Search\SearchArguments;
use Predis\Command\Argument\Server\To;
use Predis\Command\CommandInterface;
use Predis\Command\FactoryInterface;
use Predis\Configuration\OptionsInterface;
use Predis\Connection\ConnectionInterface;
use Predis\Response\Status;

/**
 * Interface defining a client able to execute commands against Redis.
 *
 * All the commands exposed by the client generally have the same signature as
 * described by the Redis documentation, but some of them offer an additional
 * and more friendly interface to ease programming which is described in the
 * following list of methods:
 *
 * @method int               copy(string $source, string $destination, int $db = -1, bool $replace = false)
 * @method int               del(string[]|string $keyOrKeys, string ...$keys = null)
 * @method string|null       dump(string $key)
 * @method int               exists(string $key)
 * @method int               expire(string $key, int $seconds)
 * @method int               expireat(string $key, int $timestamp)
 * @method int               expiretime(string $key)
 * @method array             keys(string $pattern)
 * @method int               move(string $key, int $db)
 * @method mixed             object($subcommand, string $key)
 * @method int               persist(string $key)
 * @method int               pexpire(string $key, int $milliseconds)
 * @method int               pexpireat(string $key, int $timestamp)
 * @method int               pttl(string $key)
 * @method string|null       randomkey()
 * @method mixed             rename(string $key, string $target)
 * @method int               renamenx(string $key, string $target)
 * @method array             scan($cursor, array $options = null)
 * @method array             sort(string $key, array $options = null)
 * @method int               ttl(string $key)
 * @method mixed             type(string $key)
 * @method int               append(string $key, $value)
 * @method int               bfadd(string $key, $item)
 * @method int               bfexists(string $key, $item)
 * @method array             bfinfo(string $key, string $modifier = '')
 * @method array             bfinsert(string $key, int $capacity = -1, float $error = -1, int $expansion = -1, bool $noCreate = false, bool $nonScaling = false, string ...$item)
 * @method Status            bfloadchunk(string $key, int $iterator, $data)
 * @method array             bfmadd(string $key, ...$item)
 * @method array             bfmexists(string $key, ...$item)
 * @method Status            bfreserve(string $key, float $errorRate, int $capacity, int $expansion = -1, bool $nonScaling = false)
 * @method array             bfscandump(string $key, int $iterator)
 * @method int               bitcount(string $key, $start = null, $end = null)
 * @method int               bitop($operation, $destkey, $key)
 * @method array|null        bitfield(string $key, $subcommand, ...$subcommandArg)
 * @method int               bitpos(string $key, $bit, $start = null, $end = null)
 * @method array             blmpop(int $timeout, array $keys, string $modifier = 'left', int $count = 1)
 * @method array             bzpopmax(array $keys, int $timeout)
 * @method array             bzpopmin(array $keys, int $timeout)
 * @method array             bzmpop(int $timeout, array $keys, string $modifier = 'min', int $count = 1)
 * @method int               cfadd(string $key, $item)
 * @method int               cfaddnx(string $key, $item)
 * @method int               cfcount(string $key, $item)
 * @method int               cfdel(string $key, $item)
 * @method int               cfexists(string $key, $item)
 * @method Status            cfloadchunk(string $key, int $iterator, $data)
 * @method int               cfmexists(string $key, ...$item)
 * @method array             cfinfo(string $key)
 * @method array             cfinsert(string $key, int $capacity = -1, bool $noCreate = false, string ...$item)
 * @method array             cfinsertnx(string $key, int $capacity = -1, bool $noCreate = false, string ...$item)
 * @method Status            cfreserve(string $key, int $capacity, int $bucketSize = -1, int $maxIterations = -1, int $expansion = -1)
 * @method array             cfscandump(string $key, int $iterator)
 * @method array             cmsincrby(string $key, string|int...$itemIncrementDictionary)
 * @method array             cmsinfo(string $key)
 * @method Status            cmsinitbydim(string $key, int $width, int $depth)
 * @method Status            cmsinitbyprob(string $key, float $errorRate, float $probability)
 * @method Status            cmsmerge(string $destination, array $sources, array $weights = [])
 * @method array             cmsquery(string $key, string ...$item)
 * @method int               decr(string $key)
 * @method int               decrby(string $key, int $decrement)
 * @method Status            failover(?To $to = null, bool $abort = false, int $timeout = -1)
<<<<<<< HEAD
 * @method Status            ftcreate(string $index, Schema $schema, ?CreateArguments $arguments = null)
 * @method array             ftsearch(string $index, string $query, CreateArguments $arguments)
=======
 * @method Status            ftcreate(string $index, Schema $schema, ?SearchArguments $arguments = null)
>>>>>>> e8c30c1e
 * @method string|null       get(string $key)
 * @method int               getbit(string $key, $offset)
 * @method int|null          getex(string $key, $modifier = '', $value = false)
 * @method string            getrange(string $key, $start, $end)
 * @method string            getdel(string $key)
 * @method string|null       getset(string $key, $value)
 * @method int               incr(string $key)
 * @method int               incrby(string $key, int $increment)
 * @method string            incrbyfloat(string $key, int|float $increment)
 * @method array             mget(string[]|string $keyOrKeys, string ...$keys = null)
 * @method mixed             mset(array $dictionary)
 * @method int               msetnx(array $dictionary)
 * @method Status            psetex(string $key, $milliseconds, $value)
 * @method Status            set(string $key, $value, $expireResolution = null, $expireTTL = null, $flag = null)
 * @method int               setbit(string $key, $offset, $value)
 * @method Status            setex(string $key, $seconds, $value)
 * @method int               setnx(string $key, $value)
 * @method int               setrange(string $key, $offset, $value)
 * @method int               strlen(string $key)
 * @method int               hdel(string $key, array $fields)
 * @method int               hexists(string $key, string $field)
 * @method string|null       hget(string $key, string $field)
 * @method array             hgetall(string $key)
 * @method int               hincrby(string $key, string $field, int $increment)
 * @method string            hincrbyfloat(string $key, string $field, int|float $increment)
 * @method array             hkeys(string $key)
 * @method int               hlen(string $key)
 * @method array             hmget(string $key, array $fields)
 * @method mixed             hmset(string $key, array $dictionary)
 * @method array             hrandfield(string $key, int $count = 1, bool $withValues = false)
 * @method array             hscan(string $key, $cursor, array $options = null)
 * @method int               hset(string $key, string $field, string $value)
 * @method int               hsetnx(string $key, string $field, string $value)
 * @method array             hvals(string $key)
 * @method int               hstrlen(string $key, string $field)
 * @method array             jsonarrappend(string $key, string $path = '$', ...$value)
 * @method array             jsonarrindex(string $key, string $path, string $value, int $start = 0, int $stop = 0)
 * @method array             jsonarrinsert(string $key, string $path, int $index, string ...$value)
 * @method array             jsonarrlen(string $key, string $path = '$')
 * @method array             jsonarrpop(string $key, string $path = '$', int $index = -1)
 * @method int               jsonclear(string $key, string $path = '$')
 * @method array             jsonarrtrim(string $key, string $path, int $start, int $stop)
 * @method int               jsondel(string $key, string $path = '$')
 * @method int               jsonforget(string $key, string $path = '$')
 * @method string            jsonget(string $key, string $indent = '', string $newline = '', string $space = '', string ...$paths)
 * @method string            jsonnumincrby(string $key, string $path, int $value)
 * @method array             jsonmget(array $keys, string $path)
 * @method array             jsonobjkeys(string $key, string $path = '$')
 * @method array             jsonobjlen(string $key, string $path = '$')
 * @method array             jsonresp(string $key, string $path = '$')
 * @method string            jsonset(string $key, string $path, string $value, ?string $subcommand = null)
 * @method array             jsonstrappend(string $key, string $path, string $value)
 * @method array             jsonstrlen(string $key, string $path = '$')
 * @method array             jsontoggle(string $key, string $path)
 * @method array             jsontype(string $key, string $path = '$')
 * @method string            blmove(string $source, string $destination, string $where, string $to, int $timeout)
 * @method array|null        blpop(array|string $keys, int|float $timeout)
 * @method array|null        brpop(array|string $keys, int|float $timeout)
 * @method string|null       brpoplpush(string $source, string $destination, int|float $timeout)
 * @method mixed             lcs(string $key1, string $key2, bool $len = false, bool $idx = false, int $minMatchLen = 0, bool $withMatchLen = false)
 * @method string|null       lindex(string $key, int $index)
 * @method int               linsert(string $key, $whence, $pivot, $value)
 * @method int               llen(string $key)
 * @method string            lmove(string $source, string $destination, string $where, string $to)
 * @method array|null        lmpop(array $keys, string $modifier = 'left', int $count = 1)
 * @method string|null       lpop(string $key)
 * @method int               lpush(string $key, array $values)
 * @method int               lpushx(string $key, array $values)
 * @method string[]          lrange(string $key, int $start, int $stop)
 * @method int               lrem(string $key, int $count, string $value)
 * @method mixed             lset(string $key, int $index, string $value)
 * @method mixed             ltrim(string $key, int $start, int $stop)
 * @method string|null       rpop(string $key)
 * @method string|null       rpoplpush(string $source, string $destination)
 * @method int               rpush(string $key, array $values)
 * @method int               rpushx(string $key, array $values)
 * @method int               sadd(string $key, array $members)
 * @method int               scard(string $key)
 * @method string[]          sdiff(array|string $keys)
 * @method int               sdiffstore(string $destination, array|string $keys)
 * @method string[]          sinter(array|string $keys)
 * @method int               sintercard(array $keys, int $limit = 0)
 * @method int               sinterstore(string $destination, array|string $keys)
 * @method int               sismember(string $key, string $member)
 * @method string[]          smembers(string $key)
 * @method array             smismember(string $key, string ...$members)
 * @method int               smove(string $source, string $destination, string $member)
 * @method string|array|null spop(string $key, int $count = null)
 * @method string|null       srandmember(string $key, int $count = null)
 * @method int               srem(string $key, array|string $member)
 * @method array             sscan(string $key, int $cursor, array $options = null)
 * @method string[]          sunion(array|string $keys)
 * @method int               sunionstore(string $destination, array|string $keys)
 * @method int               touch(string[]|string $keyOrKeys, string ...$keys = null)
 * @method Status            tdigestadd(string $key, float ...$value)
 * @method array             tdigestbyrank(string $key, int ...$rank)
 * @method array             tdigestbyrevrank(string $key, int ...$reverseRank)
 * @method array             tdigestcdf(string $key, int ...$value)
 * @method Status            tdigestcreate(string $key, int $compression = 0)
 * @method array             tdigestinfo(string $key)
 * @method string            tdigestmax(string $key)
 * @method string[]          tdigestquantile(string $key, float ...$quantile)
 * @method string            tdigestmin(string $key)
 * @method array             tdigestrank(string $key, float ...$value)
 * @method Status            tdigestreset(string $key)
 * @method array             tdigestrevrank(string $key, float ...$value)
 * @method string            tdigesttrimmed_mean(string $key, float $lowCutQuantile, float $highCutQuantile)
 * @method array             topkadd(string $key, ...$items)
 * @method array             topkincrby(string $key, ...$itemIncrement)
 * @method array             topkinfo(string $key)
 * @method array             topklist(string $key, bool $withCount = false)
 * @method Status            topkreserve(string $key, int $topK, int $width = 8, int $depth = 7, float $decay = 0.9)
 * @method string            xadd(string $key, array $dictionary, string $id = '*', array $options = null)
 * @method int               xdel(string $key, string ...$id)
 * @method int               xlen(string $key)
 * @method array             xrevrange(string $key, string $end, string $start, ?int $count = null)
 * @method array             xrange(string $key, string $start, string $end, ?int $count = null)
 * @method string            xtrim(string $key, array|string $strategy, string $threshold, array $options = null)
 * @method int               zadd(string $key, array $membersAndScoresDictionary)
 * @method int               zcard(string $key)
 * @method string            zcount(string $key, int|string $min, int|string $max)
 * @method array             zdiff(array $keys, bool $withScores = false)
 * @method int               zdiffstore(string $destination, array $keys)
 * @method string            zincrby(string $key, int $increment, string $member)
 * @method int               zintercard(array $keys, int $limit = 0)
 * @method int               zinterstore(string $destination, array $keys, int[] $weights = [], string $aggregate = 'sum')
 * @method array             zinter(array $keys, int[] $weights = [], string $aggregate = 'sum', bool $withScores = false)
 * @method array             zmpop(array $keys, string $modifier = 'min', int $count = 1)
 * @method array             zmscore(string $key, string ...$member)
 * @method array             zpopmin(string $key, int $count = 1)
 * @method array             zpopmax(string $key, int $count = 1)
 * @method mixed             zrandmember(string $key, int $count = 1, bool $withScores = false)
 * @method array             zrange(string $key, int|string $start, int|string $stop, array $options = null)
 * @method array             zrangebyscore(string $key, int|string $min, int|string $max, array $options = null)
 * @method int               zrangestore(string $destination, string $source, int|string $min, int|string $max, string|bool $by = false, bool $reversed = false, bool $limit = false, int $offset = 0, int $count = 0)
 * @method int|null          zrank(string $key, string $member)
 * @method int               zrem(string $key, string ...$member)
 * @method int               zremrangebyrank(string $key, int|string $start, int|string $stop)
 * @method int               zremrangebyscore(string $key, int|string $min, int|string $max)
 * @method array             zrevrange(string $key, int|string $start, int|string $stop, array $options = null)
 * @method array             zrevrangebyscore(string $key, int|string $max, int|string $min, array $options = null)
 * @method int|null          zrevrank(string $key, string $member)
 * @method array             zunion(array $keys, int[] $weights = [], string $aggregate = 'sum', bool $withScores = false)
 * @method int               zunionstore(string $destination, array $keys, int[] $weights = [], string $aggregate = 'sum')
 * @method string|null       zscore(string $key, string $member)
 * @method array             zscan(string $key, int $cursor, array $options = null)
 * @method array             zrangebylex(string $key, string $start, string $stop, array $options = null)
 * @method array             zrevrangebylex(string $key, string $start, string $stop, array $options = null)
 * @method int               zremrangebylex(string $key, string $min, string $max)
 * @method int               zlexcount(string $key, string $min, string $max)
 * @method int               pexpiretime(string $key)
 * @method int               pfadd(string $key, array $elements)
 * @method mixed             pfmerge(string $destinationKey, array|string $sourceKeys)
 * @method int               pfcount(string[]|string $keyOrKeys, string ...$keys = null)
 * @method mixed             pubsub($subcommand, $argument)
 * @method int               publish($channel, $message)
 * @method mixed             discard()
 * @method array|null        exec()
 * @method mixed             multi()
 * @method mixed             unwatch()
 * @method mixed             watch(string $key)
 * @method mixed             eval(string $script, int $numkeys, string ...$keyOrArg = null)
 * @method mixed             eval_ro(string $script, array $keys, ...$argument)
 * @method mixed             evalsha(string $script, int $numkeys, string ...$keyOrArg = null)
 * @method mixed             evalsha_ro(string $sha1, array $keys, ...$argument)
 * @method mixed             script($subcommand, $argument = null)
 * @method mixed             auth(string $password)
 * @method string            echo(string $message)
 * @method mixed             ping(string $message = null)
 * @method mixed             select(int $database)
 * @method mixed             bgrewriteaof()
 * @method mixed             bgsave()
 * @method mixed             client($subcommand, $argument = null)
 * @method mixed             config($subcommand, $argument = null)
 * @method int               dbsize()
 * @method mixed             flushall()
 * @method mixed             flushdb()
 * @method array             info($section = null)
 * @method int               lastsave()
 * @method mixed             save()
 * @method mixed             slaveof(string $host, int $port)
 * @method mixed             slowlog($subcommand, $argument = null)
 * @method array             time()
 * @method array             command()
 * @method int               geoadd(string $key, $longitude, $latitude, $member)
 * @method array             geohash(string $key, array $members)
 * @method array             geopos(string $key, array $members)
 * @method string|null       geodist(string $key, $member1, $member2, $unit = null)
 * @method array             georadius(string $key, $longitude, $latitude, $radius, $unit, array $options = null)
 * @method array             georadiusbymember(string $key, $member, $radius, $unit, array $options = null)
 * @method array             geosearch(string $key, FromInterface $from, ByInterface $by, ?string $sorting = null, int $count = -1, bool $any = false, bool $withCoord = false, bool $withDist = false, bool $withHash = false)
 * @method int               geosearchstore(string $destination, string $source, FromInterface $from, ByInterface $by, ?string $sorting = null, int $count = -1, bool $any = false, bool $storeDist = false)
 */
interface ClientInterface
{
    /**
     * Returns the command factory used by the client.
     *
     * @return FactoryInterface
     */
    public function getCommandFactory();

    /**
     * Returns the client options specified upon initialization.
     *
     * @return OptionsInterface
     */
    public function getOptions();

    /**
     * Opens the underlying connection to the server.
     */
    public function connect();

    /**
     * Closes the underlying connection from the server.
     */
    public function disconnect();

    /**
     * Returns the underlying connection instance.
     *
     * @return ConnectionInterface
     */
    public function getConnection();

    /**
     * Creates a new instance of the specified Redis command.
     *
     * @param string $method    Command ID.
     * @param array  $arguments Arguments for the command.
     *
     * @return CommandInterface
     */
    public function createCommand($method, $arguments = []);

    /**
     * Executes the specified Redis command.
     *
     * @param CommandInterface $command Command instance.
     *
     * @return mixed
     */
    public function executeCommand(CommandInterface $command);

    /**
     * Creates a Redis command with the specified arguments and sends a request
     * to the server.
     *
     * @param string $method    Command ID.
     * @param array  $arguments Arguments for the command.
     *
     * @return mixed
     */
    public function __call($method, $arguments);
}<|MERGE_RESOLUTION|>--- conflicted
+++ resolved
@@ -91,13 +91,9 @@
  * @method int               decr(string $key)
  * @method int               decrby(string $key, int $decrement)
  * @method Status            failover(?To $to = null, bool $abort = false, int $timeout = -1)
-<<<<<<< HEAD
- * @method Status            ftcreate(string $index, Schema $schema, ?CreateArguments $arguments = null)
- * @method array             ftsearch(string $index, string $query, CreateArguments $arguments)
-=======
+ * @method string|null       get(string $key)
  * @method Status            ftcreate(string $index, Schema $schema, ?SearchArguments $arguments = null)
->>>>>>> e8c30c1e
- * @method string|null       get(string $key)
+ * @method array             ftsearch(string $index, string $query, SearchArguments $arguments)
  * @method int               getbit(string $key, $offset)
  * @method int|null          getex(string $key, $modifier = '', $value = false)
  * @method string            getrange(string $key, $start, $end)
