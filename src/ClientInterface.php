--- conflicted
+++ resolved
@@ -108,11 +108,6 @@
  * @method int               hsetnx(string $key, string $field, string $value)
  * @method array             hvals(string $key)
  * @method int               hstrlen(string $key, string $field)
-<<<<<<< HEAD
- * @method string            jsonget(string $key, string $indent = '', string $newline = '', string $space = '', string ...$paths)
- * @method string            jsonset(string $key, string $path, string $value, ?string $subcommand = null)
- * @method array             jsontoggle(string $key, string $path)
-=======
  * @method array             jsonarrappend(string $key, string $path = '$', ...$value)
  * @method array             jsonarrindex(string $key, string $path, string $value, int $start = 0, int $stop = 0)
  * @method array             jsonarrinsert(string $key, string $path, int $index, string ...$value)
@@ -130,7 +125,7 @@
  * @method string            jsonset(string $key, string $path, string $value, ?string $subcommand = null)
  * @method array             jsonstrappend(string $key, string $path, string $value)
  * @method array             jsonstrlen(string $key, string $path = '$')
->>>>>>> e29ee802
+ * @method array             jsontoggle(string $key, string $path)
  * @method string            blmove(string $source, string $destination, string $where, string $to, int $timeout)
  * @method array|null        blpop(array|string $keys, int|float $timeout)
  * @method array|null        brpop(array|string $keys, int|float $timeout)
