<?php

/*
 * This file is part of the Predis package.
 *
 * (c) 2009-2020 Daniele Alessandri
 * (c) 2021-2023 Till Krüss
 *
 * For the full copyright and license information, please view the LICENSE
 * file that was distributed with this source code.
 */

namespace Predis;

use Predis\Command\Argument\Geospatial\ByInterface;
use Predis\Command\Argument\Geospatial\FromInterface;
<<<<<<< HEAD
use Predis\Command\Argument\Search\Schema;
use Predis\Command\Argument\Search\SearchArguments;
=======
use Predis\Command\Argument\Search\CreateArguments;
use Predis\Command\Argument\Search\DropArguments;
use Predis\Command\Argument\Search\Schema;
use Predis\Command\Argument\Search\SearchArguments;
use Predis\Command\Argument\Server\LimitOffsetCount;
>>>>>>> f4f7b3c0
use Predis\Command\Argument\Server\To;
use Predis\Command\CommandInterface;
use Predis\Command\FactoryInterface;
use Predis\Command\Redis\Container\FUNCTIONS;
use Predis\Configuration\OptionsInterface;
use Predis\Connection\ConnectionInterface;
use Predis\Response\Status;

/**
 * Interface defining a client able to execute commands against Redis.
 *
 * All the commands exposed by the client generally have the same signature as
 * described by the Redis documentation, but some of them offer an additional
 * and more friendly interface to ease programming which is described in the
 * following list of methods:
 *
 * @method int               copy(string $source, string $destination, int $db = -1, bool $replace = false)
 * @method int               del(string[]|string $keyOrKeys, string ...$keys = null)
 * @method string|null       dump(string $key)
 * @method int               exists(string $key)
 * @method int               expire(string $key, int $seconds, string $expireOption = '')
 * @method int               expireat(string $key, int $timestamp, string $expireOption = '')
 * @method int               expiretime(string $key)
 * @method array             keys(string $pattern)
 * @method int               move(string $key, int $db)
 * @method mixed             object($subcommand, string $key)
 * @method int               persist(string $key)
 * @method int               pexpire(string $key, int $milliseconds)
 * @method int               pexpireat(string $key, int $timestamp)
 * @method int               pttl(string $key)
 * @method string|null       randomkey()
 * @method mixed             rename(string $key, string $target)
 * @method int               renamenx(string $key, string $target)
 * @method array             scan($cursor, array $options = null)
 * @method array             sort(string $key, array $options = null)
 * @method array             sort_ro(string $key, ?string $byPattern = null, ?LimitOffsetCount $limit = null, array $getPatterns = [], ?string $sorting = null, bool $alpha = false)
 * @method int               ttl(string $key)
 * @method mixed             type(string $key)
 * @method int               append(string $key, $value)
 * @method int               bfadd(string $key, $item)
 * @method int               bfexists(string $key, $item)
 * @method array             bfinfo(string $key, string $modifier = '')
 * @method array             bfinsert(string $key, int $capacity = -1, float $error = -1, int $expansion = -1, bool $noCreate = false, bool $nonScaling = false, string ...$item)
 * @method Status            bfloadchunk(string $key, int $iterator, $data)
 * @method array             bfmadd(string $key, ...$item)
 * @method array             bfmexists(string $key, ...$item)
 * @method Status            bfreserve(string $key, float $errorRate, int $capacity, int $expansion = -1, bool $nonScaling = false)
 * @method array             bfscandump(string $key, int $iterator)
 * @method int               bitcount(string $key, $start = null, $end = null, string $index = 'byte')
 * @method int               bitop($operation, $destkey, $key)
 * @method array|null        bitfield(string $key, $subcommand, ...$subcommandArg)
 * @method int               bitpos(string $key, $bit, $start = null, $end = null, string $index = 'byte')
 * @method array             blmpop(int $timeout, array $keys, string $modifier = 'left', int $count = 1)
 * @method array             bzpopmax(array $keys, int $timeout)
 * @method array             bzpopmin(array $keys, int $timeout)
 * @method array             bzmpop(int $timeout, array $keys, string $modifier = 'min', int $count = 1)
 * @method int               cfadd(string $key, $item)
 * @method int               cfaddnx(string $key, $item)
 * @method int               cfcount(string $key, $item)
 * @method int               cfdel(string $key, $item)
 * @method int               cfexists(string $key, $item)
 * @method Status            cfloadchunk(string $key, int $iterator, $data)
 * @method int               cfmexists(string $key, ...$item)
 * @method array             cfinfo(string $key)
 * @method array             cfinsert(string $key, int $capacity = -1, bool $noCreate = false, string ...$item)
 * @method array             cfinsertnx(string $key, int $capacity = -1, bool $noCreate = false, string ...$item)
 * @method Status            cfreserve(string $key, int $capacity, int $bucketSize = -1, int $maxIterations = -1, int $expansion = -1)
 * @method array             cfscandump(string $key, int $iterator)
 * @method array             cmsincrby(string $key, string|int...$itemIncrementDictionary)
 * @method array             cmsinfo(string $key)
 * @method Status            cmsinitbydim(string $key, int $width, int $depth)
 * @method Status            cmsinitbyprob(string $key, float $errorRate, float $probability)
 * @method Status            cmsmerge(string $destination, array $sources, array $weights = [])
 * @method array             cmsquery(string $key, string ...$item)
 * @method int               decr(string $key)
 * @method int               decrby(string $key, int $decrement)
 * @method Status            failover(?To $to = null, bool $abort = false, int $timeout = -1)
<<<<<<< HEAD
 * @method Status            ftcreate(string $index, Schema $schema, ?SearchArguments $arguments = null)
 * @method string            ftexplain(string $index, string $query, ?string $dialect = null)
 * @method array             ftsearch(string $index, string $query, SearchArguments $arguments)
=======
 * @method mixed             fcall(string $function, array $keys, ...$args)
 * @method Status            ftaliasadd(string $alias, string $index)
 * @method Status            ftaliasdel(string $alias)
 * @method Status            ftaliasupdate(string $alias, string $index)
 * @method Status            ftcreate(string $index, Schema $schema, ?CreateArguments $arguments = null)
 * @method int               ftdictadd(string $dict, ...$term)
 * @method int               ftdictdel(string $dict, ...$term)
 * @method array             ftdictdump(string $dict)
 * @method Status            ftdropindex(string $index, ?DropArguments $arguments = null)
 * @method array             ftinfo(string $index)
 * @method array             ftsearch(string $index, string $query, ?SearchArguments $arguments = null)
>>>>>>> f4f7b3c0
 * @method string|null       get(string $key)
 * @method int               getbit(string $key, $offset)
 * @method int|null          getex(string $key, $modifier = '', $value = false)
 * @method string            getrange(string $key, $start, $end)
 * @method string            getdel(string $key)
 * @method string|null       getset(string $key, $value)
 * @method int               incr(string $key)
 * @method int               incrby(string $key, int $increment)
 * @method string            incrbyfloat(string $key, int|float $increment)
 * @method array             mget(string[]|string $keyOrKeys, string ...$keys = null)
 * @method mixed             mset(array $dictionary)
 * @method int               msetnx(array $dictionary)
 * @method Status            psetex(string $key, $milliseconds, $value)
 * @method Status            set(string $key, $value, $expireResolution = null, $expireTTL = null, $flag = null)
 * @method int               setbit(string $key, $offset, $value)
 * @method Status            setex(string $key, $seconds, $value)
 * @method int               setnx(string $key, $value)
 * @method int               setrange(string $key, $offset, $value)
 * @method int               strlen(string $key)
 * @method int               hdel(string $key, array $fields)
 * @method int               hexists(string $key, string $field)
 * @method string|null       hget(string $key, string $field)
 * @method array             hgetall(string $key)
 * @method int               hincrby(string $key, string $field, int $increment)
 * @method string            hincrbyfloat(string $key, string $field, int|float $increment)
 * @method array             hkeys(string $key)
 * @method int               hlen(string $key)
 * @method array             hmget(string $key, array $fields)
 * @method mixed             hmset(string $key, array $dictionary)
 * @method array             hrandfield(string $key, int $count = 1, bool $withValues = false)
 * @method array             hscan(string $key, $cursor, array $options = null)
 * @method int               hset(string $key, string $field, string $value)
 * @method int               hsetnx(string $key, string $field, string $value)
 * @method array             hvals(string $key)
 * @method int               hstrlen(string $key, string $field)
 * @method array             jsonarrappend(string $key, string $path = '$', ...$value)
 * @method array             jsonarrindex(string $key, string $path, string $value, int $start = 0, int $stop = 0)
 * @method array             jsonarrinsert(string $key, string $path, int $index, string ...$value)
 * @method array             jsonarrlen(string $key, string $path = '$')
 * @method array             jsonarrpop(string $key, string $path = '$', int $index = -1)
 * @method int               jsonclear(string $key, string $path = '$')
 * @method array             jsonarrtrim(string $key, string $path, int $start, int $stop)
 * @method int               jsondel(string $key, string $path = '$')
 * @method int               jsonforget(string $key, string $path = '$')
 * @method string            jsonget(string $key, string $indent = '', string $newline = '', string $space = '', string ...$paths)
 * @method string            jsonnumincrby(string $key, string $path, int $value)
 * @method array             jsonmget(array $keys, string $path)
 * @method array             jsonobjkeys(string $key, string $path = '$')
 * @method array             jsonobjlen(string $key, string $path = '$')
 * @method array             jsonresp(string $key, string $path = '$')
 * @method string            jsonset(string $key, string $path, string $value, ?string $subcommand = null)
 * @method array             jsonstrappend(string $key, string $path, string $value)
 * @method array             jsonstrlen(string $key, string $path = '$')
 * @method array             jsontoggle(string $key, string $path)
 * @method array             jsontype(string $key, string $path = '$')
 * @method string            blmove(string $source, string $destination, string $where, string $to, int $timeout)
 * @method array|null        blpop(array|string $keys, int|float $timeout)
 * @method array|null        brpop(array|string $keys, int|float $timeout)
 * @method string|null       brpoplpush(string $source, string $destination, int|float $timeout)
 * @method mixed             lcs(string $key1, string $key2, bool $len = false, bool $idx = false, int $minMatchLen = 0, bool $withMatchLen = false)
 * @method string|null       lindex(string $key, int $index)
 * @method int               linsert(string $key, $whence, $pivot, $value)
 * @method int               llen(string $key)
 * @method string            lmove(string $source, string $destination, string $where, string $to)
 * @method array|null        lmpop(array $keys, string $modifier = 'left', int $count = 1)
 * @method string|null       lpop(string $key)
 * @method int               lpush(string $key, array $values)
 * @method int               lpushx(string $key, array $values)
 * @method string[]          lrange(string $key, int $start, int $stop)
 * @method int               lrem(string $key, int $count, string $value)
 * @method mixed             lset(string $key, int $index, string $value)
 * @method mixed             ltrim(string $key, int $start, int $stop)
 * @method string|null       rpop(string $key)
 * @method string|null       rpoplpush(string $source, string $destination)
 * @method int               rpush(string $key, array $values)
 * @method int               rpushx(string $key, array $values)
 * @method int               sadd(string $key, array $members)
 * @method int               scard(string $key)
 * @method string[]          sdiff(array|string $keys)
 * @method int               sdiffstore(string $destination, array|string $keys)
 * @method string[]          sinter(array|string $keys)
 * @method int               sintercard(array $keys, int $limit = 0)
 * @method int               sinterstore(string $destination, array|string $keys)
 * @method int               sismember(string $key, string $member)
 * @method string[]          smembers(string $key)
 * @method array             smismember(string $key, string ...$members)
 * @method int               smove(string $source, string $destination, string $member)
 * @method string|array|null spop(string $key, int $count = null)
 * @method string|null       srandmember(string $key, int $count = null)
 * @method int               srem(string $key, array|string $member)
 * @method array             sscan(string $key, int $cursor, array $options = null)
 * @method string[]          sunion(array|string $keys)
 * @method int               sunionstore(string $destination, array|string $keys)
 * @method int               touch(string[]|string $keyOrKeys, string ...$keys = null)
 * @method Status            tdigestadd(string $key, float ...$value)
 * @method array             tdigestbyrank(string $key, int ...$rank)
 * @method array             tdigestbyrevrank(string $key, int ...$reverseRank)
 * @method array             tdigestcdf(string $key, int ...$value)
 * @method Status            tdigestcreate(string $key, int $compression = 0)
 * @method array             tdigestinfo(string $key)
 * @method string            tdigestmax(string $key)
 * @method Status            tdigestmerge(string $destinationKey, array $sourceKeys, int $compression = 0, bool $override = false)
 * @method string[]          tdigestquantile(string $key, float ...$quantile)
 * @method string            tdigestmin(string $key)
 * @method array             tdigestrank(string $key, float ...$value)
 * @method Status            tdigestreset(string $key)
 * @method array             tdigestrevrank(string $key, float ...$value)
 * @method string            tdigesttrimmed_mean(string $key, float $lowCutQuantile, float $highCutQuantile)
 * @method array             topkadd(string $key, ...$items)
 * @method array             topkincrby(string $key, ...$itemIncrement)
 * @method array             topkinfo(string $key)
 * @method array             topklist(string $key, bool $withCount = false)
 * @method array             topkquery(string $key, ...$items)
 * @method Status            topkreserve(string $key, int $topK, int $width = 8, int $depth = 7, float $decay = 0.9)
 * @method string            xadd(string $key, array $dictionary, string $id = '*', array $options = null)
 * @method int               xdel(string $key, string ...$id)
 * @method int               xlen(string $key)
 * @method array             xrevrange(string $key, string $end, string $start, ?int $count = null)
 * @method array             xrange(string $key, string $start, string $end, ?int $count = null)
 * @method string            xtrim(string $key, array|string $strategy, string $threshold, array $options = null)
 * @method int               zadd(string $key, array $membersAndScoresDictionary)
 * @method int               zcard(string $key)
 * @method string            zcount(string $key, int|string $min, int|string $max)
 * @method array             zdiff(array $keys, bool $withScores = false)
 * @method int               zdiffstore(string $destination, array $keys)
 * @method string            zincrby(string $key, int $increment, string $member)
 * @method int               zintercard(array $keys, int $limit = 0)
 * @method int               zinterstore(string $destination, array $keys, int[] $weights = [], string $aggregate = 'sum')
 * @method array             zinter(array $keys, int[] $weights = [], string $aggregate = 'sum', bool $withScores = false)
 * @method array             zmpop(array $keys, string $modifier = 'min', int $count = 1)
 * @method array             zmscore(string $key, string ...$member)
 * @method array             zpopmin(string $key, int $count = 1)
 * @method array             zpopmax(string $key, int $count = 1)
 * @method mixed             zrandmember(string $key, int $count = 1, bool $withScores = false)
 * @method array             zrange(string $key, int|string $start, int|string $stop, array $options = null)
 * @method array             zrangebyscore(string $key, int|string $min, int|string $max, array $options = null)
 * @method int               zrangestore(string $destination, string $source, int|string $min, int|string $max, string|bool $by = false, bool $reversed = false, bool $limit = false, int $offset = 0, int $count = 0)
 * @method int|null          zrank(string $key, string $member)
 * @method int               zrem(string $key, string ...$member)
 * @method int               zremrangebyrank(string $key, int|string $start, int|string $stop)
 * @method int               zremrangebyscore(string $key, int|string $min, int|string $max)
 * @method array             zrevrange(string $key, int|string $start, int|string $stop, array $options = null)
 * @method array             zrevrangebyscore(string $key, int|string $max, int|string $min, array $options = null)
 * @method int|null          zrevrank(string $key, string $member)
 * @method array             zunion(array $keys, int[] $weights = [], string $aggregate = 'sum', bool $withScores = false)
 * @method int               zunionstore(string $destination, array $keys, int[] $weights = [], string $aggregate = 'sum')
 * @method string|null       zscore(string $key, string $member)
 * @method array             zscan(string $key, int $cursor, array $options = null)
 * @method array             zrangebylex(string $key, string $start, string $stop, array $options = null)
 * @method array             zrevrangebylex(string $key, string $start, string $stop, array $options = null)
 * @method int               zremrangebylex(string $key, string $min, string $max)
 * @method int               zlexcount(string $key, string $min, string $max)
 * @method int               pexpiretime(string $key)
 * @method int               pfadd(string $key, array $elements)
 * @method mixed             pfmerge(string $destinationKey, array|string $sourceKeys)
 * @method int               pfcount(string[]|string $keyOrKeys, string ...$keys = null)
 * @method mixed             pubsub($subcommand, $argument)
 * @method int               publish($channel, $message)
 * @method mixed             discard()
 * @method array|null        exec()
 * @method mixed             multi()
 * @method mixed             unwatch()
 * @method mixed             watch(string $key)
 * @method mixed             eval(string $script, int $numkeys, string ...$keyOrArg = null)
 * @method mixed             eval_ro(string $script, array $keys, ...$argument)
 * @method mixed             evalsha(string $script, int $numkeys, string ...$keyOrArg = null)
 * @method mixed             evalsha_ro(string $sha1, array $keys, ...$argument)
 * @method mixed             script($subcommand, $argument = null)
 * @method mixed             auth(string $password)
 * @method string            echo(string $message)
 * @method mixed             ping(string $message = null)
 * @method mixed             select(int $database)
 * @method mixed             bgrewriteaof()
 * @method mixed             bgsave()
 * @method mixed             client($subcommand, $argument = null)
 * @method mixed             config($subcommand, $argument = null)
 * @method int               dbsize()
 * @method mixed             flushall()
 * @method mixed             flushdb()
 * @method array             info($section = null)
 * @method int               lastsave()
 * @method mixed             save()
 * @method mixed             slaveof(string $host, int $port)
 * @method mixed             slowlog($subcommand, $argument = null)
 * @method array             time()
 * @method array             command()
 * @method int               geoadd(string $key, $longitude, $latitude, $member)
 * @method array             geohash(string $key, array $members)
 * @method array             geopos(string $key, array $members)
 * @method string|null       geodist(string $key, $member1, $member2, $unit = null)
 * @method array             georadius(string $key, $longitude, $latitude, $radius, $unit, array $options = null)
 * @method array             georadiusbymember(string $key, $member, $radius, $unit, array $options = null)
 * @method array             geosearch(string $key, FromInterface $from, ByInterface $by, ?string $sorting = null, int $count = -1, bool $any = false, bool $withCoord = false, bool $withDist = false, bool $withHash = false)
 * @method int               geosearchstore(string $destination, string $source, FromInterface $from, ByInterface $by, ?string $sorting = null, int $count = -1, bool $any = false, bool $storeDist = false)
 *
 * Container commands
 * @property FUNCTIONS $function
 */
interface ClientInterface
{
    /**
     * Returns the command factory used by the client.
     *
     * @return FactoryInterface
     */
    public function getCommandFactory();

    /**
     * Returns the client options specified upon initialization.
     *
     * @return OptionsInterface
     */
    public function getOptions();

    /**
     * Opens the underlying connection to the server.
     */
    public function connect();

    /**
     * Closes the underlying connection from the server.
     */
    public function disconnect();

    /**
     * Returns the underlying connection instance.
     *
     * @return ConnectionInterface
     */
    public function getConnection();

    /**
     * Creates a new instance of the specified Redis command.
     *
     * @param string $method    Command ID.
     * @param array  $arguments Arguments for the command.
     *
     * @return CommandInterface
     */
    public function createCommand($method, $arguments = []);

    /**
     * Executes the specified Redis command.
     *
     * @param CommandInterface $command Command instance.
     *
     * @return mixed
     */
    public function executeCommand(CommandInterface $command);

    /**
     * Creates a Redis command with the specified arguments and sends a request
     * to the server.
     *
     * @param string $method    Command ID.
     * @param array  $arguments Arguments for the command.
     *
     * @return mixed
     */
    public function __call($method, $arguments);
}<|MERGE_RESOLUTION|>--- conflicted
+++ resolved
@@ -14,16 +14,12 @@
 
 use Predis\Command\Argument\Geospatial\ByInterface;
 use Predis\Command\Argument\Geospatial\FromInterface;
-<<<<<<< HEAD
-use Predis\Command\Argument\Search\Schema;
-use Predis\Command\Argument\Search\SearchArguments;
-=======
 use Predis\Command\Argument\Search\CreateArguments;
 use Predis\Command\Argument\Search\DropArguments;
+use Predis\Command\Argument\Search\ExplainArguments;
 use Predis\Command\Argument\Search\Schema;
 use Predis\Command\Argument\Search\SearchArguments;
 use Predis\Command\Argument\Server\LimitOffsetCount;
->>>>>>> f4f7b3c0
 use Predis\Command\Argument\Server\To;
 use Predis\Command\CommandInterface;
 use Predis\Command\FactoryInterface;
@@ -101,11 +97,6 @@
  * @method int               decr(string $key)
  * @method int               decrby(string $key, int $decrement)
  * @method Status            failover(?To $to = null, bool $abort = false, int $timeout = -1)
-<<<<<<< HEAD
- * @method Status            ftcreate(string $index, Schema $schema, ?SearchArguments $arguments = null)
- * @method string            ftexplain(string $index, string $query, ?string $dialect = null)
- * @method array             ftsearch(string $index, string $query, SearchArguments $arguments)
-=======
  * @method mixed             fcall(string $function, array $keys, ...$args)
  * @method Status            ftaliasadd(string $alias, string $index)
  * @method Status            ftaliasdel(string $alias)
@@ -115,9 +106,9 @@
  * @method int               ftdictdel(string $dict, ...$term)
  * @method array             ftdictdump(string $dict)
  * @method Status            ftdropindex(string $index, ?DropArguments $arguments = null)
+ * @method string            ftexplain(string $index, string $query, ?ExplainArguments $arguments = null)
  * @method array             ftinfo(string $index)
  * @method array             ftsearch(string $index, string $query, ?SearchArguments $arguments = null)
->>>>>>> f4f7b3c0
  * @method string|null       get(string $key)
  * @method int               getbit(string $key, $offset)
  * @method int|null          getex(string $key, $modifier = '', $value = false)
