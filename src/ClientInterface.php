--- conflicted
+++ resolved
@@ -16,10 +16,7 @@
 use Predis\Command\Argument\Geospatial\FromInterface;
 use Predis\Command\Argument\Search\CreateArguments;
 use Predis\Command\Argument\Search\Schema;
-<<<<<<< HEAD
 use Predis\Command\Argument\Search\SearchArguments;
-=======
->>>>>>> 3caa9732
 use Predis\Command\Argument\Server\LimitOffsetCount;
 use Predis\Command\Argument\Server\To;
 use Predis\Command\CommandInterface;
@@ -69,11 +66,7 @@
  * @method array             bfmexists(string $key, ...$item)
  * @method Status            bfreserve(string $key, float $errorRate, int $capacity, int $expansion = -1, bool $nonScaling = false)
  * @method array             bfscandump(string $key, int $iterator)
-<<<<<<< HEAD
- * @method int               bitcount(string $key, $start = null, $end = null)
-=======
  * @method int               bitcount(string $key, $start = null, $end = null, string $index = 'byte')
->>>>>>> 3caa9732
  * @method int               bitop($operation, $destkey, $key)
  * @method array|null        bitfield(string $key, $subcommand, ...$subcommandArg)
  * @method int               bitpos(string $key, $bit, $start = null, $end = null, string $index = 'byte')
@@ -104,10 +97,7 @@
  * @method Status            failover(?To $to = null, bool $abort = false, int $timeout = -1)
  * @method mixed             fcall(string $function, array $keys, ...$args)
  * @method Status            ftcreate(string $index, Schema $schema, ?CreateArguments $arguments = null)
-<<<<<<< HEAD
  * @method array             ftsearch(string $index, string $query, ?SearchArguments $arguments = null)
-=======
->>>>>>> 3caa9732
  * @method string|null       get(string $key)
  * @method int               getbit(string $key, $offset)
  * @method int|null          getex(string $key, $modifier = '', $value = false)
