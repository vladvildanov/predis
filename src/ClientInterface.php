--- conflicted
+++ resolved
@@ -76,11 +76,8 @@
  * @method Status            cfloadchunk(string $key, int $iterator, $data)
  * @method int               cfmexists(string $key, ...$item)
  * @method array             cfinfo(string $key)
-<<<<<<< HEAD
+ * @method array             cfinsert(string $key, int $capacity = -1, bool $noCreate = false, string ...$item)
  * @method array             cfscandump(string $key, int $iterator)
-=======
- * @method array             cfinsert(string $key, int $capacity = -1, bool $noCreate = false, string ...$item)
->>>>>>> 1b8a3cd2
  * @method int               decr(string $key)
  * @method int               decrby(string $key, int $decrement)
  * @method Status            failover(?To $to = null, bool $abort = false, int $timeout = -1)
