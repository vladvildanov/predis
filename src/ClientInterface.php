<?php

/*
 * This file is part of the Predis package.
 *
 * (c) 2009-2020 Daniele Alessandri
 * (c) 2021-2023 Till Krüss
 *
 * For the full copyright and license information, please view the LICENSE
 * file that was distributed with this source code.
 */

namespace Predis;

use Predis\Command\Argument\Geospatial\ByInterface;
use Predis\Command\Argument\Geospatial\FromInterface;
use Predis\Command\Argument\Search\AggregateArguments;
use Predis\Command\Argument\Search\AlterArguments;
use Predis\Command\Argument\Search\CreateArguments;
use Predis\Command\Argument\Search\DropArguments;
use Predis\Command\Argument\Search\ExplainArguments;
use Predis\Command\Argument\Search\ProfileArguments;
use Predis\Command\Argument\Search\SchemaFields\FieldInterface;
use Predis\Command\Argument\Search\SearchArguments;
use Predis\Command\Argument\Search\SugAddArguments;
use Predis\Command\Argument\Search\SugGetArguments;
use Predis\Command\Argument\Search\SynUpdateArguments;
use Predis\Command\Argument\Server\LimitOffsetCount;
use Predis\Command\Argument\Server\To;
use Predis\Command\Argument\TimeSeries\AddArguments;
use Predis\Command\Argument\TimeSeries\AlterArguments as TSAlterArguments;
use Predis\Command\Argument\TimeSeries\CreateArguments as TSCreateArguments;
use Predis\Command\Argument\TimeSeries\DecrByArguments;
use Predis\Command\Argument\TimeSeries\GetArguments;
use Predis\Command\Argument\TimeSeries\IncrByArguments;
use Predis\Command\Argument\TimeSeries\InfoArguments;
use Predis\Command\Argument\TimeSeries\MGetArguments;
use Predis\Command\Argument\TimeSeries\MRangeArguments;
use Predis\Command\Argument\TimeSeries\RangeArguments;
use Predis\Command\CommandInterface;
use Predis\Command\Container\ACL;
use Predis\Command\Container\CLIENT;
use Predis\Command\Container\FUNCTIONS;
use Predis\Command\Container\Json\JSONDEBUG;
use Predis\Command\Container\Search\FTCONFIG;
use Predis\Command\Container\Search\FTCURSOR;
use Predis\Command\Container\XGROUP;
use Predis\Command\FactoryInterface;
<<<<<<< HEAD
use Predis\Command\Redis\Container\ACL;
use Predis\Command\Redis\Container\FunctionContainer;
use Predis\Command\Redis\Container\Json\JSONDEBUG;
use Predis\Command\Redis\Container\Search\FTCONFIG;
use Predis\Command\Redis\Container\Search\FTCURSOR;
use Predis\Command\Redis\Container\XGROUP;
=======
>>>>>>> a5cc48d8
use Predis\Configuration\OptionsInterface;
use Predis\Connection\ConnectionInterface;
use Predis\Response\Status;

/**
 * Interface defining a client able to execute commands against Redis.
 *
 * All the commands exposed by the client generally have the same signature as
 * described by the Redis documentation, but some of them offer an additional
 * and more friendly interface to ease programming which is described in the
 * following list of methods:
 *
 * @method int               copy(string $source, string $destination, int $db = -1, bool $replace = false)
 * @method int               del(string[]|string $keyOrKeys, string ...$keys = null)
 * @method string|null       dump(string $key)
 * @method int               exists(string $key)
 * @method int               expire(string $key, int $seconds, string $expireOption = '')
 * @method int               expireat(string $key, int $timestamp, string $expireOption = '')
 * @method int               expiretime(string $key)
 * @method array             keys(string $pattern)
 * @method int               move(string $key, int $db)
 * @method mixed             object($subcommand, string $key)
 * @method int               persist(string $key)
 * @method int               pexpire(string $key, int $milliseconds, string $option = null)
 * @method int               pexpireat(string $key, int $timestamp, string $option = null)
 * @method int               pttl(string $key)
 * @method string|null       randomkey()
 * @method mixed             rename(string $key, string $target)
 * @method int               renamenx(string $key, string $target)
 * @method array             scan($cursor, array $options = null)
 * @method array             sort(string $key, array $options = null)
 * @method array             sort_ro(string $key, ?string $byPattern = null, ?LimitOffsetCount $limit = null, array $getPatterns = [], ?string $sorting = null, bool $alpha = false)
 * @method int               ttl(string $key)
 * @method mixed             type(string $key)
 * @method int               append(string $key, $value)
 * @method mixed             bfadd(string $key, $item)
 * @method mixed             bfexists(string $key, $item)
 * @method array             bfinfo(string $key, string $modifier = '')
 * @method array             bfinsert(string $key, int $capacity = -1, float $error = -1, int $expansion = -1, bool $noCreate = false, bool $nonScaling = false, string ...$item)
 * @method Status            bfloadchunk(string $key, int $iterator, $data)
 * @method array             bfmadd(string $key, ...$item)
 * @method array             bfmexists(string $key, ...$item)
 * @method Status            bfreserve(string $key, float $errorRate, int $capacity, int $expansion = -1, bool $nonScaling = false)
 * @method array             bfscandump(string $key, int $iterator)
 * @method int               bitcount(string $key, $start = null, $end = null, string $index = 'byte')
 * @method int               bitop($operation, $destkey, $key)
 * @method array|null        bitfield(string $key, $subcommand, ...$subcommandArg)
 * @method int               bitpos(string $key, $bit, $start = null, $end = null, string $index = 'byte')
 * @method array             blmpop(int $timeout, array $keys, string $modifier = 'left', int $count = 1)
 * @method array             bzpopmax(array $keys, int $timeout)
 * @method array             bzpopmin(array $keys, int $timeout)
 * @method array             bzmpop(int $timeout, array $keys, string $modifier = 'min', int $count = 1)
 * @method mixed             cfadd(string $key, $item)
 * @method mixed             cfaddnx(string $key, $item)
 * @method int               cfcount(string $key, $item)
 * @method mixed             cfdel(string $key, $item)
 * @method mixed             cfexists(string $key, $item)
 * @method Status            cfloadchunk(string $key, int $iterator, $data)
 * @method int               cfmexists(string $key, ...$item)
 * @method array             cfinfo(string $key)
 * @method array             cfinsert(string $key, int $capacity = -1, bool $noCreate = false, string ...$item)
 * @method array             cfinsertnx(string $key, int $capacity = -1, bool $noCreate = false, string ...$item)
 * @method Status            cfreserve(string $key, int $capacity, int $bucketSize = -1, int $maxIterations = -1, int $expansion = -1)
 * @method array             cfscandump(string $key, int $iterator)
 * @method array             cmsincrby(string $key, string|int...$itemIncrementDictionary)
 * @method array             cmsinfo(string $key)
 * @method Status            cmsinitbydim(string $key, int $width, int $depth)
 * @method Status            cmsinitbyprob(string $key, float $errorRate, float $probability)
 * @method Status            cmsmerge(string $destination, array $sources, array $weights = [])
 * @method array             cmsquery(string $key, string ...$item)
 * @method int               decr(string $key)
 * @method int               decrby(string $key, int $decrement)
 * @method Status            failover(?To $to = null, bool $abort = false, int $timeout = -1)
 * @method mixed             fcall(string $function, array $keys, ...$args)
 * @method mixed             fcall_ro(string $function, array $keys, ...$args)
 * @method array             ftaggregate(string $index, string $query, ?AggregateArguments $arguments = null)
 * @method Status            ftaliasadd(string $alias, string $index)
 * @method Status            ftaliasdel(string $alias)
 * @method Status            ftaliasupdate(string $alias, string $index)
 * @method Status            ftalter(string $index, FieldInterface[] $schema, ?AlterArguments $arguments = null)
 * @method Status            ftcreate(string $index, FieldInterface[] $schema, ?CreateArguments $arguments = null)
 * @method int               ftdictadd(string $dict, ...$term)
 * @method int               ftdictdel(string $dict, ...$term)
 * @method array             ftdictdump(string $dict)
 * @method Status            ftdropindex(string $index, ?DropArguments $arguments = null)
 * @method string            ftexplain(string $index, string $query, ?ExplainArguments $arguments = null)
 * @method array             ftinfo(string $index)
 * @method array             ftprofile(string $index, ProfileArguments $arguments)
 * @method array             ftsearch(string $index, string $query, ?SearchArguments $arguments = null)
 * @method array             ftspellcheck(string $index, string $query, ?SearchArguments $arguments = null)
 * @method int               ftsugadd(string $key, string $string, float $score, ?SugAddArguments $arguments = null)
 * @method int               ftsugdel(string $key, string $string)
 * @method array             ftsugget(string $key, string $prefix, ?SugGetArguments $arguments = null)
 * @method int               ftsuglen(string $key)
 * @method array             ftsyndump(string $index)
 * @method Status            ftsynupdate(string $index, string $synonymGroupId, ?SynUpdateArguments $arguments = null, string ...$terms)
 * @method array             fttagvals(string $index, string $fieldName)
 * @method string|null       get(string $key)
 * @method int               getbit(string $key, $offset)
 * @method int|null          getex(string $key, $modifier = '', $value = false)
 * @method string            getrange(string $key, $start, $end)
 * @method string            getdel(string $key)
 * @method string|null       getset(string $key, $value)
 * @method int               incr(string $key)
 * @method int               incrby(string $key, int $increment)
 * @method string            incrbyfloat(string $key, int|float $increment)
 * @method array             mget(string[]|string $keyOrKeys, string ...$keys = null)
 * @method mixed             mset(array $dictionary)
 * @method int               msetnx(array $dictionary)
 * @method Status            psetex(string $key, $milliseconds, $value)
 * @method Status            set(string $key, $value, $expireResolution = null, $expireTTL = null, $flag = null)
 * @method int               setbit(string $key, $offset, $value)
 * @method Status            setex(string $key, $seconds, $value)
 * @method int               setnx(string $key, $value)
 * @method int               setrange(string $key, $offset, $value)
 * @method int               strlen(string $key)
 * @method int               hdel(string $key, array $fields)
 * @method int               hexists(string $key, string $field)
 * @method string|null       hget(string $key, string $field)
 * @method array             hgetall(string $key)
 * @method int               hincrby(string $key, string $field, int $increment)
 * @method string            hincrbyfloat(string $key, string $field, int|float $increment)
 * @method array             hkeys(string $key)
 * @method int               hlen(string $key)
 * @method array             hmget(string $key, array $fields)
 * @method mixed             hmset(string $key, array $dictionary)
 * @method array             hrandfield(string $key, int $count = 1, bool $withValues = false)
 * @method array             hscan(string $key, $cursor, array $options = null)
 * @method int               hset(string $key, string $field, string $value)
 * @method int               hsetnx(string $key, string $field, string $value)
 * @method array             hvals(string $key)
 * @method int               hstrlen(string $key, string $field)
 * @method array             jsonarrappend(string $key, string $path = '$', ...$value)
 * @method array             jsonarrindex(string $key, string $path, string $value, int $start = 0, int $stop = 0)
 * @method array             jsonarrinsert(string $key, string $path, int $index, string ...$value)
 * @method array             jsonarrlen(string $key, string $path = '$')
 * @method array             jsonarrpop(string $key, string $path = '$', int $index = -1)
 * @method int               jsonclear(string $key, string $path = '$')
 * @method array             jsonarrtrim(string $key, string $path, int $start, int $stop)
 * @method int               jsondel(string $key, string $path = '$')
 * @method int               jsonforget(string $key, string $path = '$')
<<<<<<< HEAD
 * @method string            jsonget(string $key, string $indent = '', string $newline = '', string $space = '', string ...$paths)
 * @method string            jsonnumincrby(string $key, string $path, int $value)
=======
 * @method mixed             jsonget(string $key, string $indent = '', string $newline = '', string $space = '', string ...$paths)
 * @method mixed             jsonnumincrby(string $key, string $path, int $value)
>>>>>>> a5cc48d8
 * @method Status            jsonmerge(string $key, string $path, string $value)
 * @method array             jsonmget(array $keys, string $path)
 * @method Status            jsonmset(string ...$keyPathValue)
 * @method array             jsonobjkeys(string $key, string $path = '$')
 * @method array             jsonobjlen(string $key, string $path = '$')
 * @method array             jsonresp(string $key, string $path = '$')
 * @method string            jsonset(string $key, string $path, string $value, ?string $subcommand = null)
 * @method array             jsonstrappend(string $key, string $path, string $value)
 * @method array             jsonstrlen(string $key, string $path = '$')
 * @method array             jsontoggle(string $key, string $path)
 * @method array             jsontype(string $key, string $path = '$')
 * @method string            blmove(string $source, string $destination, string $where, string $to, int $timeout)
 * @method array|null        blpop(array|string $keys, int|float $timeout)
 * @method array|null        brpop(array|string $keys, int|float $timeout)
 * @method string|null       brpoplpush(string $source, string $destination, int|float $timeout)
 * @method mixed             lcs(string $key1, string $key2, bool $len = false, bool $idx = false, int $minMatchLen = 0, bool $withMatchLen = false)
 * @method string|null       lindex(string $key, int $index)
 * @method int               linsert(string $key, $whence, $pivot, $value)
 * @method int               llen(string $key)
 * @method string            lmove(string $source, string $destination, string $where, string $to)
 * @method array|null        lmpop(array $keys, string $modifier = 'left', int $count = 1)
 * @method string|null       lpop(string $key)
 * @method int               lpush(string $key, array $values)
 * @method int               lpushx(string $key, array $values)
 * @method string[]          lrange(string $key, int $start, int $stop)
 * @method int               lrem(string $key, int $count, string $value)
 * @method mixed             lset(string $key, int $index, string $value)
 * @method mixed             ltrim(string $key, int $start, int $stop)
 * @method string|null       rpop(string $key)
 * @method string|null       rpoplpush(string $source, string $destination)
 * @method int               rpush(string $key, array $values)
 * @method int               rpushx(string $key, array $values)
 * @method int               sadd(string $key, array $members)
 * @method int               scard(string $key)
 * @method string[]          sdiff(array|string $keys)
 * @method int               sdiffstore(string $destination, array|string $keys)
 * @method string[]          sinter(array|string $keys)
 * @method int               sintercard(array $keys, int $limit = 0)
 * @method int               sinterstore(string $destination, array|string $keys)
 * @method int               sismember(string $key, string $member)
 * @method string[]          smembers(string $key)
 * @method array             smismember(string $key, string ...$members)
 * @method int               smove(string $source, string $destination, string $member)
 * @method string|array|null spop(string $key, int $count = null)
 * @method string|null       srandmember(string $key, int $count = null)
 * @method int               srem(string $key, array|string $member)
 * @method array             sscan(string $key, int $cursor, array $options = null)
 * @method array             ssubscribe(string ...$shardChannels)
 * @method array             subscribe(string ...$channels)
 * @method string[]          sunion(array|string $keys)
 * @method int               sunionstore(string $destination, array|string $keys)
 * @method array             sunsubscribe(?string ...$shardChannels = null)
 * @method int               touch(string[]|string $keyOrKeys, string ...$keys = null)
 * @method Status            tdigestadd(string $key, float ...$value)
 * @method array             tdigestbyrank(string $key, int ...$rank)
 * @method array             tdigestbyrevrank(string $key, int ...$reverseRank)
 * @method array             tdigestcdf(string $key, int ...$value)
 * @method Status            tdigestcreate(string $key, int $compression = 0)
 * @method array             tdigestinfo(string $key)
 * @method mixed             tdigestmax(string $key)
 * @method Status            tdigestmerge(string $destinationKey, array $sourceKeys, int $compression = 0, bool $override = false)
 * @method string[]          tdigestquantile(string $key, float ...$quantile)
 * @method mixed             tdigestmin(string $key)
 * @method array             tdigestrank(string $key, float ...$value)
 * @method Status            tdigestreset(string $key)
 * @method array             tdigestrevrank(string $key, float ...$value)
 * @method string            tdigesttrimmed_mean(string $key, float $lowCutQuantile, float $highCutQuantile)
 * @method array             topkadd(string $key, ...$items)
 * @method array             topkincrby(string $key, ...$itemIncrement)
 * @method array             topkinfo(string $key)
 * @method array             topklist(string $key, bool $withCount = false)
 * @method array             topkquery(string $key, ...$items)
 * @method Status            topkreserve(string $key, int $topK, int $width = 8, int $depth = 7, float $decay = 0.9)
 * @method int               tsadd(string $key, int $timestamp, float $value, ?AddArguments $arguments = null)
 * @method Status            tsalter(string $key, ?TSAlterArguments $arguments = null)
 * @method Status            tscreate(string $key, ?TSCreateArguments $arguments = null)
 * @method Status            tscreaterule(string $sourceKey, string $destKey, string $aggregator, int $bucketDuration, int $alignTimestamp = 0)
 * @method int               tsdecrby(string $key, float $value, ?DecrByArguments $arguments = null)
 * @method int               tsdel(string $key, int $fromTimestamp, int $toTimestamp)
 * @method Status            tsdeleterule(string $sourceKey, string $destKey)
 * @method array             tsget(string $key, GetArguments $arguments = null)
 * @method int               tsincrby(string $key, float $value, ?IncrByArguments $arguments = null)
 * @method array             tsinfo(string $key, ?InfoArguments $arguments = null)
 * @method array             tsmadd(mixed ...$keyTimestampValue)
 * @method array             tsmget(MGetArguments $arguments, string ...$filterExpression)
 * @method array             tsmrange($fromTimestamp, $toTimestamp, MRangeArguments $arguments)
 * @method array             tsmrevrange($fromTimestamp, $toTimestamp, MRangeArguments $arguments)
 * @method array             tsqueryindex(string ...$filterExpression)
 * @method array             tsrange(string $key, $fromTimestamp, $toTimestamp, ?RangeArguments $arguments = null)
 * @method array             tsrevrange(string $key, $fromTimestamp, $toTimestamp, ?RangeArguments $arguments = null)
 * @method string            xadd(string $key, array $dictionary, string $id = '*', array $options = null)
 * @method int               xdel(string $key, string ...$id)
 * @method int               xlen(string $key)
 * @method array             xrevrange(string $key, string $end, string $start, ?int $count = null)
 * @method array             xrange(string $key, string $start, string $end, ?int $count = null)
 * @method array             xreadgroup(string $group, string $consumer, ?int $count = null, ?int $blockMs = null, bool $noAck = false, string ...$keyOrId)
 * @method string            xtrim(string $key, array|string $strategy, string $threshold, array $options = null)
 * @method int               zadd(string $key, array $membersAndScoresDictionary)
 * @method int               zcard(string $key)
 * @method string            zcount(string $key, int|string $min, int|string $max)
 * @method array             zdiff(array $keys, bool $withScores = false)
 * @method int               zdiffstore(string $destination, array $keys)
 * @method string            zincrby(string $key, int $increment, string $member)
 * @method int               zintercard(array $keys, int $limit = 0)
 * @method int               zinterstore(string $destination, array $keys, int[] $weights = [], string $aggregate = 'sum')
 * @method array             zinter(array $keys, int[] $weights = [], string $aggregate = 'sum', bool $withScores = false)
 * @method array             zmpop(array $keys, string $modifier = 'min', int $count = 1)
 * @method array             zmscore(string $key, string ...$member)
 * @method array             zpopmin(string $key, int $count = 1)
 * @method array             zpopmax(string $key, int $count = 1)
 * @method mixed             zrandmember(string $key, int $count = 1, bool $withScores = false)
 * @method array             zrange(string $key, int|string $start, int|string $stop, array $options = null)
 * @method array             zrangebyscore(string $key, int|string $min, int|string $max, array $options = null)
 * @method int               zrangestore(string $destination, string $source, int|string $min, int|string $max, string|bool $by = false, bool $reversed = false, bool $limit = false, int $offset = 0, int $count = 0)
 * @method int|null          zrank(string $key, string $member)
 * @method int               zrem(string $key, string ...$member)
 * @method int               zremrangebyrank(string $key, int|string $start, int|string $stop)
 * @method int               zremrangebyscore(string $key, int|string $min, int|string $max)
 * @method array             zrevrange(string $key, int|string $start, int|string $stop, array $options = null)
 * @method array             zrevrangebyscore(string $key, int|string $max, int|string $min, array $options = null)
 * @method int|null          zrevrank(string $key, string $member)
 * @method array             zunion(array $keys, int[] $weights = [], string $aggregate = 'sum', bool $withScores = false)
 * @method int               zunionstore(string $destination, array $keys, int[] $weights = [], string $aggregate = 'sum')
 * @method string|null       zscore(string $key, string $member)
 * @method array             zscan(string $key, int $cursor, array $options = null)
 * @method array             zrangebylex(string $key, string $start, string $stop, array $options = null)
 * @method array             zrevrangebylex(string $key, string $start, string $stop, array $options = null)
 * @method int               zremrangebylex(string $key, string $min, string $max)
 * @method int               zlexcount(string $key, string $min, string $max)
 * @method int               pexpiretime(string $key)
 * @method int               pfadd(string $key, array $elements)
 * @method mixed             pfmerge(string $destinationKey, array|string $sourceKeys)
 * @method int               pfcount(string[]|string $keyOrKeys, string ...$keys = null)
 * @method mixed             pubsub($subcommand, $argument)
 * @method int               publish($channel, $message)
 * @method mixed             discard()
 * @method array|null        exec()
 * @method mixed             multi()
 * @method mixed             unwatch()
 * @method array             unsubscribe(string ...$channels)
 * @method mixed             watch(string $key)
 * @method mixed             eval(string $script, int $numkeys, string ...$keyOrArg = null)
 * @method mixed             eval_ro(string $script, array $keys, ...$argument)
 * @method mixed             evalsha(string $script, int $numkeys, string ...$keyOrArg = null)
 * @method mixed             evalsha_ro(string $sha1, array $keys, ...$argument)
 * @method mixed             script($subcommand, $argument = null)
 * @method mixed             auth(string $password)
 * @method string            echo(string $message)
 * @method mixed             ping(string $message = null)
 * @method mixed             select(int $database)
 * @method mixed             bgrewriteaof()
 * @method mixed             bgsave()
 * @method mixed             config($subcommand, $argument = null)
 * @method int               dbsize()
 * @method mixed             flushall()
 * @method mixed             flushdb()
 * @method array             info(string ...$section = null)
 * @method int               lastsave()
 * @method mixed             save()
 * @method mixed             slaveof(string $host, int $port)
 * @method mixed             slowlog($subcommand, $argument = null)
 * @method int               spublish(string $shardChannel, string $message)
 * @method array             time()
 * @method array             command($subcommand, $argument = null)
 * @method int               geoadd(string $key, $longitude, $latitude, $member)
 * @method array             geohash(string $key, array $members)
 * @method array             geopos(string $key, array $members)
 * @method string|null       geodist(string $key, $member1, $member2, $unit = null)
 * @method array             georadius(string $key, $longitude, $latitude, $radius, $unit, array $options = null)
 * @method array             georadiusbymember(string $key, $member, $radius, $unit, array $options = null)
 * @method array             geosearch(string $key, FromInterface $from, ByInterface $by, ?string $sorting = null, int $count = -1, bool $any = false, bool $withCoord = false, bool $withDist = false, bool $withHash = false)
 * @method int               geosearchstore(string $destination, string $source, FromInterface $from, ByInterface $by, ?string $sorting = null, int $count = -1, bool $any = false, bool $storeDist = false)
 *
 * Container commands
<<<<<<< HEAD
 * @property FunctionContainer $function
 * @property FTCONFIG          $ftconfig
 * @property FTCURSOR          $ftcursor
 * @property JSONDEBUG         $jsondebug
 * @property ACL               $acl
 * @property XGROUP            $xgroup
=======
 * @property CLIENT    $client
 * @property FUNCTIONS $function
 * @property FTCONFIG  $ftconfig
 * @property FTCURSOR  $ftcursor
 * @property JSONDEBUG $jsondebug
 * @property ACL       $acl
 * @property XGROUP    $xgroup
>>>>>>> a5cc48d8
 */
interface ClientInterface
{
    /**
     * Returns the command factory used by the client.
     *
     * @return FactoryInterface
     */
    public function getCommandFactory();

    /**
     * Returns the client options specified upon initialization.
     *
     * @return OptionsInterface
     */
    public function getOptions();

    /**
     * Opens the underlying connection to the server.
     */
    public function connect();

    /**
     * Closes the underlying connection from the server.
     */
    public function disconnect();

    /**
     * Returns the underlying connection instance.
     *
     * @return ConnectionInterface
     */
    public function getConnection();

    /**
     * Creates a new instance of the specified Redis command.
     *
     * @param string $method    Command ID.
     * @param array  $arguments Arguments for the command.
     *
     * @return CommandInterface
     */
    public function createCommand($method, $arguments = []);

    /**
     * Executes the specified Redis command.
     *
     * @param CommandInterface $command Command instance.
     *
     * @return mixed
     */
    public function executeCommand(CommandInterface $command);

    /**
     * Creates a Redis command with the specified arguments and sends a request
     * to the server.
     *
     * @param string $method    Command ID.
     * @param array  $arguments Arguments for the command.
     *
     * @return mixed
     */
    public function __call($method, $arguments);
}<|MERGE_RESOLUTION|>--- conflicted
+++ resolved
@@ -46,15 +46,6 @@
 use Predis\Command\Container\Search\FTCURSOR;
 use Predis\Command\Container\XGROUP;
 use Predis\Command\FactoryInterface;
-<<<<<<< HEAD
-use Predis\Command\Redis\Container\ACL;
-use Predis\Command\Redis\Container\FunctionContainer;
-use Predis\Command\Redis\Container\Json\JSONDEBUG;
-use Predis\Command\Redis\Container\Search\FTCONFIG;
-use Predis\Command\Redis\Container\Search\FTCURSOR;
-use Predis\Command\Redis\Container\XGROUP;
-=======
->>>>>>> a5cc48d8
 use Predis\Configuration\OptionsInterface;
 use Predis\Connection\ConnectionInterface;
 use Predis\Response\Status;
@@ -196,13 +187,8 @@
  * @method array             jsonarrtrim(string $key, string $path, int $start, int $stop)
  * @method int               jsondel(string $key, string $path = '$')
  * @method int               jsonforget(string $key, string $path = '$')
-<<<<<<< HEAD
- * @method string            jsonget(string $key, string $indent = '', string $newline = '', string $space = '', string ...$paths)
- * @method string            jsonnumincrby(string $key, string $path, int $value)
-=======
  * @method mixed             jsonget(string $key, string $indent = '', string $newline = '', string $space = '', string ...$paths)
  * @method mixed             jsonnumincrby(string $key, string $path, int $value)
->>>>>>> a5cc48d8
  * @method Status            jsonmerge(string $key, string $path, string $value)
  * @method array             jsonmget(array $keys, string $path)
  * @method Status            jsonmset(string ...$keyPathValue)
@@ -298,7 +284,6 @@
  * @method int               xlen(string $key)
  * @method array             xrevrange(string $key, string $end, string $start, ?int $count = null)
  * @method array             xrange(string $key, string $start, string $end, ?int $count = null)
- * @method array             xreadgroup(string $group, string $consumer, ?int $count = null, ?int $blockMs = null, bool $noAck = false, string ...$keyOrId)
  * @method string            xtrim(string $key, array|string $strategy, string $threshold, array $options = null)
  * @method int               zadd(string $key, array $membersAndScoresDictionary)
  * @method int               zcard(string $key)
@@ -377,14 +362,6 @@
  * @method int               geosearchstore(string $destination, string $source, FromInterface $from, ByInterface $by, ?string $sorting = null, int $count = -1, bool $any = false, bool $storeDist = false)
  *
  * Container commands
-<<<<<<< HEAD
- * @property FunctionContainer $function
- * @property FTCONFIG          $ftconfig
- * @property FTCURSOR          $ftcursor
- * @property JSONDEBUG         $jsondebug
- * @property ACL               $acl
- * @property XGROUP            $xgroup
-=======
  * @property CLIENT    $client
  * @property FUNCTIONS $function
  * @property FTCONFIG  $ftconfig
@@ -392,7 +369,6 @@
  * @property JSONDEBUG $jsondebug
  * @property ACL       $acl
  * @property XGROUP    $xgroup
->>>>>>> a5cc48d8
  */
 interface ClientInterface
 {
