--- conflicted
+++ resolved
@@ -72,11 +72,8 @@
  * @method int               cfaddnx(string $key, $item)
  * @method int               cfcount(string $key, $item)
  * @method int               cfexists(string $key, $item)
-<<<<<<< HEAD
+ * @method int               cfmexists(string $key, ...$item)
  * @method array             cfinfo(string $key)
-=======
- * @method int               cfmexists(string $key, ...$item)
->>>>>>> 00248ea3
  * @method int               decr(string $key)
  * @method int               decrby(string $key, int $decrement)
  * @method Status            failover(?To $to = null, bool $abort = false, int $timeout = -1)
