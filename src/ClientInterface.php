<?php

/*
 * This file is part of the Predis package.
 *
 * (c) 2009-2020 Daniele Alessandri
 * (c) 2021-2023 Till Krüss
 *
 * For the full copyright and license information, please view the LICENSE
 * file that was distributed with this source code.
 */

namespace Predis;

use Predis\Command\Argument\Geospatial\ByInterface;
use Predis\Command\Argument\Geospatial\FromInterface;
use Predis\Command\Argument\Server\To;
use Predis\Command\CommandInterface;
use Predis\Command\FactoryInterface;
use Predis\Configuration\OptionsInterface;
use Predis\Connection\ConnectionInterface;
use Predis\Response\Status;

/**
 * Interface defining a client able to execute commands against Redis.
 *
 * All the commands exposed by the client generally have the same signature as
 * described by the Redis documentation, but some of them offer an additional
 * and more friendly interface to ease programming which is described in the
 * following list of methods:
 *
 * @method int               copy(string $source, string $destination, int $db = -1, bool $replace = false)
 * @method int               del(string[]|string $keyOrKeys, string ...$keys = null)
 * @method string|null       dump(string $key)
 * @method int               exists(string $key)
 * @method int               expire(string $key, int $seconds)
 * @method int               expireat(string $key, int $timestamp)
 * @method int               expiretime(string $key)
 * @method array             keys(string $pattern)
 * @method int               move(string $key, int $db)
 * @method mixed             object($subcommand, string $key)
 * @method int               persist(string $key)
 * @method int               pexpire(string $key, int $milliseconds)
 * @method int               pexpireat(string $key, int $timestamp)
 * @method int               pttl(string $key)
 * @method string|null       randomkey()
 * @method mixed             rename(string $key, string $target)
 * @method int               renamenx(string $key, string $target)
 * @method array             scan($cursor, array $options = null)
 * @method array             sort(string $key, array $options = null)
 * @method int               ttl(string $key)
 * @method mixed             type(string $key)
 * @method int               append(string $key, $value)
 * @method int               bfadd(string $key, $item)
 * @method int               bfexists(string $key, $item)
 * @method array             bfinfo(string $key, string $modifier = '')
 * @method array             bfinsert(string $key, int $capacity = -1, float $error = -1, int $expansion = -1, bool $noCreate = false, bool $nonScaling = false, string ...$item)
 * @method Status            bfloadchunk(string $key, int $iterator, $data)
 * @method array             bfmadd(string $key, ...$item)
 * @method array             bfmexists(string $key, ...$item)
 * @method Status            bfreserve(string $key, float $errorRate, int $capacity, int $expansion = -1, bool $nonScaling = false)
 * @method array             bfscandump(string $key, int $iterator)
 * @method int               bitcount(string $key, $start = null, $end = null)
 * @method int               bitop($operation, $destkey, $key)
 * @method array|null        bitfield(string $key, $subcommand, ...$subcommandArg)
 * @method int               bitpos(string $key, $bit, $start = null, $end = null)
 * @method array             blmpop(int $timeout, array $keys, string $modifier = 'left', int $count = 1)
 * @method array             bzpopmax(array $keys, int $timeout)
 * @method array             bzpopmin(array $keys, int $timeout)
 * @method array             bzmpop(int $timeout, array $keys, string $modifier = 'min', int $count = 1)
 * @method int               cfadd(string $key, $item)
 * @method int               cfaddnx(string $key, $item)
 * @method int               cfcount(string $key, $item)
 * @method int               cfdel(string $key, $item)
 * @method int               cfexists(string $key, $item)
 * @method Status            cfloadchunk(string $key, int $iterator, $data)
 * @method int               cfmexists(string $key, ...$item)
 * @method array             cfinfo(string $key)
 * @method array             cfinsert(string $key, int $capacity = -1, bool $noCreate = false, string ...$item)
 * @method array             cfinsertnx(string $key, int $capacity = -1, bool $noCreate = false, string ...$item)
 * @method Status            cfreserve(string $key, int $capacity, int $bucketSize = -1, int $maxIterations = -1, int $expansion = -1)
 * @method array             cfscandump(string $key, int $iterator)
 * @method array             cmsincrby(string $key, string|int...$itemIncrementDictionary)
 * @method array             cmsinfo(string $key)
 * @method Status            cmsinitbydim(string $key, int $width, int $depth)
 * @method Status            cmsinitbyprob(string $key, float $errorRate, float $probability)
 * @method Status            cmsmerge(string $destination, array $sources, array $weights = [])
 * @method array             cmsquery(string $key, string ...$item)
 * @method int               decr(string $key)
 * @method int               decrby(string $key, int $decrement)
 * @method Status            failover(?To $to = null, bool $abort = false, int $timeout = -1)
 * @method string|null       get(string $key)
 * @method int               getbit(string $key, $offset)
 * @method int|null          getex(string $key, $modifier = '', $value = false)
 * @method string            getrange(string $key, $start, $end)
 * @method string            getdel(string $key)
 * @method string|null       getset(string $key, $value)
 * @method int               incr(string $key)
 * @method int               incrby(string $key, int $increment)
 * @method string            incrbyfloat(string $key, int|float $increment)
 * @method array             mget(string[]|string $keyOrKeys, string ...$keys = null)
 * @method mixed             mset(array $dictionary)
 * @method int               msetnx(array $dictionary)
 * @method Status            psetex(string $key, $milliseconds, $value)
 * @method Status            set(string $key, $value, $expireResolution = null, $expireTTL = null, $flag = null)
 * @method int               setbit(string $key, $offset, $value)
 * @method Status            setex(string $key, $seconds, $value)
 * @method int               setnx(string $key, $value)
 * @method int               setrange(string $key, $offset, $value)
 * @method int               strlen(string $key)
 * @method int               hdel(string $key, array $fields)
 * @method int               hexists(string $key, string $field)
 * @method string|null       hget(string $key, string $field)
 * @method array             hgetall(string $key)
 * @method int               hincrby(string $key, string $field, int $increment)
 * @method string            hincrbyfloat(string $key, string $field, int|float $increment)
 * @method array             hkeys(string $key)
 * @method int               hlen(string $key)
 * @method array             hmget(string $key, array $fields)
 * @method mixed             hmset(string $key, array $dictionary)
 * @method array             hrandfield(string $key, int $count = 1, bool $withValues = false)
 * @method array             hscan(string $key, $cursor, array $options = null)
 * @method int               hset(string $key, string $field, string $value)
 * @method int               hsetnx(string $key, string $field, string $value)
 * @method array             hvals(string $key)
 * @method int               hstrlen(string $key, string $field)
 * @method array             jsonarrappend(string $key, string $path = '$', ...$value)
 * @method array             jsonarrindex(string $key, string $path, string $value, int $start = 0, int $stop = 0)
 * @method array             jsonarrinsert(string $key, string $path, int $index, string ...$value)
 * @method array             jsonarrlen(string $key, string $path = '$')
 * @method array             jsonarrpop(string $key, string $path = '$', int $index = -1)
 * @method int               jsonclear(string $key, string $path = '$')
 * @method array             jsonarrtrim(string $key, string $path, int $start, int $stop)
 * @method int               jsondel(string $key, string $path = '$')
 * @method int               jsonforget(string $key, string $path = '$')
 * @method string            jsonget(string $key, string $indent = '', string $newline = '', string $space = '', string ...$paths)
 * @method string            jsonnumincrby(string $key, string $path, int $value)
 * @method array             jsonmget(array $keys, string $path)
 * @method array             jsonobjkeys(string $key, string $path = '$')
 * @method array             jsonobjlen(string $key, string $path = '$')
 * @method array             jsonresp(string $key, string $path = '$')
 * @method string            jsonset(string $key, string $path, string $value, ?string $subcommand = null)
 * @method array             jsonstrappend(string $key, string $path, string $value)
 * @method array             jsonstrlen(string $key, string $path = '$')
 * @method array             jsontoggle(string $key, string $path)
 * @method array             jsontype(string $key, string $path = '$')
 * @method string            blmove(string $source, string $destination, string $where, string $to, int $timeout)
 * @method array|null        blpop(array|string $keys, int|float $timeout)
 * @method array|null        brpop(array|string $keys, int|float $timeout)
 * @method string|null       brpoplpush(string $source, string $destination, int|float $timeout)
 * @method mixed             lcs(string $key1, string $key2, bool $len = false, bool $idx = false, int $minMatchLen = 0, bool $withMatchLen = false)
 * @method string|null       lindex(string $key, int $index)
 * @method int               linsert(string $key, $whence, $pivot, $value)
 * @method int               llen(string $key)
 * @method string            lmove(string $source, string $destination, string $where, string $to)
 * @method array|null        lmpop(array $keys, string $modifier = 'left', int $count = 1)
 * @method string|null       lpop(string $key)
 * @method int               lpush(string $key, array $values)
 * @method int               lpushx(string $key, array $values)
 * @method string[]          lrange(string $key, int $start, int $stop)
 * @method int               lrem(string $key, int $count, string $value)
 * @method mixed             lset(string $key, int $index, string $value)
 * @method mixed             ltrim(string $key, int $start, int $stop)
 * @method string|null       rpop(string $key)
 * @method string|null       rpoplpush(string $source, string $destination)
 * @method int               rpush(string $key, array $values)
 * @method int               rpushx(string $key, array $values)
 * @method int               sadd(string $key, array $members)
 * @method int               scard(string $key)
 * @method string[]          sdiff(array|string $keys)
 * @method int               sdiffstore(string $destination, array|string $keys)
 * @method string[]          sinter(array|string $keys)
 * @method int               sintercard(array $keys, int $limit = 0)
 * @method int               sinterstore(string $destination, array|string $keys)
 * @method int               sismember(string $key, string $member)
 * @method string[]          smembers(string $key)
 * @method array             smismember(string $key, string ...$members)
 * @method int               smove(string $source, string $destination, string $member)
 * @method string|array|null spop(string $key, int $count = null)
 * @method string|null       srandmember(string $key, int $count = null)
 * @method int               srem(string $key, array|string $member)
 * @method array             sscan(string $key, int $cursor, array $options = null)
 * @method string[]          sunion(array|string $keys)
 * @method int               sunionstore(string $destination, array|string $keys)
 * @method int               touch(string[]|string $keyOrKeys, string ...$keys = null)
 * @method Status            tdigestadd(string $key, float ...$value)
 * @method array             tdigestbyrank(string $key, int ...$rank)
 * @method array             tdigestbyrevrank(string $key, int ...$reverseRank)
 * @method array             tdigestcdf(string $key, int ...$value)
 * @method Status            tdigestcreate(string $key, int $compression = 0)
 * @method array             tdigestinfo(string $key)
 * @method string            tdigestmax(string $key)
<<<<<<< HEAD
 * @method Status            tdigestmerge(string $destinationKey, array $sourceKeys, int $compression = 0, bool $override = false)
=======
 * @method string[]          tdigestquantile(string $key, float ...$quantile)
>>>>>>> 3d5ecc86
 * @method string            tdigestmin(string $key)
 * @method array             tdigestrank(string $key, float ...$value)
 * @method Status            tdigestreset(string $key)
 * @method array             tdigestrevrank(string $key, float ...$value)
 * @method string            tdigesttrimmed_mean(string $key, float $lowCutQuantile, float $highCutQuantile)
 * @method array             topkadd(string $key, ...$items)
 * @method array             topkincrby(string $key, ...$itemIncrement)
 * @method array             topkinfo(string $key)
 * @method array             topklist(string $key, bool $withCount = false)
 * @method array             topkquery(string $key, ...$items)
 * @method Status            topkreserve(string $key, int $topK, int $width = 8, int $depth = 7, float $decay = 0.9)
 * @method string            xadd(string $key, array $dictionary, string $id = '*', array $options = null)
 * @method int               xdel(string $key, string ...$id)
 * @method int               xlen(string $key)
 * @method array             xrevrange(string $key, string $end, string $start, ?int $count = null)
 * @method array             xrange(string $key, string $start, string $end, ?int $count = null)
 * @method string            xtrim(string $key, array|string $strategy, string $threshold, array $options = null)
 * @method int               zadd(string $key, array $membersAndScoresDictionary)
 * @method int               zcard(string $key)
 * @method string            zcount(string $key, int|string $min, int|string $max)
 * @method array             zdiff(array $keys, bool $withScores = false)
 * @method int               zdiffstore(string $destination, array $keys)
 * @method string            zincrby(string $key, int $increment, string $member)
 * @method int               zintercard(array $keys, int $limit = 0)
 * @method int               zinterstore(string $destination, array $keys, int[] $weights = [], string $aggregate = 'sum')
 * @method array             zinter(array $keys, int[] $weights = [], string $aggregate = 'sum', bool $withScores = false)
 * @method array             zmpop(array $keys, string $modifier = 'min', int $count = 1)
 * @method array             zmscore(string $key, string ...$member)
 * @method array             zpopmin(string $key, int $count = 1)
 * @method array             zpopmax(string $key, int $count = 1)
 * @method mixed             zrandmember(string $key, int $count = 1, bool $withScores = false)
 * @method array             zrange(string $key, int|string $start, int|string $stop, array $options = null)
 * @method array             zrangebyscore(string $key, int|string $min, int|string $max, array $options = null)
 * @method int               zrangestore(string $destination, string $source, int|string $min, int|string $max, string|bool $by = false, bool $reversed = false, bool $limit = false, int $offset = 0, int $count = 0)
 * @method int|null          zrank(string $key, string $member)
 * @method int               zrem(string $key, string ...$member)
 * @method int               zremrangebyrank(string $key, int|string $start, int|string $stop)
 * @method int               zremrangebyscore(string $key, int|string $min, int|string $max)
 * @method array             zrevrange(string $key, int|string $start, int|string $stop, array $options = null)
 * @method array             zrevrangebyscore(string $key, int|string $max, int|string $min, array $options = null)
 * @method int|null          zrevrank(string $key, string $member)
 * @method array             zunion(array $keys, int[] $weights = [], string $aggregate = 'sum', bool $withScores = false)
 * @method int               zunionstore(string $destination, array $keys, int[] $weights = [], string $aggregate = 'sum')
 * @method string|null       zscore(string $key, string $member)
 * @method array             zscan(string $key, int $cursor, array $options = null)
 * @method array             zrangebylex(string $key, string $start, string $stop, array $options = null)
 * @method array             zrevrangebylex(string $key, string $start, string $stop, array $options = null)
 * @method int               zremrangebylex(string $key, string $min, string $max)
 * @method int               zlexcount(string $key, string $min, string $max)
 * @method int               pexpiretime(string $key)
 * @method int               pfadd(string $key, array $elements)
 * @method mixed             pfmerge(string $destinationKey, array|string $sourceKeys)
 * @method int               pfcount(string[]|string $keyOrKeys, string ...$keys = null)
 * @method mixed             pubsub($subcommand, $argument)
 * @method int               publish($channel, $message)
 * @method mixed             discard()
 * @method array|null        exec()
 * @method mixed             multi()
 * @method mixed             unwatch()
 * @method mixed             watch(string $key)
 * @method mixed             eval(string $script, int $numkeys, string ...$keyOrArg = null)
 * @method mixed             eval_ro(string $script, array $keys, ...$argument)
 * @method mixed             evalsha(string $script, int $numkeys, string ...$keyOrArg = null)
 * @method mixed             evalsha_ro(string $sha1, array $keys, ...$argument)
 * @method mixed             script($subcommand, $argument = null)
 * @method mixed             auth(string $password)
 * @method string            echo(string $message)
 * @method mixed             ping(string $message = null)
 * @method mixed             select(int $database)
 * @method mixed             bgrewriteaof()
 * @method mixed             bgsave()
 * @method mixed             client($subcommand, $argument = null)
 * @method mixed             config($subcommand, $argument = null)
 * @method int               dbsize()
 * @method mixed             flushall()
 * @method mixed             flushdb()
 * @method array             info($section = null)
 * @method int               lastsave()
 * @method mixed             save()
 * @method mixed             slaveof(string $host, int $port)
 * @method mixed             slowlog($subcommand, $argument = null)
 * @method array             time()
 * @method array             command()
 * @method int               geoadd(string $key, $longitude, $latitude, $member)
 * @method array             geohash(string $key, array $members)
 * @method array             geopos(string $key, array $members)
 * @method string|null       geodist(string $key, $member1, $member2, $unit = null)
 * @method array             georadius(string $key, $longitude, $latitude, $radius, $unit, array $options = null)
 * @method array             georadiusbymember(string $key, $member, $radius, $unit, array $options = null)
 * @method array             geosearch(string $key, FromInterface $from, ByInterface $by, ?string $sorting = null, int $count = -1, bool $any = false, bool $withCoord = false, bool $withDist = false, bool $withHash = false)
 * @method int               geosearchstore(string $destination, string $source, FromInterface $from, ByInterface $by, ?string $sorting = null, int $count = -1, bool $any = false, bool $storeDist = false)
 */
interface ClientInterface
{
    /**
     * Returns the command factory used by the client.
     *
     * @return FactoryInterface
     */
    public function getCommandFactory();

    /**
     * Returns the client options specified upon initialization.
     *
     * @return OptionsInterface
     */
    public function getOptions();

    /**
     * Opens the underlying connection to the server.
     */
    public function connect();

    /**
     * Closes the underlying connection from the server.
     */
    public function disconnect();

    /**
     * Returns the underlying connection instance.
     *
     * @return ConnectionInterface
     */
    public function getConnection();

    /**
     * Creates a new instance of the specified Redis command.
     *
     * @param string $method    Command ID.
     * @param array  $arguments Arguments for the command.
     *
     * @return CommandInterface
     */
    public function createCommand($method, $arguments = []);

    /**
     * Executes the specified Redis command.
     *
     * @param CommandInterface $command Command instance.
     *
     * @return mixed
     */
    public function executeCommand(CommandInterface $command);

    /**
     * Creates a Redis command with the specified arguments and sends a request
     * to the server.
     *
     * @param string $method    Command ID.
     * @param array  $arguments Arguments for the command.
     *
     * @return mixed
     */
    public function __call($method, $arguments);
}<|MERGE_RESOLUTION|>--- conflicted
+++ resolved
@@ -190,11 +190,8 @@
  * @method Status            tdigestcreate(string $key, int $compression = 0)
  * @method array             tdigestinfo(string $key)
  * @method string            tdigestmax(string $key)
-<<<<<<< HEAD
  * @method Status            tdigestmerge(string $destinationKey, array $sourceKeys, int $compression = 0, bool $override = false)
-=======
  * @method string[]          tdigestquantile(string $key, float ...$quantile)
->>>>>>> 3d5ecc86
  * @method string            tdigestmin(string $key)
  * @method array             tdigestrank(string $key, float ...$value)
  * @method Status            tdigestreset(string $key)
