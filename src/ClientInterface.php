<?php

/*
 * This file is part of the Predis package.
 *
 * (c) 2009-2020 Daniele Alessandri
 * (c) 2021-2023 Till Krüss
 *
 * For the full copyright and license information, please view the LICENSE
 * file that was distributed with this source code.
 */

namespace Predis;

use Predis\Command\Argument\Geospatial\ByInterface;
use Predis\Command\Argument\Geospatial\FromInterface;
use Predis\Command\Argument\Search\Schema;
use Predis\Command\Argument\Search\SearchArguments;
use Predis\Command\Argument\Server\To;
use Predis\Command\CommandInterface;
use Predis\Command\FactoryInterface;
use Predis\Configuration\OptionsInterface;
use Predis\Connection\ConnectionInterface;
use Predis\Response\Status;

/**
 * Interface defining a client able to execute commands against Redis.
 *
 * All the commands exposed by the client generally have the same signature as
 * described by the Redis documentation, but some of them offer an additional
 * and more friendly interface to ease programming which is described in the
 * following list of methods:
 *
 * @method int               copy(string $source, string $destination, int $db = -1, bool $replace = false)
 * @method int               del(string[]|string $keyOrKeys, string ...$keys = null)
 * @method string|null       dump(string $key)
 * @method int               exists(string $key)
 * @method int               expire(string $key, int $seconds)
 * @method int               expireat(string $key, int $timestamp)
 * @method int               expiretime(string $key)
 * @method array             keys(string $pattern)
 * @method int               move(string $key, int $db)
 * @method mixed             object($subcommand, string $key)
 * @method int               persist(string $key)
 * @method int               pexpire(string $key, int $milliseconds)
 * @method int               pexpireat(string $key, int $timestamp)
 * @method int               pttl(string $key)
 * @method string|null       randomkey()
 * @method mixed             rename(string $key, string $target)
 * @method int               renamenx(string $key, string $target)
 * @method array             scan($cursor, array $options = null)
 * @method array             sort(string $key, array $options = null)
 * @method int               ttl(string $key)
 * @method mixed             type(string $key)
 * @method int               append(string $key, $value)
 * @method int               bfadd(string $key, $item)
 * @method int               bfexists(string $key, $item)
 * @method array             bfinfo(string $key, string $modifier = '')
 * @method array             bfinsert(string $key, int $capacity = -1, float $error = -1, int $expansion = -1, bool $noCreate = false, bool $nonScaling = false, string ...$item)
 * @method Status            bfloadchunk(string $key, int $iterator, $data)
 * @method array             bfmadd(string $key, ...$item)
 * @method array             bfmexists(string $key, ...$item)
 * @method Status            bfreserve(string $key, float $errorRate, int $capacity, int $expansion = -1, bool $nonScaling = false)
 * @method array             bfscandump(string $key, int $iterator)
 * @method int               bitcount(string $key, $start = null, $end = null)
 * @method int               bitop($operation, $destkey, $key)
 * @method array|null        bitfield(string $key, $subcommand, ...$subcommandArg)
 * @method int               bitpos(string $key, $bit, $start = null, $end = null)
 * @method array             blmpop(int $timeout, array $keys, string $modifier = 'left', int $count = 1)
 * @method array             bzpopmax(array $keys, int $timeout)
 * @method array             bzpopmin(array $keys, int $timeout)
 * @method array             bzmpop(int $timeout, array $keys, string $modifier = 'min', int $count = 1)
 * @method int               cfadd(string $key, $item)
 * @method int               cfaddnx(string $key, $item)
 * @method int               cfcount(string $key, $item)
 * @method int               cfdel(string $key, $item)
 * @method int               cfexists(string $key, $item)
 * @method Status            cfloadchunk(string $key, int $iterator, $data)
 * @method int               cfmexists(string $key, ...$item)
 * @method array             cfinfo(string $key)
 * @method array             cfinsert(string $key, int $capacity = -1, bool $noCreate = false, string ...$item)
 * @method array             cfinsertnx(string $key, int $capacity = -1, bool $noCreate = false, string ...$item)
 * @method Status            cfreserve(string $key, int $capacity, int $bucketSize = -1, int $maxIterations = -1, int $expansion = -1)
 * @method array             cfscandump(string $key, int $iterator)
 * @method array             cmsincrby(string $key, string|int...$itemIncrementDictionary)
 * @method array             cmsinfo(string $key)
 * @method Status            cmsinitbydim(string $key, int $width, int $depth)
 * @method Status            cmsinitbyprob(string $key, float $errorRate, float $probability)
 * @method Status            cmsmerge(string $destination, array $sources, array $weights = [])
 * @method array             cmsquery(string $key, string ...$item)
 * @method int               decr(string $key)
 * @method int               decrby(string $key, int $decrement)
 * @method Status            failover(?To $to = null, bool $abort = false, int $timeout = -1)
<<<<<<< HEAD
 * @method Status            ftaliasadd(string $alias, string $index)
 * @method Status            ftaliasdel(string $alias)
 * @method Status            ftcreate(string $index, Schema $schema, ?CreateArguments $arguments = null)
=======
 * @method Status            ftcreate(string $index, Schema $schema, ?SearchArguments $arguments = null)
>>>>>>> 5de09c82
 * @method string|null       get(string $key)
 * @method int               getbit(string $key, $offset)
 * @method int|null          getex(string $key, $modifier = '', $value = false)
 * @method string            getrange(string $key, $start, $end)
 * @method string            getdel(string $key)
 * @method string|null       getset(string $key, $value)
 * @method int               incr(string $key)
 * @method int               incrby(string $key, int $increment)
 * @method string            incrbyfloat(string $key, int|float $increment)
 * @method array             mget(string[]|string $keyOrKeys, string ...$keys = null)
 * @method mixed             mset(array $dictionary)
 * @method int               msetnx(array $dictionary)
 * @method Status            psetex(string $key, $milliseconds, $value)
 * @method Status            set(string $key, $value, $expireResolution = null, $expireTTL = null, $flag = null)
 * @method int               setbit(string $key, $offset, $value)
 * @method Status            setex(string $key, $seconds, $value)
 * @method int               setnx(string $key, $value)
 * @method int               setrange(string $key, $offset, $value)
 * @method int               strlen(string $key)
 * @method int               hdel(string $key, array $fields)
 * @method int               hexists(string $key, string $field)
 * @method string|null       hget(string $key, string $field)
 * @method array             hgetall(string $key)
 * @method int               hincrby(string $key, string $field, int $increment)
 * @method string            hincrbyfloat(string $key, string $field, int|float $increment)
 * @method array             hkeys(string $key)
 * @method int               hlen(string $key)
 * @method array             hmget(string $key, array $fields)
 * @method mixed             hmset(string $key, array $dictionary)
 * @method array             hrandfield(string $key, int $count = 1, bool $withValues = false)
 * @method array             hscan(string $key, $cursor, array $options = null)
 * @method int               hset(string $key, string $field, string $value)
 * @method int               hsetnx(string $key, string $field, string $value)
 * @method array             hvals(string $key)
 * @method int               hstrlen(string $key, string $field)
 * @method array             jsonarrappend(string $key, string $path = '$', ...$value)
 * @method array             jsonarrindex(string $key, string $path, string $value, int $start = 0, int $stop = 0)
 * @method array             jsonarrinsert(string $key, string $path, int $index, string ...$value)
 * @method array             jsonarrlen(string $key, string $path = '$')
 * @method array             jsonarrpop(string $key, string $path = '$', int $index = -1)
 * @method int               jsonclear(string $key, string $path = '$')
 * @method array             jsonarrtrim(string $key, string $path, int $start, int $stop)
 * @method int               jsondel(string $key, string $path = '$')
 * @method int               jsonforget(string $key, string $path = '$')
 * @method string            jsonget(string $key, string $indent = '', string $newline = '', string $space = '', string ...$paths)
 * @method string            jsonnumincrby(string $key, string $path, int $value)
 * @method array             jsonmget(array $keys, string $path)
 * @method array             jsonobjkeys(string $key, string $path = '$')
 * @method array             jsonobjlen(string $key, string $path = '$')
 * @method array             jsonresp(string $key, string $path = '$')
 * @method string            jsonset(string $key, string $path, string $value, ?string $subcommand = null)
 * @method array             jsonstrappend(string $key, string $path, string $value)
 * @method array             jsonstrlen(string $key, string $path = '$')
 * @method array             jsontoggle(string $key, string $path)
 * @method array             jsontype(string $key, string $path = '$')
 * @method string            blmove(string $source, string $destination, string $where, string $to, int $timeout)
 * @method array|null        blpop(array|string $keys, int|float $timeout)
 * @method array|null        brpop(array|string $keys, int|float $timeout)
 * @method string|null       brpoplpush(string $source, string $destination, int|float $timeout)
 * @method mixed             lcs(string $key1, string $key2, bool $len = false, bool $idx = false, int $minMatchLen = 0, bool $withMatchLen = false)
 * @method string|null       lindex(string $key, int $index)
 * @method int               linsert(string $key, $whence, $pivot, $value)
 * @method int               llen(string $key)
 * @method string            lmove(string $source, string $destination, string $where, string $to)
 * @method array|null        lmpop(array $keys, string $modifier = 'left', int $count = 1)
 * @method string|null       lpop(string $key)
 * @method int               lpush(string $key, array $values)
 * @method int               lpushx(string $key, array $values)
 * @method string[]          lrange(string $key, int $start, int $stop)
 * @method int               lrem(string $key, int $count, string $value)
 * @method mixed             lset(string $key, int $index, string $value)
 * @method mixed             ltrim(string $key, int $start, int $stop)
 * @method string|null       rpop(string $key)
 * @method string|null       rpoplpush(string $source, string $destination)
 * @method int               rpush(string $key, array $values)
 * @method int               rpushx(string $key, array $values)
 * @method int               sadd(string $key, array $members)
 * @method int               scard(string $key)
 * @method string[]          sdiff(array|string $keys)
 * @method int               sdiffstore(string $destination, array|string $keys)
 * @method string[]          sinter(array|string $keys)
 * @method int               sintercard(array $keys, int $limit = 0)
 * @method int               sinterstore(string $destination, array|string $keys)
 * @method int               sismember(string $key, string $member)
 * @method string[]          smembers(string $key)
 * @method array             smismember(string $key, string ...$members)
 * @method int               smove(string $source, string $destination, string $member)
 * @method string|array|null spop(string $key, int $count = null)
 * @method string|null       srandmember(string $key, int $count = null)
 * @method int               srem(string $key, array|string $member)
 * @method array             sscan(string $key, int $cursor, array $options = null)
 * @method string[]          sunion(array|string $keys)
 * @method int               sunionstore(string $destination, array|string $keys)
 * @method int               touch(string[]|string $keyOrKeys, string ...$keys = null)
 * @method Status            tdigestadd(string $key, float ...$value)
 * @method array             tdigestbyrank(string $key, int ...$rank)
 * @method array             tdigestbyrevrank(string $key, int ...$reverseRank)
 * @method array             tdigestcdf(string $key, int ...$value)
 * @method Status            tdigestcreate(string $key, int $compression = 0)
 * @method array             tdigestinfo(string $key)
 * @method string            tdigestmax(string $key)
 * @method string[]          tdigestquantile(string $key, float ...$quantile)
 * @method string            tdigestmin(string $key)
 * @method array             tdigestrank(string $key, float ...$value)
 * @method Status            tdigestreset(string $key)
 * @method array             tdigestrevrank(string $key, float ...$value)
 * @method string            tdigesttrimmed_mean(string $key, float $lowCutQuantile, float $highCutQuantile)
 * @method array             topkadd(string $key, ...$items)
 * @method array             topkincrby(string $key, ...$itemIncrement)
 * @method array             topkinfo(string $key)
 * @method array             topklist(string $key, bool $withCount = false)
 * @method Status            topkreserve(string $key, int $topK, int $width = 8, int $depth = 7, float $decay = 0.9)
 * @method string            xadd(string $key, array $dictionary, string $id = '*', array $options = null)
 * @method int               xdel(string $key, string ...$id)
 * @method int               xlen(string $key)
 * @method array             xrevrange(string $key, string $end, string $start, ?int $count = null)
 * @method array             xrange(string $key, string $start, string $end, ?int $count = null)
 * @method string            xtrim(string $key, array|string $strategy, string $threshold, array $options = null)
 * @method int               zadd(string $key, array $membersAndScoresDictionary)
 * @method int               zcard(string $key)
 * @method string            zcount(string $key, int|string $min, int|string $max)
 * @method array             zdiff(array $keys, bool $withScores = false)
 * @method int               zdiffstore(string $destination, array $keys)
 * @method string            zincrby(string $key, int $increment, string $member)
 * @method int               zintercard(array $keys, int $limit = 0)
 * @method int               zinterstore(string $destination, array $keys, int[] $weights = [], string $aggregate = 'sum')
 * @method array             zinter(array $keys, int[] $weights = [], string $aggregate = 'sum', bool $withScores = false)
 * @method array             zmpop(array $keys, string $modifier = 'min', int $count = 1)
 * @method array             zmscore(string $key, string ...$member)
 * @method array             zpopmin(string $key, int $count = 1)
 * @method array             zpopmax(string $key, int $count = 1)
 * @method mixed             zrandmember(string $key, int $count = 1, bool $withScores = false)
 * @method array             zrange(string $key, int|string $start, int|string $stop, array $options = null)
 * @method array             zrangebyscore(string $key, int|string $min, int|string $max, array $options = null)
 * @method int               zrangestore(string $destination, string $source, int|string $min, int|string $max, string|bool $by = false, bool $reversed = false, bool $limit = false, int $offset = 0, int $count = 0)
 * @method int|null          zrank(string $key, string $member)
 * @method int               zrem(string $key, string ...$member)
 * @method int               zremrangebyrank(string $key, int|string $start, int|string $stop)
 * @method int               zremrangebyscore(string $key, int|string $min, int|string $max)
 * @method array             zrevrange(string $key, int|string $start, int|string $stop, array $options = null)
 * @method array             zrevrangebyscore(string $key, int|string $max, int|string $min, array $options = null)
 * @method int|null          zrevrank(string $key, string $member)
 * @method array             zunion(array $keys, int[] $weights = [], string $aggregate = 'sum', bool $withScores = false)
 * @method int               zunionstore(string $destination, array $keys, int[] $weights = [], string $aggregate = 'sum')
 * @method string|null       zscore(string $key, string $member)
 * @method array             zscan(string $key, int $cursor, array $options = null)
 * @method array             zrangebylex(string $key, string $start, string $stop, array $options = null)
 * @method array             zrevrangebylex(string $key, string $start, string $stop, array $options = null)
 * @method int               zremrangebylex(string $key, string $min, string $max)
 * @method int               zlexcount(string $key, string $min, string $max)
 * @method int               pexpiretime(string $key)
 * @method int               pfadd(string $key, array $elements)
 * @method mixed             pfmerge(string $destinationKey, array|string $sourceKeys)
 * @method int               pfcount(string[]|string $keyOrKeys, string ...$keys = null)
 * @method mixed             pubsub($subcommand, $argument)
 * @method int               publish($channel, $message)
 * @method mixed             discard()
 * @method array|null        exec()
 * @method mixed             multi()
 * @method mixed             unwatch()
 * @method mixed             watch(string $key)
 * @method mixed             eval(string $script, int $numkeys, string ...$keyOrArg = null)
 * @method mixed             eval_ro(string $script, array $keys, ...$argument)
 * @method mixed             evalsha(string $script, int $numkeys, string ...$keyOrArg = null)
 * @method mixed             evalsha_ro(string $sha1, array $keys, ...$argument)
 * @method mixed             script($subcommand, $argument = null)
 * @method mixed             auth(string $password)
 * @method string            echo(string $message)
 * @method mixed             ping(string $message = null)
 * @method mixed             select(int $database)
 * @method mixed             bgrewriteaof()
 * @method mixed             bgsave()
 * @method mixed             client($subcommand, $argument = null)
 * @method mixed             config($subcommand, $argument = null)
 * @method int               dbsize()
 * @method mixed             flushall()
 * @method mixed             flushdb()
 * @method array             info($section = null)
 * @method int               lastsave()
 * @method mixed             save()
 * @method mixed             slaveof(string $host, int $port)
 * @method mixed             slowlog($subcommand, $argument = null)
 * @method array             time()
 * @method array             command()
 * @method int               geoadd(string $key, $longitude, $latitude, $member)
 * @method array             geohash(string $key, array $members)
 * @method array             geopos(string $key, array $members)
 * @method string|null       geodist(string $key, $member1, $member2, $unit = null)
 * @method array             georadius(string $key, $longitude, $latitude, $radius, $unit, array $options = null)
 * @method array             georadiusbymember(string $key, $member, $radius, $unit, array $options = null)
 * @method array             geosearch(string $key, FromInterface $from, ByInterface $by, ?string $sorting = null, int $count = -1, bool $any = false, bool $withCoord = false, bool $withDist = false, bool $withHash = false)
 * @method int               geosearchstore(string $destination, string $source, FromInterface $from, ByInterface $by, ?string $sorting = null, int $count = -1, bool $any = false, bool $storeDist = false)
 */
interface ClientInterface
{
    /**
     * Returns the command factory used by the client.
     *
     * @return FactoryInterface
     */
    public function getCommandFactory();

    /**
     * Returns the client options specified upon initialization.
     *
     * @return OptionsInterface
     */
    public function getOptions();

    /**
     * Opens the underlying connection to the server.
     */
    public function connect();

    /**
     * Closes the underlying connection from the server.
     */
    public function disconnect();

    /**
     * Returns the underlying connection instance.
     *
     * @return ConnectionInterface
     */
    public function getConnection();

    /**
     * Creates a new instance of the specified Redis command.
     *
     * @param string $method    Command ID.
     * @param array  $arguments Arguments for the command.
     *
     * @return CommandInterface
     */
    public function createCommand($method, $arguments = []);

    /**
     * Executes the specified Redis command.
     *
     * @param CommandInterface $command Command instance.
     *
     * @return mixed
     */
    public function executeCommand(CommandInterface $command);

    /**
     * Creates a Redis command with the specified arguments and sends a request
     * to the server.
     *
     * @param string $method    Command ID.
     * @param array  $arguments Arguments for the command.
     *
     * @return mixed
     */
    public function __call($method, $arguments);
}<|MERGE_RESOLUTION|>--- conflicted
+++ resolved
@@ -91,14 +91,10 @@
  * @method int               decr(string $key)
  * @method int               decrby(string $key, int $decrement)
  * @method Status            failover(?To $to = null, bool $abort = false, int $timeout = -1)
-<<<<<<< HEAD
+ * @method string|null       get(string $key)
  * @method Status            ftaliasadd(string $alias, string $index)
  * @method Status            ftaliasdel(string $alias)
- * @method Status            ftcreate(string $index, Schema $schema, ?CreateArguments $arguments = null)
-=======
  * @method Status            ftcreate(string $index, Schema $schema, ?SearchArguments $arguments = null)
->>>>>>> 5de09c82
- * @method string|null       get(string $key)
  * @method int               getbit(string $key, $offset)
  * @method int|null          getex(string $key, $modifier = '', $value = false)
  * @method string            getrange(string $key, $start, $end)
