<?php

/*
 * This file is part of the Predis package.
 *
 * (c) 2009-2020 Daniele Alessandri
 * (c) 2021-2023 Till Krüss
 *
 * For the full copyright and license information, please view the LICENSE
 * file that was distributed with this source code.
 */

namespace Predis;

use Predis\Command\Argument\Geospatial\ByInterface;
use Predis\Command\Argument\Geospatial\FromInterface;
<<<<<<< HEAD
use Predis\Command\Argument\Search\Schema;
use Predis\Command\Argument\Search\SearchArguments;
=======
use Predis\Command\Argument\Search\CreateArguments;
use Predis\Command\Argument\Search\DropArguments;
use Predis\Command\Argument\Search\ProfileArguments;
use Predis\Command\Argument\Search\Schema;
use Predis\Command\Argument\Search\SearchArguments;
use Predis\Command\Argument\Server\LimitOffsetCount;
>>>>>>> c51e4adf
use Predis\Command\Argument\Server\To;
use Predis\Command\CommandInterface;
use Predis\Command\FactoryInterface;
use Predis\Command\Redis\Container\FUNCTIONS;
use Predis\Configuration\OptionsInterface;
use Predis\Connection\ConnectionInterface;
use Predis\Response\Status;

/**
 * Interface defining a client able to execute commands against Redis.
 *
 * All the commands exposed by the client generally have the same signature as
 * described by the Redis documentation, but some of them offer an additional
 * and more friendly interface to ease programming which is described in the
 * following list of methods:
 *
 * @method int               copy(string $source, string $destination, int $db = -1, bool $replace = false)
 * @method int               del(string[]|string $keyOrKeys, string ...$keys = null)
 * @method string|null       dump(string $key)
 * @method int               exists(string $key)
 * @method int               expire(string $key, int $seconds, string $expireOption = '')
 * @method int               expireat(string $key, int $timestamp, string $expireOption = '')
 * @method int               expiretime(string $key)
 * @method array             keys(string $pattern)
 * @method int               move(string $key, int $db)
 * @method mixed             object($subcommand, string $key)
 * @method int               persist(string $key)
 * @method int               pexpire(string $key, int $milliseconds)
 * @method int               pexpireat(string $key, int $timestamp)
 * @method int               pttl(string $key)
 * @method string|null       randomkey()
 * @method mixed             rename(string $key, string $target)
 * @method int               renamenx(string $key, string $target)
 * @method array             scan($cursor, array $options = null)
 * @method array             sort(string $key, array $options = null)
 * @method array             sort_ro(string $key, ?string $byPattern = null, ?LimitOffsetCount $limit = null, array $getPatterns = [], ?string $sorting = null, bool $alpha = false)
 * @method int               ttl(string $key)
 * @method mixed             type(string $key)
 * @method int               append(string $key, $value)
 * @method int               bfadd(string $key, $item)
 * @method int               bfexists(string $key, $item)
 * @method array             bfinfo(string $key, string $modifier = '')
 * @method array             bfinsert(string $key, int $capacity = -1, float $error = -1, int $expansion = -1, bool $noCreate = false, bool $nonScaling = false, string ...$item)
 * @method Status            bfloadchunk(string $key, int $iterator, $data)
 * @method array             bfmadd(string $key, ...$item)
 * @method array             bfmexists(string $key, ...$item)
 * @method Status            bfreserve(string $key, float $errorRate, int $capacity, int $expansion = -1, bool $nonScaling = false)
 * @method array             bfscandump(string $key, int $iterator)
 * @method int               bitcount(string $key, $start = null, $end = null, string $index = 'byte')
 * @method int               bitop($operation, $destkey, $key)
 * @method array|null        bitfield(string $key, $subcommand, ...$subcommandArg)
 * @method int               bitpos(string $key, $bit, $start = null, $end = null, string $index = 'byte')
 * @method array             blmpop(int $timeout, array $keys, string $modifier = 'left', int $count = 1)
 * @method array             bzpopmax(array $keys, int $timeout)
 * @method array             bzpopmin(array $keys, int $timeout)
 * @method array             bzmpop(int $timeout, array $keys, string $modifier = 'min', int $count = 1)
 * @method int               cfadd(string $key, $item)
 * @method int               cfaddnx(string $key, $item)
 * @method int               cfcount(string $key, $item)
 * @method int               cfdel(string $key, $item)
 * @method int               cfexists(string $key, $item)
 * @method Status            cfloadchunk(string $key, int $iterator, $data)
 * @method int               cfmexists(string $key, ...$item)
 * @method array             cfinfo(string $key)
 * @method array             cfinsert(string $key, int $capacity = -1, bool $noCreate = false, string ...$item)
 * @method array             cfinsertnx(string $key, int $capacity = -1, bool $noCreate = false, string ...$item)
 * @method Status            cfreserve(string $key, int $capacity, int $bucketSize = -1, int $maxIterations = -1, int $expansion = -1)
 * @method array             cfscandump(string $key, int $iterator)
 * @method array             cmsincrby(string $key, string|int...$itemIncrementDictionary)
 * @method array             cmsinfo(string $key)
 * @method Status            cmsinitbydim(string $key, int $width, int $depth)
 * @method Status            cmsinitbyprob(string $key, float $errorRate, float $probability)
 * @method Status            cmsmerge(string $destination, array $sources, array $weights = [])
 * @method array             cmsquery(string $key, string ...$item)
 * @method int               decr(string $key)
 * @method int               decrby(string $key, int $decrement)
 * @method Status            failover(?To $to = null, bool $abort = false, int $timeout = -1)
<<<<<<< HEAD
 * @method Status            ftcreate(string $index, Schema $schema, ?SearchArguments $arguments = null)
 * @method int               ftdictadd(string $dict, ...$term)
 * @method array             ftprofile(string $index, SearchArguments $arguments)
 * @method array             ftsearch(string $index, string $query, SearchArguments $arguments)
 * @method array             ftspellcheck(string $index, string $query, ?SearchArguments $arguments = null)
=======
 * @method mixed             fcall(string $function, array $keys, ...$args)
 * @method Status            ftaliasadd(string $alias, string $index)
 * @method Status            ftaliasdel(string $alias)
 * @method Status            ftaliasupdate(string $alias, string $index)
 * @method Status            ftcreate(string $index, Schema $schema, ?CreateArguments $arguments = null)
 * @method int               ftdictadd(string $dict, ...$term)
 * @method int               ftdictdel(string $dict, ...$term)
 * @method array             ftdictdump(string $dict)
 * @method Status            ftdropindex(string $index, ?DropArguments $arguments = null)
 * @method array             ftinfo(string $index)
 * @method array             ftprofile(string $index, ProfileArguments $arguments)
 * @method array             ftsearch(string $index, string $query, ?SearchArguments $arguments = null)
>>>>>>> c51e4adf
 * @method string|null       get(string $key)
 * @method int               getbit(string $key, $offset)
 * @method int|null          getex(string $key, $modifier = '', $value = false)
 * @method string            getrange(string $key, $start, $end)
 * @method string            getdel(string $key)
 * @method string|null       getset(string $key, $value)
 * @method int               incr(string $key)
 * @method int               incrby(string $key, int $increment)
 * @method string            incrbyfloat(string $key, int|float $increment)
 * @method array             mget(string[]|string $keyOrKeys, string ...$keys = null)
 * @method mixed             mset(array $dictionary)
 * @method int               msetnx(array $dictionary)
 * @method Status            psetex(string $key, $milliseconds, $value)
 * @method Status            set(string $key, $value, $expireResolution = null, $expireTTL = null, $flag = null)
 * @method int               setbit(string $key, $offset, $value)
 * @method Status            setex(string $key, $seconds, $value)
 * @method int               setnx(string $key, $value)
 * @method int               setrange(string $key, $offset, $value)
 * @method int               strlen(string $key)
 * @method int               hdel(string $key, array $fields)
 * @method int               hexists(string $key, string $field)
 * @method string|null       hget(string $key, string $field)
 * @method array             hgetall(string $key)
 * @method int               hincrby(string $key, string $field, int $increment)
 * @method string            hincrbyfloat(string $key, string $field, int|float $increment)
 * @method array             hkeys(string $key)
 * @method int               hlen(string $key)
 * @method array             hmget(string $key, array $fields)
 * @method mixed             hmset(string $key, array $dictionary)
 * @method array             hrandfield(string $key, int $count = 1, bool $withValues = false)
 * @method array             hscan(string $key, $cursor, array $options = null)
 * @method int               hset(string $key, string $field, string $value)
 * @method int               hsetnx(string $key, string $field, string $value)
 * @method array             hvals(string $key)
 * @method int               hstrlen(string $key, string $field)
 * @method array             jsonarrappend(string $key, string $path = '$', ...$value)
 * @method array             jsonarrindex(string $key, string $path, string $value, int $start = 0, int $stop = 0)
 * @method array             jsonarrinsert(string $key, string $path, int $index, string ...$value)
 * @method array             jsonarrlen(string $key, string $path = '$')
 * @method array             jsonarrpop(string $key, string $path = '$', int $index = -1)
 * @method int               jsonclear(string $key, string $path = '$')
 * @method array             jsonarrtrim(string $key, string $path, int $start, int $stop)
 * @method int               jsondel(string $key, string $path = '$')
 * @method int               jsonforget(string $key, string $path = '$')
 * @method string            jsonget(string $key, string $indent = '', string $newline = '', string $space = '', string ...$paths)
 * @method string            jsonnumincrby(string $key, string $path, int $value)
 * @method array             jsonmget(array $keys, string $path)
 * @method array             jsonobjkeys(string $key, string $path = '$')
 * @method array             jsonobjlen(string $key, string $path = '$')
 * @method array             jsonresp(string $key, string $path = '$')
 * @method string            jsonset(string $key, string $path, string $value, ?string $subcommand = null)
 * @method array             jsonstrappend(string $key, string $path, string $value)
 * @method array             jsonstrlen(string $key, string $path = '$')
 * @method array             jsontoggle(string $key, string $path)
 * @method array             jsontype(string $key, string $path = '$')
 * @method string            blmove(string $source, string $destination, string $where, string $to, int $timeout)
 * @method array|null        blpop(array|string $keys, int|float $timeout)
 * @method array|null        brpop(array|string $keys, int|float $timeout)
 * @method string|null       brpoplpush(string $source, string $destination, int|float $timeout)
 * @method mixed             lcs(string $key1, string $key2, bool $len = false, bool $idx = false, int $minMatchLen = 0, bool $withMatchLen = false)
 * @method string|null       lindex(string $key, int $index)
 * @method int               linsert(string $key, $whence, $pivot, $value)
 * @method int               llen(string $key)
 * @method string            lmove(string $source, string $destination, string $where, string $to)
 * @method array|null        lmpop(array $keys, string $modifier = 'left', int $count = 1)
 * @method string|null       lpop(string $key)
 * @method int               lpush(string $key, array $values)
 * @method int               lpushx(string $key, array $values)
 * @method string[]          lrange(string $key, int $start, int $stop)
 * @method int               lrem(string $key, int $count, string $value)
 * @method mixed             lset(string $key, int $index, string $value)
 * @method mixed             ltrim(string $key, int $start, int $stop)
 * @method string|null       rpop(string $key)
 * @method string|null       rpoplpush(string $source, string $destination)
 * @method int               rpush(string $key, array $values)
 * @method int               rpushx(string $key, array $values)
 * @method int               sadd(string $key, array $members)
 * @method int               scard(string $key)
 * @method string[]          sdiff(array|string $keys)
 * @method int               sdiffstore(string $destination, array|string $keys)
 * @method string[]          sinter(array|string $keys)
 * @method int               sintercard(array $keys, int $limit = 0)
 * @method int               sinterstore(string $destination, array|string $keys)
 * @method int               sismember(string $key, string $member)
 * @method string[]          smembers(string $key)
 * @method array             smismember(string $key, string ...$members)
 * @method int               smove(string $source, string $destination, string $member)
 * @method string|array|null spop(string $key, int $count = null)
 * @method string|null       srandmember(string $key, int $count = null)
 * @method int               srem(string $key, array|string $member)
 * @method array             sscan(string $key, int $cursor, array $options = null)
 * @method string[]          sunion(array|string $keys)
 * @method int               sunionstore(string $destination, array|string $keys)
 * @method int               touch(string[]|string $keyOrKeys, string ...$keys = null)
 * @method Status            tdigestadd(string $key, float ...$value)
 * @method array             tdigestbyrank(string $key, int ...$rank)
 * @method array             tdigestbyrevrank(string $key, int ...$reverseRank)
 * @method array             tdigestcdf(string $key, int ...$value)
 * @method Status            tdigestcreate(string $key, int $compression = 0)
 * @method array             tdigestinfo(string $key)
 * @method string            tdigestmax(string $key)
 * @method Status            tdigestmerge(string $destinationKey, array $sourceKeys, int $compression = 0, bool $override = false)
 * @method string[]          tdigestquantile(string $key, float ...$quantile)
 * @method string            tdigestmin(string $key)
 * @method array             tdigestrank(string $key, float ...$value)
 * @method Status            tdigestreset(string $key)
 * @method array             tdigestrevrank(string $key, float ...$value)
 * @method string            tdigesttrimmed_mean(string $key, float $lowCutQuantile, float $highCutQuantile)
 * @method array             topkadd(string $key, ...$items)
 * @method array             topkincrby(string $key, ...$itemIncrement)
 * @method array             topkinfo(string $key)
 * @method array             topklist(string $key, bool $withCount = false)
 * @method array             topkquery(string $key, ...$items)
 * @method Status            topkreserve(string $key, int $topK, int $width = 8, int $depth = 7, float $decay = 0.9)
 * @method string            xadd(string $key, array $dictionary, string $id = '*', array $options = null)
 * @method int               xdel(string $key, string ...$id)
 * @method int               xlen(string $key)
 * @method array             xrevrange(string $key, string $end, string $start, ?int $count = null)
 * @method array             xrange(string $key, string $start, string $end, ?int $count = null)
 * @method string            xtrim(string $key, array|string $strategy, string $threshold, array $options = null)
 * @method int               zadd(string $key, array $membersAndScoresDictionary)
 * @method int               zcard(string $key)
 * @method string            zcount(string $key, int|string $min, int|string $max)
 * @method array             zdiff(array $keys, bool $withScores = false)
 * @method int               zdiffstore(string $destination, array $keys)
 * @method string            zincrby(string $key, int $increment, string $member)
 * @method int               zintercard(array $keys, int $limit = 0)
 * @method int               zinterstore(string $destination, array $keys, int[] $weights = [], string $aggregate = 'sum')
 * @method array             zinter(array $keys, int[] $weights = [], string $aggregate = 'sum', bool $withScores = false)
 * @method array             zmpop(array $keys, string $modifier = 'min', int $count = 1)
 * @method array             zmscore(string $key, string ...$member)
 * @method array             zpopmin(string $key, int $count = 1)
 * @method array             zpopmax(string $key, int $count = 1)
 * @method mixed             zrandmember(string $key, int $count = 1, bool $withScores = false)
 * @method array             zrange(string $key, int|string $start, int|string $stop, array $options = null)
 * @method array             zrangebyscore(string $key, int|string $min, int|string $max, array $options = null)
 * @method int               zrangestore(string $destination, string $source, int|string $min, int|string $max, string|bool $by = false, bool $reversed = false, bool $limit = false, int $offset = 0, int $count = 0)
 * @method int|null          zrank(string $key, string $member)
 * @method int               zrem(string $key, string ...$member)
 * @method int               zremrangebyrank(string $key, int|string $start, int|string $stop)
 * @method int               zremrangebyscore(string $key, int|string $min, int|string $max)
 * @method array             zrevrange(string $key, int|string $start, int|string $stop, array $options = null)
 * @method array             zrevrangebyscore(string $key, int|string $max, int|string $min, array $options = null)
 * @method int|null          zrevrank(string $key, string $member)
 * @method array             zunion(array $keys, int[] $weights = [], string $aggregate = 'sum', bool $withScores = false)
 * @method int               zunionstore(string $destination, array $keys, int[] $weights = [], string $aggregate = 'sum')
 * @method string|null       zscore(string $key, string $member)
 * @method array             zscan(string $key, int $cursor, array $options = null)
 * @method array             zrangebylex(string $key, string $start, string $stop, array $options = null)
 * @method array             zrevrangebylex(string $key, string $start, string $stop, array $options = null)
 * @method int               zremrangebylex(string $key, string $min, string $max)
 * @method int               zlexcount(string $key, string $min, string $max)
 * @method int               pexpiretime(string $key)
 * @method int               pfadd(string $key, array $elements)
 * @method mixed             pfmerge(string $destinationKey, array|string $sourceKeys)
 * @method int               pfcount(string[]|string $keyOrKeys, string ...$keys = null)
 * @method mixed             pubsub($subcommand, $argument)
 * @method int               publish($channel, $message)
 * @method mixed             discard()
 * @method array|null        exec()
 * @method mixed             multi()
 * @method mixed             unwatch()
 * @method mixed             watch(string $key)
 * @method mixed             eval(string $script, int $numkeys, string ...$keyOrArg = null)
 * @method mixed             eval_ro(string $script, array $keys, ...$argument)
 * @method mixed             evalsha(string $script, int $numkeys, string ...$keyOrArg = null)
 * @method mixed             evalsha_ro(string $sha1, array $keys, ...$argument)
 * @method mixed             script($subcommand, $argument = null)
 * @method mixed             auth(string $password)
 * @method string            echo(string $message)
 * @method mixed             ping(string $message = null)
 * @method mixed             select(int $database)
 * @method mixed             bgrewriteaof()
 * @method mixed             bgsave()
 * @method mixed             client($subcommand, $argument = null)
 * @method mixed             config($subcommand, $argument = null)
 * @method int               dbsize()
 * @method mixed             flushall()
 * @method mixed             flushdb()
 * @method array             info($section = null)
 * @method int               lastsave()
 * @method mixed             save()
 * @method mixed             slaveof(string $host, int $port)
 * @method mixed             slowlog($subcommand, $argument = null)
 * @method array             time()
 * @method array             command()
 * @method int               geoadd(string $key, $longitude, $latitude, $member)
 * @method array             geohash(string $key, array $members)
 * @method array             geopos(string $key, array $members)
 * @method string|null       geodist(string $key, $member1, $member2, $unit = null)
 * @method array             georadius(string $key, $longitude, $latitude, $radius, $unit, array $options = null)
 * @method array             georadiusbymember(string $key, $member, $radius, $unit, array $options = null)
 * @method array             geosearch(string $key, FromInterface $from, ByInterface $by, ?string $sorting = null, int $count = -1, bool $any = false, bool $withCoord = false, bool $withDist = false, bool $withHash = false)
 * @method int               geosearchstore(string $destination, string $source, FromInterface $from, ByInterface $by, ?string $sorting = null, int $count = -1, bool $any = false, bool $storeDist = false)
 *
 * Container commands
 * @property FUNCTIONS $function
 */
interface ClientInterface
{
    /**
     * Returns the command factory used by the client.
     *
     * @return FactoryInterface
     */
    public function getCommandFactory();

    /**
     * Returns the client options specified upon initialization.
     *
     * @return OptionsInterface
     */
    public function getOptions();

    /**
     * Opens the underlying connection to the server.
     */
    public function connect();

    /**
     * Closes the underlying connection from the server.
     */
    public function disconnect();

    /**
     * Returns the underlying connection instance.
     *
     * @return ConnectionInterface
     */
    public function getConnection();

    /**
     * Creates a new instance of the specified Redis command.
     *
     * @param string $method    Command ID.
     * @param array  $arguments Arguments for the command.
     *
     * @return CommandInterface
     */
    public function createCommand($method, $arguments = []);

    /**
     * Executes the specified Redis command.
     *
     * @param CommandInterface $command Command instance.
     *
     * @return mixed
     */
    public function executeCommand(CommandInterface $command);

    /**
     * Creates a Redis command with the specified arguments and sends a request
     * to the server.
     *
     * @param string $method    Command ID.
     * @param array  $arguments Arguments for the command.
     *
     * @return mixed
     */
    public function __call($method, $arguments);
}<|MERGE_RESOLUTION|>--- conflicted
+++ resolved
@@ -14,17 +14,12 @@
 
 use Predis\Command\Argument\Geospatial\ByInterface;
 use Predis\Command\Argument\Geospatial\FromInterface;
-<<<<<<< HEAD
-use Predis\Command\Argument\Search\Schema;
-use Predis\Command\Argument\Search\SearchArguments;
-=======
 use Predis\Command\Argument\Search\CreateArguments;
 use Predis\Command\Argument\Search\DropArguments;
 use Predis\Command\Argument\Search\ProfileArguments;
 use Predis\Command\Argument\Search\Schema;
 use Predis\Command\Argument\Search\SearchArguments;
 use Predis\Command\Argument\Server\LimitOffsetCount;
->>>>>>> c51e4adf
 use Predis\Command\Argument\Server\To;
 use Predis\Command\CommandInterface;
 use Predis\Command\FactoryInterface;
@@ -102,13 +97,6 @@
  * @method int               decr(string $key)
  * @method int               decrby(string $key, int $decrement)
  * @method Status            failover(?To $to = null, bool $abort = false, int $timeout = -1)
-<<<<<<< HEAD
- * @method Status            ftcreate(string $index, Schema $schema, ?SearchArguments $arguments = null)
- * @method int               ftdictadd(string $dict, ...$term)
- * @method array             ftprofile(string $index, SearchArguments $arguments)
- * @method array             ftsearch(string $index, string $query, SearchArguments $arguments)
- * @method array             ftspellcheck(string $index, string $query, ?SearchArguments $arguments = null)
-=======
  * @method mixed             fcall(string $function, array $keys, ...$args)
  * @method Status            ftaliasadd(string $alias, string $index)
  * @method Status            ftaliasdel(string $alias)
@@ -121,7 +109,7 @@
  * @method array             ftinfo(string $index)
  * @method array             ftprofile(string $index, ProfileArguments $arguments)
  * @method array             ftsearch(string $index, string $query, ?SearchArguments $arguments = null)
->>>>>>> c51e4adf
+ * @method array             ftspellcheck(string $index, string $query, ?SearchArguments $arguments = null)
  * @method string|null       get(string $key)
  * @method int               getbit(string $key, $offset)
  * @method int|null          getex(string $key, $modifier = '', $value = false)
