--- conflicted
+++ resolved
@@ -53,14 +53,11 @@
  * @method int               append(string $key, $value)
  * @method int               bfadd(string $key, $item)
  * @method int               bfexists(string $key, $item)
-<<<<<<< HEAD
- * @method array             bfscandump(string $key, int $iterator)
-=======
  * @method array             bfinfo(string $key, string $modifier = '')
  * @method array             bfmadd(string $key, ...$item)
  * @method array             bfmexists(string $key, ...$item)
  * @method Status            bfreserve(string $key, float $errorRate, int $capacity, int $expansion = -1, bool $nonScaling = false)
->>>>>>> 549b4414
+ * @method array             bfscandump(string $key, int $iterator)
  * @method int               bitcount(string $key, $start = null, $end = null)
  * @method int               bitop($operation, $destkey, $key)
  * @method array|null        bitfield(string $key, $subcommand, ...$subcommandArg)
