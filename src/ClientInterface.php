--- conflicted
+++ resolved
@@ -190,11 +190,8 @@
  * @method Status            tdigestcreate(string $key, int $compression = 0)
  * @method array             tdigestinfo(string $key)
  * @method string            tdigestmax(string $key)
-<<<<<<< HEAD
  * @method Status            tdigestquantile(string $key, float ...$quantile)
-=======
  * @method string            tdigestmin(string $key)
->>>>>>> 251f6043
  * @method string            xadd(string $key, array $dictionary, string $id = '*', array $options = null)
  * @method int               xdel(string $key, string ...$id)
  * @method int               xlen(string $key)
