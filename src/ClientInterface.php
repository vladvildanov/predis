--- conflicted
+++ resolved
@@ -44,11 +44,8 @@
 use Predis\Command\Container\Json\JSONDEBUG;
 use Predis\Command\Container\Search\FTCONFIG;
 use Predis\Command\Container\Search\FTCURSOR;
-<<<<<<< HEAD
-=======
 use Predis\Command\Container\XGROUP;
 use Predis\Command\Container\XINFO;
->>>>>>> 2ae9af62
 use Predis\Command\FactoryInterface;
 use Predis\Configuration\OptionsInterface;
 use Predis\Connection\ConnectionInterface;
@@ -374,11 +371,8 @@
  * @property FTCURSOR  $ftcursor
  * @property JSONDEBUG $jsondebug
  * @property ACL       $acl
-<<<<<<< HEAD
-=======
  * @property XGROUP    $xgroup
  * @property XINFO     $xinfo
->>>>>>> 2ae9af62
  */
 interface ClientInterface
 {
