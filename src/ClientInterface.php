<?php

/*
 * This file is part of the Predis package.
 *
 * (c) 2009-2020 Daniele Alessandri
 * (c) 2021-2023 Till Krüss
 *
 * For the full copyright and license information, please view the LICENSE
 * file that was distributed with this source code.
 */

namespace Predis;

use Predis\Command\Argument\Geospatial\ByInterface;
use Predis\Command\Argument\Geospatial\FromInterface;
use Predis\Command\Argument\Server\To;
use Predis\Command\CommandInterface;
use Predis\Command\FactoryInterface;
use Predis\Configuration\OptionsInterface;
use Predis\Connection\ConnectionInterface;
use Predis\Response\Status;

/**
 * Interface defining a client able to execute commands against Redis.
 *
 * All the commands exposed by the client generally have the same signature as
 * described by the Redis documentation, but some of them offer an additional
 * and more friendly interface to ease programming which is described in the
 * following list of methods:
 *
 * @method int               copy(string $source, string $destination, int $db = -1, bool $replace = false)
 * @method int               del(string[]|string $keyOrKeys, string ...$keys = null)
 * @method string|null       dump(string $key)
 * @method int               exists(string $key)
 * @method int               expire(string $key, int $seconds)
 * @method int               expireat(string $key, int $timestamp)
 * @method int               expiretime(string $key)
 * @method array             keys(string $pattern)
 * @method int               move(string $key, int $db)
 * @method mixed             object($subcommand, string $key)
 * @method int               persist(string $key)
 * @method int               pexpire(string $key, int $milliseconds)
 * @method int               pexpireat(string $key, int $timestamp)
 * @method int               pttl(string $key)
 * @method string|null       randomkey()
 * @method mixed             rename(string $key, string $target)
 * @method int               renamenx(string $key, string $target)
 * @method array             scan($cursor, array $options = null)
 * @method array             sort(string $key, array $options = null)
 * @method int               ttl(string $key)
 * @method mixed             type(string $key)
 * @method int               append(string $key, $value)
 * @method int               bfadd(string $key, $item)
 * @method int               bfexists(string $key, $item)
<<<<<<< HEAD
 * @method array             bfmadd(string $key, ...$item)
 * @method array             bfmexists(string $key, ...$item)
=======
 * @method array             bfinfo(string $key, string $modifier = '')
>>>>>>> 1170d09a
 * @method int               bitcount(string $key, $start = null, $end = null)
 * @method int               bitop($operation, $destkey, $key)
 * @method array|null        bitfield(string $key, $subcommand, ...$subcommandArg)
 * @method int               bitpos(string $key, $bit, $start = null, $end = null)
 * @method array             blmpop(int $timeout, array $keys, string $modifier = 'left', int $count = 1)
 * @method array             bzpopmax(array $keys, int $timeout)
 * @method array             bzpopmin(array $keys, int $timeout)
 * @method array             bzmpop(int $timeout, array $keys, string $modifier = 'min', int $count = 1)
 * @method int               cfadd(string $key, $item)
 * @method int               cfexists(string $key, $item)
 * @method int               decr(string $key)
 * @method int               decrby(string $key, int $decrement)
 * @method Status            failover(?To $to = null, bool $abort = false, int $timeout = -1)
 * @method string|null       get(string $key)
 * @method int               getbit(string $key, $offset)
 * @method int|null          getex(string $key, $modifier = '', $value = false)
 * @method string            getrange(string $key, $start, $end)
 * @method string            getdel(string $key)
 * @method string|null       getset(string $key, $value)
 * @method int               incr(string $key)
 * @method int               incrby(string $key, int $increment)
 * @method string            incrbyfloat(string $key, int|float $increment)
 * @method array             mget(string[]|string $keyOrKeys, string ...$keys = null)
 * @method mixed             mset(array $dictionary)
 * @method int               msetnx(array $dictionary)
 * @method Status            psetex(string $key, $milliseconds, $value)
 * @method Status            set(string $key, $value, $expireResolution = null, $expireTTL = null, $flag = null)
 * @method int               setbit(string $key, $offset, $value)
 * @method Status            setex(string $key, $seconds, $value)
 * @method int               setnx(string $key, $value)
 * @method int               setrange(string $key, $offset, $value)
 * @method int               strlen(string $key)
 * @method int               hdel(string $key, array $fields)
 * @method int               hexists(string $key, string $field)
 * @method string|null       hget(string $key, string $field)
 * @method array             hgetall(string $key)
 * @method int               hincrby(string $key, string $field, int $increment)
 * @method string            hincrbyfloat(string $key, string $field, int|float $increment)
 * @method array             hkeys(string $key)
 * @method int               hlen(string $key)
 * @method array             hmget(string $key, array $fields)
 * @method mixed             hmset(string $key, array $dictionary)
 * @method array             hrandfield(string $key, int $count = 1, bool $withValues = false)
 * @method array             hscan(string $key, $cursor, array $options = null)
 * @method int               hset(string $key, string $field, string $value)
 * @method int               hsetnx(string $key, string $field, string $value)
 * @method array             hvals(string $key)
 * @method int               hstrlen(string $key, string $field)
 * @method string            jsonget(string $key, string $indent = '', string $newline = '', string $space = '', string ...$paths)
 * @method string            jsonset(string $key, string $path, string $value, ?string $subcommand = null)
 * @method string            blmove(string $source, string $destination, string $where, string $to, int $timeout)
 * @method array|null        blpop(array|string $keys, int|float $timeout)
 * @method array|null        brpop(array|string $keys, int|float $timeout)
 * @method string|null       brpoplpush(string $source, string $destination, int|float $timeout)
 * @method mixed             lcs(string $key1, string $key2, bool $len = false, bool $idx = false, int $minMatchLen = 0, bool $withMatchLen = false)
 * @method string|null       lindex(string $key, int $index)
 * @method int               linsert(string $key, $whence, $pivot, $value)
 * @method int               llen(string $key)
 * @method string            lmove(string $source, string $destination, string $where, string $to)
 * @method array|null        lmpop(array $keys, string $modifier = 'left', int $count = 1)
 * @method string|null       lpop(string $key)
 * @method int               lpush(string $key, array $values)
 * @method int               lpushx(string $key, array $values)
 * @method string[]          lrange(string $key, int $start, int $stop)
 * @method int               lrem(string $key, int $count, string $value)
 * @method mixed             lset(string $key, int $index, string $value)
 * @method mixed             ltrim(string $key, int $start, int $stop)
 * @method string|null       rpop(string $key)
 * @method string|null       rpoplpush(string $source, string $destination)
 * @method int               rpush(string $key, array $values)
 * @method int               rpushx(string $key, array $values)
 * @method int               sadd(string $key, array $members)
 * @method int               scard(string $key)
 * @method string[]          sdiff(array|string $keys)
 * @method int               sdiffstore(string $destination, array|string $keys)
 * @method string[]          sinter(array|string $keys)
 * @method int               sintercard(array $keys, int $limit = 0)
 * @method int               sinterstore(string $destination, array|string $keys)
 * @method int               sismember(string $key, string $member)
 * @method string[]          smembers(string $key)
 * @method array             smismember(string $key, string ...$members)
 * @method int               smove(string $source, string $destination, string $member)
 * @method string|array|null spop(string $key, int $count = null)
 * @method string|null       srandmember(string $key, int $count = null)
 * @method int               srem(string $key, array|string $member)
 * @method array             sscan(string $key, int $cursor, array $options = null)
 * @method string[]          sunion(array|string $keys)
 * @method int               sunionstore(string $destination, array|string $keys)
 * @method int               touch(string[]|string $keyOrKeys, string ...$keys = null)
 * @method string            xadd(string $key, array $dictionary, string $id = '*', array $options = null)
 * @method int               xdel(string $key, string ...$id)
 * @method int               xlen(string $key)
 * @method array             xrevrange(string $key, string $end, string $start, ?int $count = null)
 * @method array             xrange(string $key, string $start, string $end, ?int $count = null)
 * @method string            xtrim(string $key, array|string $strategy, string $threshold, array $options = null)
 * @method int               zadd(string $key, array $membersAndScoresDictionary)
 * @method int               zcard(string $key)
 * @method string            zcount(string $key, int|string $min, int|string $max)
 * @method array             zdiff(array $keys, bool $withScores = false)
 * @method int               zdiffstore(string $destination, array $keys)
 * @method string            zincrby(string $key, int $increment, string $member)
 * @method int               zintercard(array $keys, int $limit = 0)
 * @method int               zinterstore(string $destination, array $keys, int[] $weights = [], string $aggregate = 'sum')
 * @method array             zinter(array $keys, int[] $weights = [], string $aggregate = 'sum', bool $withScores = false)
 * @method array             zmpop(array $keys, string $modifier = 'min', int $count = 1)
 * @method array             zmscore(string $key, string ...$member)
 * @method array             zpopmin(string $key, int $count = 1)
 * @method array             zpopmax(string $key, int $count = 1)
 * @method mixed             zrandmember(string $key, int $count = 1, bool $withScores = false)
 * @method array             zrange(string $key, int|string $start, int|string $stop, array $options = null)
 * @method array             zrangebyscore(string $key, int|string $min, int|string $max, array $options = null)
 * @method int               zrangestore(string $destination, string $source, int|string $min, int|string $max, string|bool $by = false, bool $reversed = false, bool $limit = false, int $offset = 0, int $count = 0)
 * @method int|null          zrank(string $key, string $member)
 * @method int               zrem(string $key, string ...$member)
 * @method int               zremrangebyrank(string $key, int|string $start, int|string $stop)
 * @method int               zremrangebyscore(string $key, int|string $min, int|string $max)
 * @method array             zrevrange(string $key, int|string $start, int|string $stop, array $options = null)
 * @method array             zrevrangebyscore(string $key, int|string $max, int|string $min, array $options = null)
 * @method int|null          zrevrank(string $key, string $member)
 * @method array             zunion(array $keys, int[] $weights = [], string $aggregate = 'sum', bool $withScores = false)
 * @method int               zunionstore(string $destination, array $keys, int[] $weights = [], string $aggregate = 'sum')
 * @method string|null       zscore(string $key, string $member)
 * @method array             zscan(string $key, int $cursor, array $options = null)
 * @method array             zrangebylex(string $key, string $start, string $stop, array $options = null)
 * @method array             zrevrangebylex(string $key, string $start, string $stop, array $options = null)
 * @method int               zremrangebylex(string $key, string $min, string $max)
 * @method int               zlexcount(string $key, string $min, string $max)
 * @method int               pexpiretime(string $key)
 * @method int               pfadd(string $key, array $elements)
 * @method mixed             pfmerge(string $destinationKey, array|string $sourceKeys)
 * @method int               pfcount(string[]|string $keyOrKeys, string ...$keys = null)
 * @method mixed             pubsub($subcommand, $argument)
 * @method int               publish($channel, $message)
 * @method mixed             discard()
 * @method array|null        exec()
 * @method mixed             multi()
 * @method mixed             unwatch()
 * @method mixed             watch(string $key)
 * @method mixed             eval(string $script, int $numkeys, string ...$keyOrArg = null)
 * @method mixed             eval_ro(string $script, array $keys, ...$argument)
 * @method mixed             evalsha(string $script, int $numkeys, string ...$keyOrArg = null)
 * @method mixed             evalsha_ro(string $sha1, array $keys, ...$argument)
 * @method mixed             script($subcommand, $argument = null)
 * @method mixed             auth(string $password)
 * @method string            echo(string $message)
 * @method mixed             ping(string $message = null)
 * @method mixed             select(int $database)
 * @method mixed             bgrewriteaof()
 * @method mixed             bgsave()
 * @method mixed             client($subcommand, $argument = null)
 * @method mixed             config($subcommand, $argument = null)
 * @method int               dbsize()
 * @method mixed             flushall()
 * @method mixed             flushdb()
 * @method array             info($section = null)
 * @method int               lastsave()
 * @method mixed             save()
 * @method mixed             slaveof(string $host, int $port)
 * @method mixed             slowlog($subcommand, $argument = null)
 * @method array             time()
 * @method array             command()
 * @method int               geoadd(string $key, $longitude, $latitude, $member)
 * @method array             geohash(string $key, array $members)
 * @method array             geopos(string $key, array $members)
 * @method string|null       geodist(string $key, $member1, $member2, $unit = null)
 * @method array             georadius(string $key, $longitude, $latitude, $radius, $unit, array $options = null)
 * @method array             georadiusbymember(string $key, $member, $radius, $unit, array $options = null)
 * @method array             geosearch(string $key, FromInterface $from, ByInterface $by, ?string $sorting = null, int $count = -1, bool $any = false, bool $withCoord = false, bool $withDist = false, bool $withHash = false)
 * @method int               geosearchstore(string $destination, string $source, FromInterface $from, ByInterface $by, ?string $sorting = null, int $count = -1, bool $any = false, bool $storeDist = false)
 */
interface ClientInterface
{
    /**
     * Returns the command factory used by the client.
     *
     * @return FactoryInterface
     */
    public function getCommandFactory();

    /**
     * Returns the client options specified upon initialization.
     *
     * @return OptionsInterface
     */
    public function getOptions();

    /**
     * Opens the underlying connection to the server.
     */
    public function connect();

    /**
     * Closes the underlying connection from the server.
     */
    public function disconnect();

    /**
     * Returns the underlying connection instance.
     *
     * @return ConnectionInterface
     */
    public function getConnection();

    /**
     * Creates a new instance of the specified Redis command.
     *
     * @param string $method    Command ID.
     * @param array  $arguments Arguments for the command.
     *
     * @return CommandInterface
     */
    public function createCommand($method, $arguments = []);

    /**
     * Executes the specified Redis command.
     *
     * @param CommandInterface $command Command instance.
     *
     * @return mixed
     */
    public function executeCommand(CommandInterface $command);

    /**
     * Creates a Redis command with the specified arguments and sends a request
     * to the server.
     *
     * @param string $method    Command ID.
     * @param array  $arguments Arguments for the command.
     *
     * @return mixed
     */
    public function __call($method, $arguments);
}<|MERGE_RESOLUTION|>--- conflicted
+++ resolved
@@ -53,12 +53,8 @@
  * @method int               append(string $key, $value)
  * @method int               bfadd(string $key, $item)
  * @method int               bfexists(string $key, $item)
-<<<<<<< HEAD
  * @method array             bfmadd(string $key, ...$item)
  * @method array             bfmexists(string $key, ...$item)
-=======
- * @method array             bfinfo(string $key, string $modifier = '')
->>>>>>> 1170d09a
  * @method int               bitcount(string $key, $start = null, $end = null)
  * @method int               bitop($operation, $destkey, $key)
  * @method array|null        bitfield(string $key, $subcommand, ...$subcommandArg)
