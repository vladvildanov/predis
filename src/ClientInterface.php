<?php

/*
 * This file is part of the Predis package.
 *
 * (c) 2009-2020 Daniele Alessandri
 * (c) 2021-2023 Till Krüss
 *
 * For the full copyright and license information, please view the LICENSE
 * file that was distributed with this source code.
 */

namespace Predis;

use Predis\Command\Argument\Geospatial\ByInterface;
use Predis\Command\Argument\Geospatial\FromInterface;
use Predis\Command\Argument\Server\To;
use Predis\Command\CommandInterface;
use Predis\Command\FactoryInterface;
use Predis\Configuration\OptionsInterface;
use Predis\Connection\ConnectionInterface;
use Predis\Response\Status;

/**
 * Interface defining a client able to execute commands against Redis.
 *
 * All the commands exposed by the client generally have the same signature as
 * described by the Redis documentation, but some of them offer an additional
 * and more friendly interface to ease programming which is described in the
 * following list of methods:
 *
 * @method int               copy(string $source, string $destination, int $db = -1, bool $replace = false)
 * @method int               del(string[]|string $keyOrKeys, string ...$keys = null)
 * @method string|null       dump(string $key)
 * @method int               exists(string $key)
 * @method int               expire(string $key, int $seconds)
 * @method int               expireat(string $key, int $timestamp)
 * @method int               expiretime(string $key)
 * @method array             keys(string $pattern)
 * @method int               move(string $key, int $db)
 * @method mixed             object($subcommand, string $key)
 * @method int               persist(string $key)
 * @method int               pexpire(string $key, int $milliseconds)
 * @method int               pexpireat(string $key, int $timestamp)
 * @method int               pttl(string $key)
 * @method string|null       randomkey()
 * @method mixed             rename(string $key, string $target)
 * @method int               renamenx(string $key, string $target)
 * @method array             scan($cursor, array $options = null)
 * @method array             sort(string $key, array $options = null)
 * @method int               ttl(string $key)
 * @method mixed             type(string $key)
 * @method int               append(string $key, $value)
 * @method int               bfadd(string $key, $item)
 * @method int               bfexists(string $key, $item)
 * @method array             bfinfo(string $key, string $modifier = '')
<<<<<<< HEAD
 * @method Status            bfreserve(string $key, float $errorRate, int $capacity, int $expansion = -1, bool $nonScaling = false)
=======
 * @method array             bfmadd(string $key, ...$item)
 * @method array             bfmexists(string $key, ...$item)
>>>>>>> f82bee9a
 * @method int               bitcount(string $key, $start = null, $end = null)
 * @method int               bitop($operation, $destkey, $key)
 * @method array|null        bitfield(string $key, $subcommand, ...$subcommandArg)
 * @method int               bitpos(string $key, $bit, $start = null, $end = null)
 * @method array             blmpop(int $timeout, array $keys, string $modifier = 'left', int $count = 1)
 * @method array             bzpopmax(array $keys, int $timeout)
 * @method array             bzpopmin(array $keys, int $timeout)
 * @method array             bzmpop(int $timeout, array $keys, string $modifier = 'min', int $count = 1)
 * @method int               cfadd(string $key, $item)
 * @method int               cfexists(string $key, $item)
 * @method int               decr(string $key)
 * @method int               decrby(string $key, int $decrement)
 * @method Status            failover(?To $to = null, bool $abort = false, int $timeout = -1)
 * @method string|null       get(string $key)
 * @method int               getbit(string $key, $offset)
 * @method int|null          getex(string $key, $modifier = '', $value = false)
 * @method string            getrange(string $key, $start, $end)
 * @method string            getdel(string $key)
 * @method string|null       getset(string $key, $value)
 * @method int               incr(string $key)
 * @method int               incrby(string $key, int $increment)
 * @method string            incrbyfloat(string $key, int|float $increment)
 * @method array             mget(string[]|string $keyOrKeys, string ...$keys = null)
 * @method mixed             mset(array $dictionary)
 * @method int               msetnx(array $dictionary)
 * @method Status            psetex(string $key, $milliseconds, $value)
 * @method Status            set(string $key, $value, $expireResolution = null, $expireTTL = null, $flag = null)
 * @method int               setbit(string $key, $offset, $value)
 * @method Status            setex(string $key, $seconds, $value)
 * @method int               setnx(string $key, $value)
 * @method int               setrange(string $key, $offset, $value)
 * @method int               strlen(string $key)
 * @method int               hdel(string $key, array $fields)
 * @method int               hexists(string $key, string $field)
 * @method string|null       hget(string $key, string $field)
 * @method array             hgetall(string $key)
 * @method int               hincrby(string $key, string $field, int $increment)
 * @method string            hincrbyfloat(string $key, string $field, int|float $increment)
 * @method array             hkeys(string $key)
 * @method int               hlen(string $key)
 * @method array             hmget(string $key, array $fields)
 * @method mixed             hmset(string $key, array $dictionary)
 * @method array             hrandfield(string $key, int $count = 1, bool $withValues = false)
 * @method array             hscan(string $key, $cursor, array $options = null)
 * @method int               hset(string $key, string $field, string $value)
 * @method int               hsetnx(string $key, string $field, string $value)
 * @method array             hvals(string $key)
 * @method int               hstrlen(string $key, string $field)
 * @method string            jsonget(string $key, string $indent = '', string $newline = '', string $space = '', string ...$paths)
 * @method string            jsonset(string $key, string $path, string $value, ?string $subcommand = null)
 * @method string            blmove(string $source, string $destination, string $where, string $to, int $timeout)
 * @method array|null        blpop(array|string $keys, int|float $timeout)
 * @method array|null        brpop(array|string $keys, int|float $timeout)
 * @method string|null       brpoplpush(string $source, string $destination, int|float $timeout)
 * @method mixed             lcs(string $key1, string $key2, bool $len = false, bool $idx = false, int $minMatchLen = 0, bool $withMatchLen = false)
 * @method string|null       lindex(string $key, int $index)
 * @method int               linsert(string $key, $whence, $pivot, $value)
 * @method int               llen(string $key)
 * @method string            lmove(string $source, string $destination, string $where, string $to)
 * @method array|null        lmpop(array $keys, string $modifier = 'left', int $count = 1)
 * @method string|null       lpop(string $key)
 * @method int               lpush(string $key, array $values)
 * @method int               lpushx(string $key, array $values)
 * @method string[]          lrange(string $key, int $start, int $stop)
 * @method int               lrem(string $key, int $count, string $value)
 * @method mixed             lset(string $key, int $index, string $value)
 * @method mixed             ltrim(string $key, int $start, int $stop)
 * @method string|null       rpop(string $key)
 * @method string|null       rpoplpush(string $source, string $destination)
 * @method int               rpush(string $key, array $values)
 * @method int               rpushx(string $key, array $values)
 * @method int               sadd(string $key, array $members)
 * @method int               scard(string $key)
 * @method string[]          sdiff(array|string $keys)
 * @method int               sdiffstore(string $destination, array|string $keys)
 * @method string[]          sinter(array|string $keys)
 * @method int               sintercard(array $keys, int $limit = 0)
 * @method int               sinterstore(string $destination, array|string $keys)
 * @method int               sismember(string $key, string $member)
 * @method string[]          smembers(string $key)
 * @method array             smismember(string $key, string ...$members)
 * @method int               smove(string $source, string $destination, string $member)
 * @method string|array|null spop(string $key, int $count = null)
 * @method string|null       srandmember(string $key, int $count = null)
 * @method int               srem(string $key, array|string $member)
 * @method array             sscan(string $key, int $cursor, array $options = null)
 * @method string[]          sunion(array|string $keys)
 * @method int               sunionstore(string $destination, array|string $keys)
 * @method int               touch(string[]|string $keyOrKeys, string ...$keys = null)
 * @method string            xadd(string $key, array $dictionary, string $id = '*', array $options = null)
 * @method int               xdel(string $key, string ...$id)
 * @method int               xlen(string $key)
 * @method array             xrevrange(string $key, string $end, string $start, ?int $count = null)
 * @method array             xrange(string $key, string $start, string $end, ?int $count = null)
 * @method string            xtrim(string $key, array|string $strategy, string $threshold, array $options = null)
 * @method int               zadd(string $key, array $membersAndScoresDictionary)
 * @method int               zcard(string $key)
 * @method string            zcount(string $key, int|string $min, int|string $max)
 * @method array             zdiff(array $keys, bool $withScores = false)
 * @method int               zdiffstore(string $destination, array $keys)
 * @method string            zincrby(string $key, int $increment, string $member)
 * @method int               zintercard(array $keys, int $limit = 0)
 * @method int               zinterstore(string $destination, array $keys, int[] $weights = [], string $aggregate = 'sum')
 * @method array             zinter(array $keys, int[] $weights = [], string $aggregate = 'sum', bool $withScores = false)
 * @method array             zmpop(array $keys, string $modifier = 'min', int $count = 1)
 * @method array             zmscore(string $key, string ...$member)
 * @method array             zpopmin(string $key, int $count = 1)
 * @method array             zpopmax(string $key, int $count = 1)
 * @method mixed             zrandmember(string $key, int $count = 1, bool $withScores = false)
 * @method array             zrange(string $key, int|string $start, int|string $stop, array $options = null)
 * @method array             zrangebyscore(string $key, int|string $min, int|string $max, array $options = null)
 * @method int               zrangestore(string $destination, string $source, int|string $min, int|string $max, string|bool $by = false, bool $reversed = false, bool $limit = false, int $offset = 0, int $count = 0)
 * @method int|null          zrank(string $key, string $member)
 * @method int               zrem(string $key, string ...$member)
 * @method int               zremrangebyrank(string $key, int|string $start, int|string $stop)
 * @method int               zremrangebyscore(string $key, int|string $min, int|string $max)
 * @method array             zrevrange(string $key, int|string $start, int|string $stop, array $options = null)
 * @method array             zrevrangebyscore(string $key, int|string $max, int|string $min, array $options = null)
 * @method int|null          zrevrank(string $key, string $member)
 * @method array             zunion(array $keys, int[] $weights = [], string $aggregate = 'sum', bool $withScores = false)
 * @method int               zunionstore(string $destination, array $keys, int[] $weights = [], string $aggregate = 'sum')
 * @method string|null       zscore(string $key, string $member)
 * @method array             zscan(string $key, int $cursor, array $options = null)
 * @method array             zrangebylex(string $key, string $start, string $stop, array $options = null)
 * @method array             zrevrangebylex(string $key, string $start, string $stop, array $options = null)
 * @method int               zremrangebylex(string $key, string $min, string $max)
 * @method int               zlexcount(string $key, string $min, string $max)
 * @method int               pexpiretime(string $key)
 * @method int               pfadd(string $key, array $elements)
 * @method mixed             pfmerge(string $destinationKey, array|string $sourceKeys)
 * @method int               pfcount(string[]|string $keyOrKeys, string ...$keys = null)
 * @method mixed             pubsub($subcommand, $argument)
 * @method int               publish($channel, $message)
 * @method mixed             discard()
 * @method array|null        exec()
 * @method mixed             multi()
 * @method mixed             unwatch()
 * @method mixed             watch(string $key)
 * @method mixed             eval(string $script, int $numkeys, string ...$keyOrArg = null)
 * @method mixed             eval_ro(string $script, array $keys, ...$argument)
 * @method mixed             evalsha(string $script, int $numkeys, string ...$keyOrArg = null)
 * @method mixed             evalsha_ro(string $sha1, array $keys, ...$argument)
 * @method mixed             script($subcommand, $argument = null)
 * @method mixed             auth(string $password)
 * @method string            echo(string $message)
 * @method mixed             ping(string $message = null)
 * @method mixed             select(int $database)
 * @method mixed             bgrewriteaof()
 * @method mixed             bgsave()
 * @method mixed             client($subcommand, $argument = null)
 * @method mixed             config($subcommand, $argument = null)
 * @method int               dbsize()
 * @method mixed             flushall()
 * @method mixed             flushdb()
 * @method array             info($section = null)
 * @method int               lastsave()
 * @method mixed             save()
 * @method mixed             slaveof(string $host, int $port)
 * @method mixed             slowlog($subcommand, $argument = null)
 * @method array             time()
 * @method array             command()
 * @method int               geoadd(string $key, $longitude, $latitude, $member)
 * @method array             geohash(string $key, array $members)
 * @method array             geopos(string $key, array $members)
 * @method string|null       geodist(string $key, $member1, $member2, $unit = null)
 * @method array             georadius(string $key, $longitude, $latitude, $radius, $unit, array $options = null)
 * @method array             georadiusbymember(string $key, $member, $radius, $unit, array $options = null)
 * @method array             geosearch(string $key, FromInterface $from, ByInterface $by, ?string $sorting = null, int $count = -1, bool $any = false, bool $withCoord = false, bool $withDist = false, bool $withHash = false)
 * @method int               geosearchstore(string $destination, string $source, FromInterface $from, ByInterface $by, ?string $sorting = null, int $count = -1, bool $any = false, bool $storeDist = false)
 */
interface ClientInterface
{
    /**
     * Returns the command factory used by the client.
     *
     * @return FactoryInterface
     */
    public function getCommandFactory();

    /**
     * Returns the client options specified upon initialization.
     *
     * @return OptionsInterface
     */
    public function getOptions();

    /**
     * Opens the underlying connection to the server.
     */
    public function connect();

    /**
     * Closes the underlying connection from the server.
     */
    public function disconnect();

    /**
     * Returns the underlying connection instance.
     *
     * @return ConnectionInterface
     */
    public function getConnection();

    /**
     * Creates a new instance of the specified Redis command.
     *
     * @param string $method    Command ID.
     * @param array  $arguments Arguments for the command.
     *
     * @return CommandInterface
     */
    public function createCommand($method, $arguments = []);

    /**
     * Executes the specified Redis command.
     *
     * @param CommandInterface $command Command instance.
     *
     * @return mixed
     */
    public function executeCommand(CommandInterface $command);

    /**
     * Creates a Redis command with the specified arguments and sends a request
     * to the server.
     *
     * @param string $method    Command ID.
     * @param array  $arguments Arguments for the command.
     *
     * @return mixed
     */
    public function __call($method, $arguments);
}<|MERGE_RESOLUTION|>--- conflicted
+++ resolved
@@ -54,12 +54,9 @@
  * @method int               bfadd(string $key, $item)
  * @method int               bfexists(string $key, $item)
  * @method array             bfinfo(string $key, string $modifier = '')
-<<<<<<< HEAD
- * @method Status            bfreserve(string $key, float $errorRate, int $capacity, int $expansion = -1, bool $nonScaling = false)
-=======
  * @method array             bfmadd(string $key, ...$item)
  * @method array             bfmexists(string $key, ...$item)
->>>>>>> f82bee9a
+ * @method Status            bfreserve(string $key, float $errorRate, int $capacity, int $expansion = -1, bool $nonScaling = false)
  * @method int               bitcount(string $key, $start = null, $end = null)
  * @method int               bitop($operation, $destkey, $key)
  * @method array|null        bitfield(string $key, $subcommand, ...$subcommandArg)
