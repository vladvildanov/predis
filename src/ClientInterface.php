--- conflicted
+++ resolved
@@ -83,11 +83,8 @@
  * @method array             cmsincrby(string $key, string|int...$itemIncrementDictionary)
  * @method array             cmsinfo(string $key)
  * @method Status            cmsinitbydim(string $key, int $width, int $depth)
-<<<<<<< HEAD
+ * @method Status            cmsinitbyprob(string $key, float $errorRate, float $probability)
  * @method array             cmsquery(string $key, string ...$item)
-=======
- * @method Status            cmsinitbyprob(string $key, float $errorRate, float $probability)
->>>>>>> e831c71c
  * @method int               decr(string $key)
  * @method int               decrby(string $key, int $decrement)
  * @method Status            failover(?To $to = null, bool $abort = false, int $timeout = -1)
