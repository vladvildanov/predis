<?php

/*
 * This file is part of the Predis package.
 *
 * (c) 2009-2020 Daniele Alessandri
 * (c) 2021-2023 Till Krüss
 *
 * For the full copyright and license information, please view the LICENSE
 * file that was distributed with this source code.
 */

namespace Predis;

use Predis\Command\Argument\Geospatial\ByInterface;
use Predis\Command\Argument\Geospatial\FromInterface;
use Predis\Command\Argument\Search\AggregateArguments;
use Predis\Command\Argument\Search\AlterArguments;
use Predis\Command\Argument\Search\CreateArguments;
use Predis\Command\Argument\Search\DropArguments;
use Predis\Command\Argument\Search\ExplainArguments;
use Predis\Command\Argument\Search\ProfileArguments;
use Predis\Command\Argument\Search\SchemaFields\FieldInterface;
use Predis\Command\Argument\Search\SearchArguments;
use Predis\Command\Argument\Search\SugAddArguments;
use Predis\Command\Argument\Search\SugGetArguments;
use Predis\Command\Argument\Search\SynUpdateArguments;
use Predis\Command\Argument\Server\LimitOffsetCount;
use Predis\Command\Argument\Server\To;
use Predis\Command\Argument\TimeSeries\AddArguments;
use Predis\Command\Argument\TimeSeries\AlterArguments as TSAlterArguments;
use Predis\Command\Argument\TimeSeries\CreateArguments as TSCreateArguments;
use Predis\Command\Argument\TimeSeries\DecrByArguments;
use Predis\Command\Argument\TimeSeries\GetArguments;
use Predis\Command\Argument\TimeSeries\IncrByArguments;
use Predis\Command\Argument\TimeSeries\InfoArguments;
use Predis\Command\Argument\TimeSeries\MGetArguments;
use Predis\Command\Argument\TimeSeries\RangeArguments;
use Predis\Command\CommandInterface;
use Predis\Command\Container\FUNCTIONS;
use Predis\Command\Container\Json\JSONDEBUG;
use Predis\Command\Container\Search\FTCONFIG;
use Predis\Command\FactoryInterface;
use Predis\Configuration\OptionsInterface;
use Predis\Connection\ConnectionInterface;
use Predis\Response\Status;

/**
 * Interface defining a client able to execute commands against Redis.
 *
 * All the commands exposed by the client generally have the same signature as
 * described by the Redis documentation, but some of them offer an additional
 * and more friendly interface to ease programming which is described in the
 * following list of methods:
 *
 * @method int               copy(string $source, string $destination, int $db = -1, bool $replace = false)
 * @method int               del(string[]|string $keyOrKeys, string ...$keys = null)
 * @method string|null       dump(string $key)
 * @method int               exists(string $key)
 * @method int               expire(string $key, int $seconds, string $expireOption = '')
 * @method int               expireat(string $key, int $timestamp, string $expireOption = '')
 * @method int               expiretime(string $key)
 * @method array             keys(string $pattern)
 * @method int               move(string $key, int $db)
 * @method mixed             object($subcommand, string $key)
 * @method int               persist(string $key)
 * @method int               pexpire(string $key, int $milliseconds)
 * @method int               pexpireat(string $key, int $timestamp)
 * @method int               pttl(string $key)
 * @method string|null       randomkey()
 * @method mixed             rename(string $key, string $target)
 * @method int               renamenx(string $key, string $target)
 * @method array             scan($cursor, array $options = null)
 * @method array             sort(string $key, array $options = null)
 * @method array             sort_ro(string $key, ?string $byPattern = null, ?LimitOffsetCount $limit = null, array $getPatterns = [], ?string $sorting = null, bool $alpha = false)
 * @method int               ttl(string $key)
 * @method mixed             type(string $key)
 * @method int               append(string $key, $value)
 * @method int               bfadd(string $key, $item)
 * @method int               bfexists(string $key, $item)
 * @method array             bfinfo(string $key, string $modifier = '')
 * @method array             bfinsert(string $key, int $capacity = -1, float $error = -1, int $expansion = -1, bool $noCreate = false, bool $nonScaling = false, string ...$item)
 * @method Status            bfloadchunk(string $key, int $iterator, $data)
 * @method array             bfmadd(string $key, ...$item)
 * @method array             bfmexists(string $key, ...$item)
 * @method Status            bfreserve(string $key, float $errorRate, int $capacity, int $expansion = -1, bool $nonScaling = false)
 * @method array             bfscandump(string $key, int $iterator)
 * @method int               bitcount(string $key, $start = null, $end = null, string $index = 'byte')
 * @method int               bitop($operation, $destkey, $key)
 * @method array|null        bitfield(string $key, $subcommand, ...$subcommandArg)
 * @method int               bitpos(string $key, $bit, $start = null, $end = null, string $index = 'byte')
 * @method array             blmpop(int $timeout, array $keys, string $modifier = 'left', int $count = 1)
 * @method array             bzpopmax(array $keys, int $timeout)
 * @method array             bzpopmin(array $keys, int $timeout)
 * @method array             bzmpop(int $timeout, array $keys, string $modifier = 'min', int $count = 1)
 * @method int               cfadd(string $key, $item)
 * @method int               cfaddnx(string $key, $item)
 * @method int               cfcount(string $key, $item)
 * @method int               cfdel(string $key, $item)
 * @method int               cfexists(string $key, $item)
 * @method Status            cfloadchunk(string $key, int $iterator, $data)
 * @method int               cfmexists(string $key, ...$item)
 * @method array             cfinfo(string $key)
 * @method array             cfinsert(string $key, int $capacity = -1, bool $noCreate = false, string ...$item)
 * @method array             cfinsertnx(string $key, int $capacity = -1, bool $noCreate = false, string ...$item)
 * @method Status            cfreserve(string $key, int $capacity, int $bucketSize = -1, int $maxIterations = -1, int $expansion = -1)
 * @method array             cfscandump(string $key, int $iterator)
 * @method array             cmsincrby(string $key, string|int...$itemIncrementDictionary)
 * @method array             cmsinfo(string $key)
 * @method Status            cmsinitbydim(string $key, int $width, int $depth)
 * @method Status            cmsinitbyprob(string $key, float $errorRate, float $probability)
 * @method Status            cmsmerge(string $destination, array $sources, array $weights = [])
 * @method array             cmsquery(string $key, string ...$item)
 * @method int               decr(string $key)
 * @method int               decrby(string $key, int $decrement)
 * @method Status            failover(?To $to = null, bool $abort = false, int $timeout = -1)
 * @method mixed             fcall(string $function, array $keys, ...$args)
 * @method array             ftaggregate(string $index, string $query, ?AggregateArguments $arguments = null)
 * @method Status            ftaliasadd(string $alias, string $index)
 * @method Status            ftaliasdel(string $alias)
 * @method Status            ftaliasupdate(string $alias, string $index)
 * @method Status            ftalter(string $index, FieldInterface[] $schema, ?AlterArguments $arguments = null)
 * @method Status            ftcreate(string $index, FieldInterface[] $schema, ?CreateArguments $arguments = null)
 * @method int               ftdictadd(string $dict, ...$term)
 * @method int               ftdictdel(string $dict, ...$term)
 * @method array             ftdictdump(string $dict)
 * @method Status            ftdropindex(string $index, ?DropArguments $arguments = null)
 * @method string            ftexplain(string $index, string $query, ?ExplainArguments $arguments = null)
 * @method array             ftinfo(string $index)
 * @method array             ftprofile(string $index, ProfileArguments $arguments)
 * @method array             ftsearch(string $index, string $query, ?SearchArguments $arguments = null)
 * @method array             ftspellcheck(string $index, string $query, ?SearchArguments $arguments = null)
 * @method int               ftsugadd(string $key, string $string, float $score, ?SugAddArguments $arguments = null)
 * @method int               ftsugdel(string $key, string $string)
 * @method array             ftsugget(string $key, string $prefix, ?SugGetArguments $arguments = null)
 * @method int               ftsuglen(string $key)
 * @method array             ftsyndump(string $index)
 * @method Status            ftsynupdate(string $index, string $synonymGroupId, ?SynUpdateArguments $arguments = null, string ...$terms)
 * @method array             fttagvals(string $index, string $fieldName)
 * @method string|null       get(string $key)
 * @method int               getbit(string $key, $offset)
 * @method int|null          getex(string $key, $modifier = '', $value = false)
 * @method string            getrange(string $key, $start, $end)
 * @method string            getdel(string $key)
 * @method string|null       getset(string $key, $value)
 * @method int               incr(string $key)
 * @method int               incrby(string $key, int $increment)
 * @method string            incrbyfloat(string $key, int|float $increment)
 * @method array             mget(string[]|string $keyOrKeys, string ...$keys = null)
 * @method mixed             mset(array $dictionary)
 * @method int               msetnx(array $dictionary)
 * @method Status            psetex(string $key, $milliseconds, $value)
 * @method Status            set(string $key, $value, $expireResolution = null, $expireTTL = null, $flag = null)
 * @method int               setbit(string $key, $offset, $value)
 * @method Status            setex(string $key, $seconds, $value)
 * @method int               setnx(string $key, $value)
 * @method int               setrange(string $key, $offset, $value)
 * @method int               strlen(string $key)
 * @method int               hdel(string $key, array $fields)
 * @method int               hexists(string $key, string $field)
 * @method string|null       hget(string $key, string $field)
 * @method array             hgetall(string $key)
 * @method int               hincrby(string $key, string $field, int $increment)
 * @method string            hincrbyfloat(string $key, string $field, int|float $increment)
 * @method array             hkeys(string $key)
 * @method int               hlen(string $key)
 * @method array             hmget(string $key, array $fields)
 * @method mixed             hmset(string $key, array $dictionary)
 * @method array             hrandfield(string $key, int $count = 1, bool $withValues = false)
 * @method array             hscan(string $key, $cursor, array $options = null)
 * @method int               hset(string $key, string $field, string $value)
 * @method int               hsetnx(string $key, string $field, string $value)
 * @method array             hvals(string $key)
 * @method int               hstrlen(string $key, string $field)
 * @method array             jsonarrappend(string $key, string $path = '$', ...$value)
 * @method array             jsonarrindex(string $key, string $path, string $value, int $start = 0, int $stop = 0)
 * @method array             jsonarrinsert(string $key, string $path, int $index, string ...$value)
 * @method array             jsonarrlen(string $key, string $path = '$')
 * @method array             jsonarrpop(string $key, string $path = '$', int $index = -1)
 * @method int               jsonclear(string $key, string $path = '$')
 * @method array             jsonarrtrim(string $key, string $path, int $start, int $stop)
 * @method int               jsondel(string $key, string $path = '$')
 * @method int               jsonforget(string $key, string $path = '$')
 * @method string            jsonget(string $key, string $indent = '', string $newline = '', string $space = '', string ...$paths)
 * @method string            jsonnumincrby(string $key, string $path, int $value)
 * @method array             jsonmget(array $keys, string $path)
 * @method array             jsonobjkeys(string $key, string $path = '$')
 * @method array             jsonobjlen(string $key, string $path = '$')
 * @method array             jsonresp(string $key, string $path = '$')
 * @method string            jsonset(string $key, string $path, string $value, ?string $subcommand = null)
 * @method array             jsonstrappend(string $key, string $path, string $value)
 * @method array             jsonstrlen(string $key, string $path = '$')
 * @method array             jsontoggle(string $key, string $path)
 * @method array             jsontype(string $key, string $path = '$')
 * @method string            blmove(string $source, string $destination, string $where, string $to, int $timeout)
 * @method array|null        blpop(array|string $keys, int|float $timeout)
 * @method array|null        brpop(array|string $keys, int|float $timeout)
 * @method string|null       brpoplpush(string $source, string $destination, int|float $timeout)
 * @method mixed             lcs(string $key1, string $key2, bool $len = false, bool $idx = false, int $minMatchLen = 0, bool $withMatchLen = false)
 * @method string|null       lindex(string $key, int $index)
 * @method int               linsert(string $key, $whence, $pivot, $value)
 * @method int               llen(string $key)
 * @method string            lmove(string $source, string $destination, string $where, string $to)
 * @method array|null        lmpop(array $keys, string $modifier = 'left', int $count = 1)
 * @method string|null       lpop(string $key)
 * @method int               lpush(string $key, array $values)
 * @method int               lpushx(string $key, array $values)
 * @method string[]          lrange(string $key, int $start, int $stop)
 * @method int               lrem(string $key, int $count, string $value)
 * @method mixed             lset(string $key, int $index, string $value)
 * @method mixed             ltrim(string $key, int $start, int $stop)
 * @method string|null       rpop(string $key)
 * @method string|null       rpoplpush(string $source, string $destination)
 * @method int               rpush(string $key, array $values)
 * @method int               rpushx(string $key, array $values)
 * @method int               sadd(string $key, array $members)
 * @method int               scard(string $key)
 * @method string[]          sdiff(array|string $keys)
 * @method int               sdiffstore(string $destination, array|string $keys)
 * @method string[]          sinter(array|string $keys)
 * @method int               sintercard(array $keys, int $limit = 0)
 * @method int               sinterstore(string $destination, array|string $keys)
 * @method int               sismember(string $key, string $member)
 * @method string[]          smembers(string $key)
 * @method array             smismember(string $key, string ...$members)
 * @method int               smove(string $source, string $destination, string $member)
 * @method string|array|null spop(string $key, int $count = null)
 * @method string|null       srandmember(string $key, int $count = null)
 * @method int               srem(string $key, array|string $member)
 * @method array             sscan(string $key, int $cursor, array $options = null)
 * @method string[]          sunion(array|string $keys)
 * @method int               sunionstore(string $destination, array|string $keys)
 * @method int               touch(string[]|string $keyOrKeys, string ...$keys = null)
 * @method Status            tdigestadd(string $key, float ...$value)
 * @method array             tdigestbyrank(string $key, int ...$rank)
 * @method array             tdigestbyrevrank(string $key, int ...$reverseRank)
 * @method array             tdigestcdf(string $key, int ...$value)
 * @method Status            tdigestcreate(string $key, int $compression = 0)
 * @method array             tdigestinfo(string $key)
 * @method string            tdigestmax(string $key)
 * @method Status            tdigestmerge(string $destinationKey, array $sourceKeys, int $compression = 0, bool $override = false)
 * @method string[]          tdigestquantile(string $key, float ...$quantile)
 * @method string            tdigestmin(string $key)
 * @method array             tdigestrank(string $key, float ...$value)
 * @method Status            tdigestreset(string $key)
 * @method array             tdigestrevrank(string $key, float ...$value)
 * @method string            tdigesttrimmed_mean(string $key, float $lowCutQuantile, float $highCutQuantile)
 * @method array             topkadd(string $key, ...$items)
 * @method array             topkincrby(string $key, ...$itemIncrement)
 * @method array             topkinfo(string $key)
 * @method array             topklist(string $key, bool $withCount = false)
 * @method array             topkquery(string $key, ...$items)
 * @method Status            topkreserve(string $key, int $topK, int $width = 8, int $depth = 7, float $decay = 0.9)
 * @method int               tsadd(string $key, int $timestamp, float $value, ?AddArguments $arguments = null)
 * @method Status            tsalter(string $key, ?TSAlterArguments $arguments = null)
 * @method Status            tscreate(string $key, ?TSCreateArguments $arguments = null)
 * @method int               tsdecrby(string $key, float $value, ?DecrByArguments $arguments = null)
 * @method int               tsdel(string $key, int $fromTimestamp, int $toTimestamp)
 * @method array             tsget(string $key, GetArguments $arguments = null)
 * @method int               tsincrby(string $key, float $value, ?IncrByArguments $arguments = null)
 * @method array             tsinfo(string $key, ?InfoArguments $arguments = null)
 * @method array             tsmadd(mixed ...$keyTimestampValue)
 * @method array             tsmget(MGetArguments $arguments, string ...$filterExpression)
<<<<<<< HEAD
 * @method array             tsrange(string $key, $fromTimestamp, $toTimestamp, ?RangeArguments $arguments = null)
 * @method array             tsrevrange(string $key, $fromTimestamp, $toTimestamp, ?RangeArguments $arguments = null)
=======
 * @method array             tsqueryindex(string ...$filterExpression)
 * @method array             tsrange(string $key, $fromTimestamp, $toTimestamp, ?RangeArguments $arguments = null)
>>>>>>> dcd188d4
 * @method string            xadd(string $key, array $dictionary, string $id = '*', array $options = null)
 * @method int               xdel(string $key, string ...$id)
 * @method int               xlen(string $key)
 * @method array             xrevrange(string $key, string $end, string $start, ?int $count = null)
 * @method array             xrange(string $key, string $start, string $end, ?int $count = null)
 * @method string            xtrim(string $key, array|string $strategy, string $threshold, array $options = null)
 * @method int               zadd(string $key, array $membersAndScoresDictionary)
 * @method int               zcard(string $key)
 * @method string            zcount(string $key, int|string $min, int|string $max)
 * @method array             zdiff(array $keys, bool $withScores = false)
 * @method int               zdiffstore(string $destination, array $keys)
 * @method string            zincrby(string $key, int $increment, string $member)
 * @method int               zintercard(array $keys, int $limit = 0)
 * @method int               zinterstore(string $destination, array $keys, int[] $weights = [], string $aggregate = 'sum')
 * @method array             zinter(array $keys, int[] $weights = [], string $aggregate = 'sum', bool $withScores = false)
 * @method array             zmpop(array $keys, string $modifier = 'min', int $count = 1)
 * @method array             zmscore(string $key, string ...$member)
 * @method array             zpopmin(string $key, int $count = 1)
 * @method array             zpopmax(string $key, int $count = 1)
 * @method mixed             zrandmember(string $key, int $count = 1, bool $withScores = false)
 * @method array             zrange(string $key, int|string $start, int|string $stop, array $options = null)
 * @method array             zrangebyscore(string $key, int|string $min, int|string $max, array $options = null)
 * @method int               zrangestore(string $destination, string $source, int|string $min, int|string $max, string|bool $by = false, bool $reversed = false, bool $limit = false, int $offset = 0, int $count = 0)
 * @method int|null          zrank(string $key, string $member)
 * @method int               zrem(string $key, string ...$member)
 * @method int               zremrangebyrank(string $key, int|string $start, int|string $stop)
 * @method int               zremrangebyscore(string $key, int|string $min, int|string $max)
 * @method array             zrevrange(string $key, int|string $start, int|string $stop, array $options = null)
 * @method array             zrevrangebyscore(string $key, int|string $max, int|string $min, array $options = null)
 * @method int|null          zrevrank(string $key, string $member)
 * @method array             zunion(array $keys, int[] $weights = [], string $aggregate = 'sum', bool $withScores = false)
 * @method int               zunionstore(string $destination, array $keys, int[] $weights = [], string $aggregate = 'sum')
 * @method string|null       zscore(string $key, string $member)
 * @method array             zscan(string $key, int $cursor, array $options = null)
 * @method array             zrangebylex(string $key, string $start, string $stop, array $options = null)
 * @method array             zrevrangebylex(string $key, string $start, string $stop, array $options = null)
 * @method int               zremrangebylex(string $key, string $min, string $max)
 * @method int               zlexcount(string $key, string $min, string $max)
 * @method int               pexpiretime(string $key)
 * @method int               pfadd(string $key, array $elements)
 * @method mixed             pfmerge(string $destinationKey, array|string $sourceKeys)
 * @method int               pfcount(string[]|string $keyOrKeys, string ...$keys = null)
 * @method mixed             pubsub($subcommand, $argument)
 * @method int               publish($channel, $message)
 * @method mixed             discard()
 * @method array|null        exec()
 * @method mixed             multi()
 * @method mixed             unwatch()
 * @method mixed             watch(string $key)
 * @method mixed             eval(string $script, int $numkeys, string ...$keyOrArg = null)
 * @method mixed             eval_ro(string $script, array $keys, ...$argument)
 * @method mixed             evalsha(string $script, int $numkeys, string ...$keyOrArg = null)
 * @method mixed             evalsha_ro(string $sha1, array $keys, ...$argument)
 * @method mixed             script($subcommand, $argument = null)
 * @method mixed             auth(string $password)
 * @method string            echo(string $message)
 * @method mixed             ping(string $message = null)
 * @method mixed             select(int $database)
 * @method mixed             bgrewriteaof()
 * @method mixed             bgsave()
 * @method mixed             client($subcommand, $argument = null)
 * @method mixed             config($subcommand, $argument = null)
 * @method int               dbsize()
 * @method mixed             flushall()
 * @method mixed             flushdb()
 * @method array             info($section = null)
 * @method int               lastsave()
 * @method mixed             save()
 * @method mixed             slaveof(string $host, int $port)
 * @method mixed             slowlog($subcommand, $argument = null)
 * @method array             time()
 * @method array             command()
 * @method int               geoadd(string $key, $longitude, $latitude, $member)
 * @method array             geohash(string $key, array $members)
 * @method array             geopos(string $key, array $members)
 * @method string|null       geodist(string $key, $member1, $member2, $unit = null)
 * @method array             georadius(string $key, $longitude, $latitude, $radius, $unit, array $options = null)
 * @method array             georadiusbymember(string $key, $member, $radius, $unit, array $options = null)
 * @method array             geosearch(string $key, FromInterface $from, ByInterface $by, ?string $sorting = null, int $count = -1, bool $any = false, bool $withCoord = false, bool $withDist = false, bool $withHash = false)
 * @method int               geosearchstore(string $destination, string $source, FromInterface $from, ByInterface $by, ?string $sorting = null, int $count = -1, bool $any = false, bool $storeDist = false)
 *
 * Container commands
 * @property FUNCTIONS $function
 * @property FTCONFIG  $ftconfig
 * @property JSONDEBUG $jsondebug
 */
interface ClientInterface
{
    /**
     * Returns the command factory used by the client.
     *
     * @return FactoryInterface
     */
    public function getCommandFactory();

    /**
     * Returns the client options specified upon initialization.
     *
     * @return OptionsInterface
     */
    public function getOptions();

    /**
     * Opens the underlying connection to the server.
     */
    public function connect();

    /**
     * Closes the underlying connection from the server.
     */
    public function disconnect();

    /**
     * Returns the underlying connection instance.
     *
     * @return ConnectionInterface
     */
    public function getConnection();

    /**
     * Creates a new instance of the specified Redis command.
     *
     * @param string $method    Command ID.
     * @param array  $arguments Arguments for the command.
     *
     * @return CommandInterface
     */
    public function createCommand($method, $arguments = []);

    /**
     * Executes the specified Redis command.
     *
     * @param CommandInterface $command Command instance.
     *
     * @return mixed
     */
    public function executeCommand(CommandInterface $command);

    /**
     * Creates a Redis command with the specified arguments and sends a request
     * to the server.
     *
     * @param string $method    Command ID.
     * @param array  $arguments Arguments for the command.
     *
     * @return mixed
     */
    public function __call($method, $arguments);
}<|MERGE_RESOLUTION|>--- conflicted
+++ resolved
@@ -261,13 +261,9 @@
  * @method array             tsinfo(string $key, ?InfoArguments $arguments = null)
  * @method array             tsmadd(mixed ...$keyTimestampValue)
  * @method array             tsmget(MGetArguments $arguments, string ...$filterExpression)
-<<<<<<< HEAD
+ * @method array             tsqueryindex(string ...$filterExpression)
  * @method array             tsrange(string $key, $fromTimestamp, $toTimestamp, ?RangeArguments $arguments = null)
  * @method array             tsrevrange(string $key, $fromTimestamp, $toTimestamp, ?RangeArguments $arguments = null)
-=======
- * @method array             tsqueryindex(string ...$filterExpression)
- * @method array             tsrange(string $key, $fromTimestamp, $toTimestamp, ?RangeArguments $arguments = null)
->>>>>>> dcd188d4
  * @method string            xadd(string $key, array $dictionary, string $id = '*', array $options = null)
  * @method int               xdel(string $key, string ...$id)
  * @method int               xlen(string $key)
