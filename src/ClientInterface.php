--- conflicted
+++ resolved
@@ -256,11 +256,8 @@
  * @method int               tsdel(string $key, int $fromTimestamp, int $toTimestamp)
  * @method array             tsget(string $key, GetArguments $arguments = null)
  * @method int               tsincrby(string $key, float $value, ?IncrByArguments $arguments = null)
-<<<<<<< HEAD
+ * @method array             tsmadd(mixed ...$keyTimestampValue)
  * @method array             tsmget(MGetArguments $arguments, string ...$filterExpression)
-=======
- * @method array             tsmadd(mixed ...$keyTimestampValue)
->>>>>>> 2fbb7ffd
  * @method string            xadd(string $key, array $dictionary, string $id = '*', array $options = null)
  * @method int               xdel(string $key, string ...$id)
  * @method int               xlen(string $key)
