<?php

/*
 * This file is part of the Predis package.
 *
 * (c) 2009-2020 Daniele Alessandri
 * (c) 2021-2023 Till Krüss
 *
 * For the full copyright and license information, please view the LICENSE
 * file that was distributed with this source code.
 */

namespace Predis;

use Predis\Command\Argument\Geospatial\ByInterface;
use Predis\Command\Argument\Geospatial\FromInterface;
use Predis\Command\Argument\Server\To;
use Predis\Command\CommandInterface;
use Predis\Command\FactoryInterface;
use Predis\Configuration\OptionsInterface;
use Predis\Connection\ConnectionInterface;
use Predis\Response\Status;

/**
 * Interface defining a client able to execute commands against Redis.
 *
 * All the commands exposed by the client generally have the same signature as
 * described by the Redis documentation, but some of them offer an additional
 * and more friendly interface to ease programming which is described in the
 * following list of methods:
 *
 * @method int               copy(string $source, string $destination, int $db = -1, bool $replace = false)
 * @method int               del(string[]|string $keyOrKeys, string ...$keys = null)
 * @method string|null       dump(string $key)
 * @method int               exists(string $key)
 * @method int               expire(string $key, int $seconds)
 * @method int               expireat(string $key, int $timestamp)
 * @method int               expiretime(string $key)
 * @method array             keys(string $pattern)
 * @method int               move(string $key, int $db)
 * @method mixed             object($subcommand, string $key)
 * @method int               persist(string $key)
 * @method int               pexpire(string $key, int $milliseconds)
 * @method int               pexpireat(string $key, int $timestamp)
 * @method int               pttl(string $key)
 * @method string|null       randomkey()
 * @method mixed             rename(string $key, string $target)
 * @method int               renamenx(string $key, string $target)
 * @method array             scan($cursor, array $options = null)
 * @method array             sort(string $key, array $options = null)
 * @method int               ttl(string $key)
 * @method mixed             type(string $key)
 * @method int               append(string $key, $value)
 * @method int               bfadd(string $key, $item)
 * @method int               bfexists(string $key, $item)
 * @method array             bfinfo(string $key, string $modifier = '')
 * @method array             bfinsert(string $key, int $capacity = -1, float $error = -1, int $expansion = -1, bool $noCreate = false, bool $nonScaling = false, string ...$item)
 * @method Status            bfloadchunk(string $key, int $iterator, $data)
 * @method array             bfmadd(string $key, ...$item)
 * @method array             bfmexists(string $key, ...$item)
 * @method Status            bfreserve(string $key, float $errorRate, int $capacity, int $expansion = -1, bool $nonScaling = false)
 * @method array             bfscandump(string $key, int $iterator)
 * @method int               bitcount(string $key, $start = null, $end = null)
 * @method int               bitop($operation, $destkey, $key)
 * @method array|null        bitfield(string $key, $subcommand, ...$subcommandArg)
 * @method int               bitpos(string $key, $bit, $start = null, $end = null)
 * @method array             blmpop(int $timeout, array $keys, string $modifier = 'left', int $count = 1)
 * @method array             bzpopmax(array $keys, int $timeout)
 * @method array             bzpopmin(array $keys, int $timeout)
 * @method array             bzmpop(int $timeout, array $keys, string $modifier = 'min', int $count = 1)
 * @method int               cfadd(string $key, $item)
<<<<<<< HEAD
 * @method int               cfcount(string $key, $item)
=======
 * @method int               cfaddnx(string $key, $item)
>>>>>>> 0bdfcddc
 * @method int               cfexists(string $key, $item)
 * @method int               decr(string $key)
 * @method int               decrby(string $key, int $decrement)
 * @method Status            failover(?To $to = null, bool $abort = false, int $timeout = -1)
 * @method string|null       get(string $key)
 * @method int               getbit(string $key, $offset)
 * @method int|null          getex(string $key, $modifier = '', $value = false)
 * @method string            getrange(string $key, $start, $end)
 * @method string            getdel(string $key)
 * @method string|null       getset(string $key, $value)
 * @method int               incr(string $key)
 * @method int               incrby(string $key, int $increment)
 * @method string            incrbyfloat(string $key, int|float $increment)
 * @method array             mget(string[]|string $keyOrKeys, string ...$keys = null)
 * @method mixed             mset(array $dictionary)
 * @method int               msetnx(array $dictionary)
 * @method Status            psetex(string $key, $milliseconds, $value)
 * @method Status            set(string $key, $value, $expireResolution = null, $expireTTL = null, $flag = null)
 * @method int               setbit(string $key, $offset, $value)
 * @method Status            setex(string $key, $seconds, $value)
 * @method int               setnx(string $key, $value)
 * @method int               setrange(string $key, $offset, $value)
 * @method int               strlen(string $key)
 * @method int               hdel(string $key, array $fields)
 * @method int               hexists(string $key, string $field)
 * @method string|null       hget(string $key, string $field)
 * @method array             hgetall(string $key)
 * @method int               hincrby(string $key, string $field, int $increment)
 * @method string            hincrbyfloat(string $key, string $field, int|float $increment)
 * @method array             hkeys(string $key)
 * @method int               hlen(string $key)
 * @method array             hmget(string $key, array $fields)
 * @method mixed             hmset(string $key, array $dictionary)
 * @method array             hrandfield(string $key, int $count = 1, bool $withValues = false)
 * @method array             hscan(string $key, $cursor, array $options = null)
 * @method int               hset(string $key, string $field, string $value)
 * @method int               hsetnx(string $key, string $field, string $value)
 * @method array             hvals(string $key)
 * @method int               hstrlen(string $key, string $field)
 * @method array             jsonarrappend(string $key, string $path = '$', ...$value)
 * @method array             jsonarrindex(string $key, string $path, string $value, int $start = 0, int $stop = 0)
 * @method array             jsonarrinsert(string $key, string $path, int $index, string ...$value)
 * @method array             jsonarrlen(string $key, string $path = '$')
 * @method array             jsonarrpop(string $key, string $path = '$', int $index = -1)
 * @method int               jsonclear(string $key, string $path = '$')
 * @method array             jsonarrtrim(string $key, string $path, int $start, int $stop)
 * @method int               jsondel(string $key, string $path = '$')
 * @method int               jsonforget(string $key, string $path = '$')
 * @method string            jsonget(string $key, string $indent = '', string $newline = '', string $space = '', string ...$paths)
 * @method string            jsonnumincrby(string $key, string $path, int $value)
 * @method array             jsonmget(array $keys, string $path)
 * @method array             jsonobjkeys(string $key, string $path = '$')
 * @method array             jsonobjlen(string $key, string $path = '$')
 * @method array             jsonresp(string $key, string $path = '$')
 * @method string            jsonset(string $key, string $path, string $value, ?string $subcommand = null)
 * @method array             jsonstrappend(string $key, string $path, string $value)
 * @method array             jsonstrlen(string $key, string $path = '$')
 * @method array             jsontoggle(string $key, string $path)
 * @method array             jsontype(string $key, string $path = '$')
 * @method string            blmove(string $source, string $destination, string $where, string $to, int $timeout)
 * @method array|null        blpop(array|string $keys, int|float $timeout)
 * @method array|null        brpop(array|string $keys, int|float $timeout)
 * @method string|null       brpoplpush(string $source, string $destination, int|float $timeout)
 * @method mixed             lcs(string $key1, string $key2, bool $len = false, bool $idx = false, int $minMatchLen = 0, bool $withMatchLen = false)
 * @method string|null       lindex(string $key, int $index)
 * @method int               linsert(string $key, $whence, $pivot, $value)
 * @method int               llen(string $key)
 * @method string            lmove(string $source, string $destination, string $where, string $to)
 * @method array|null        lmpop(array $keys, string $modifier = 'left', int $count = 1)
 * @method string|null       lpop(string $key)
 * @method int               lpush(string $key, array $values)
 * @method int               lpushx(string $key, array $values)
 * @method string[]          lrange(string $key, int $start, int $stop)
 * @method int               lrem(string $key, int $count, string $value)
 * @method mixed             lset(string $key, int $index, string $value)
 * @method mixed             ltrim(string $key, int $start, int $stop)
 * @method string|null       rpop(string $key)
 * @method string|null       rpoplpush(string $source, string $destination)
 * @method int               rpush(string $key, array $values)
 * @method int               rpushx(string $key, array $values)
 * @method int               sadd(string $key, array $members)
 * @method int               scard(string $key)
 * @method string[]          sdiff(array|string $keys)
 * @method int               sdiffstore(string $destination, array|string $keys)
 * @method string[]          sinter(array|string $keys)
 * @method int               sintercard(array $keys, int $limit = 0)
 * @method int               sinterstore(string $destination, array|string $keys)
 * @method int               sismember(string $key, string $member)
 * @method string[]          smembers(string $key)
 * @method array             smismember(string $key, string ...$members)
 * @method int               smove(string $source, string $destination, string $member)
 * @method string|array|null spop(string $key, int $count = null)
 * @method string|null       srandmember(string $key, int $count = null)
 * @method int               srem(string $key, array|string $member)
 * @method array             sscan(string $key, int $cursor, array $options = null)
 * @method string[]          sunion(array|string $keys)
 * @method int               sunionstore(string $destination, array|string $keys)
 * @method int               touch(string[]|string $keyOrKeys, string ...$keys = null)
 * @method string            xadd(string $key, array $dictionary, string $id = '*', array $options = null)
 * @method int               xdel(string $key, string ...$id)
 * @method int               xlen(string $key)
 * @method array             xrevrange(string $key, string $end, string $start, ?int $count = null)
 * @method array             xrange(string $key, string $start, string $end, ?int $count = null)
 * @method string            xtrim(string $key, array|string $strategy, string $threshold, array $options = null)
 * @method int               zadd(string $key, array $membersAndScoresDictionary)
 * @method int               zcard(string $key)
 * @method string            zcount(string $key, int|string $min, int|string $max)
 * @method array             zdiff(array $keys, bool $withScores = false)
 * @method int               zdiffstore(string $destination, array $keys)
 * @method string            zincrby(string $key, int $increment, string $member)
 * @method int               zintercard(array $keys, int $limit = 0)
 * @method int               zinterstore(string $destination, array $keys, int[] $weights = [], string $aggregate = 'sum')
 * @method array             zinter(array $keys, int[] $weights = [], string $aggregate = 'sum', bool $withScores = false)
 * @method array             zmpop(array $keys, string $modifier = 'min', int $count = 1)
 * @method array             zmscore(string $key, string ...$member)
 * @method array             zpopmin(string $key, int $count = 1)
 * @method array             zpopmax(string $key, int $count = 1)
 * @method mixed             zrandmember(string $key, int $count = 1, bool $withScores = false)
 * @method array             zrange(string $key, int|string $start, int|string $stop, array $options = null)
 * @method array             zrangebyscore(string $key, int|string $min, int|string $max, array $options = null)
 * @method int               zrangestore(string $destination, string $source, int|string $min, int|string $max, string|bool $by = false, bool $reversed = false, bool $limit = false, int $offset = 0, int $count = 0)
 * @method int|null          zrank(string $key, string $member)
 * @method int               zrem(string $key, string ...$member)
 * @method int               zremrangebyrank(string $key, int|string $start, int|string $stop)
 * @method int               zremrangebyscore(string $key, int|string $min, int|string $max)
 * @method array             zrevrange(string $key, int|string $start, int|string $stop, array $options = null)
 * @method array             zrevrangebyscore(string $key, int|string $max, int|string $min, array $options = null)
 * @method int|null          zrevrank(string $key, string $member)
 * @method array             zunion(array $keys, int[] $weights = [], string $aggregate = 'sum', bool $withScores = false)
 * @method int               zunionstore(string $destination, array $keys, int[] $weights = [], string $aggregate = 'sum')
 * @method string|null       zscore(string $key, string $member)
 * @method array             zscan(string $key, int $cursor, array $options = null)
 * @method array             zrangebylex(string $key, string $start, string $stop, array $options = null)
 * @method array             zrevrangebylex(string $key, string $start, string $stop, array $options = null)
 * @method int               zremrangebylex(string $key, string $min, string $max)
 * @method int               zlexcount(string $key, string $min, string $max)
 * @method int               pexpiretime(string $key)
 * @method int               pfadd(string $key, array $elements)
 * @method mixed             pfmerge(string $destinationKey, array|string $sourceKeys)
 * @method int               pfcount(string[]|string $keyOrKeys, string ...$keys = null)
 * @method mixed             pubsub($subcommand, $argument)
 * @method int               publish($channel, $message)
 * @method mixed             discard()
 * @method array|null        exec()
 * @method mixed             multi()
 * @method mixed             unwatch()
 * @method mixed             watch(string $key)
 * @method mixed             eval(string $script, int $numkeys, string ...$keyOrArg = null)
 * @method mixed             eval_ro(string $script, array $keys, ...$argument)
 * @method mixed             evalsha(string $script, int $numkeys, string ...$keyOrArg = null)
 * @method mixed             evalsha_ro(string $sha1, array $keys, ...$argument)
 * @method mixed             script($subcommand, $argument = null)
 * @method mixed             auth(string $password)
 * @method string            echo(string $message)
 * @method mixed             ping(string $message = null)
 * @method mixed             select(int $database)
 * @method mixed             bgrewriteaof()
 * @method mixed             bgsave()
 * @method mixed             client($subcommand, $argument = null)
 * @method mixed             config($subcommand, $argument = null)
 * @method int               dbsize()
 * @method mixed             flushall()
 * @method mixed             flushdb()
 * @method array             info($section = null)
 * @method int               lastsave()
 * @method mixed             save()
 * @method mixed             slaveof(string $host, int $port)
 * @method mixed             slowlog($subcommand, $argument = null)
 * @method array             time()
 * @method array             command()
 * @method int               geoadd(string $key, $longitude, $latitude, $member)
 * @method array             geohash(string $key, array $members)
 * @method array             geopos(string $key, array $members)
 * @method string|null       geodist(string $key, $member1, $member2, $unit = null)
 * @method array             georadius(string $key, $longitude, $latitude, $radius, $unit, array $options = null)
 * @method array             georadiusbymember(string $key, $member, $radius, $unit, array $options = null)
 * @method array             geosearch(string $key, FromInterface $from, ByInterface $by, ?string $sorting = null, int $count = -1, bool $any = false, bool $withCoord = false, bool $withDist = false, bool $withHash = false)
 * @method int               geosearchstore(string $destination, string $source, FromInterface $from, ByInterface $by, ?string $sorting = null, int $count = -1, bool $any = false, bool $storeDist = false)
 */
interface ClientInterface
{
    /**
     * Returns the command factory used by the client.
     *
     * @return FactoryInterface
     */
    public function getCommandFactory();

    /**
     * Returns the client options specified upon initialization.
     *
     * @return OptionsInterface
     */
    public function getOptions();

    /**
     * Opens the underlying connection to the server.
     */
    public function connect();

    /**
     * Closes the underlying connection from the server.
     */
    public function disconnect();

    /**
     * Returns the underlying connection instance.
     *
     * @return ConnectionInterface
     */
    public function getConnection();

    /**
     * Creates a new instance of the specified Redis command.
     *
     * @param string $method    Command ID.
     * @param array  $arguments Arguments for the command.
     *
     * @return CommandInterface
     */
    public function createCommand($method, $arguments = []);

    /**
     * Executes the specified Redis command.
     *
     * @param CommandInterface $command Command instance.
     *
     * @return mixed
     */
    public function executeCommand(CommandInterface $command);

    /**
     * Creates a Redis command with the specified arguments and sends a request
     * to the server.
     *
     * @param string $method    Command ID.
     * @param array  $arguments Arguments for the command.
     *
     * @return mixed
     */
    public function __call($method, $arguments);
}<|MERGE_RESOLUTION|>--- conflicted
+++ resolved
@@ -69,11 +69,8 @@
  * @method array             bzpopmin(array $keys, int $timeout)
  * @method array             bzmpop(int $timeout, array $keys, string $modifier = 'min', int $count = 1)
  * @method int               cfadd(string $key, $item)
-<<<<<<< HEAD
+ * @method int               cfaddnx(string $key, $item)
  * @method int               cfcount(string $key, $item)
-=======
- * @method int               cfaddnx(string $key, $item)
->>>>>>> 0bdfcddc
  * @method int               cfexists(string $key, $item)
  * @method int               decr(string $key)
  * @method int               decrby(string $key, int $decrement)
