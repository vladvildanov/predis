--- conflicted
+++ resolved
@@ -196,13 +196,10 @@
  * @method Status            tdigestreset(string $key)
  * @method array             tdigestrevrank(string $key, float ...$value)
  * @method string            tdigesttrimmed_mean(string $key, float $lowCutQuantile, float $highCutQuantile)
-<<<<<<< HEAD
  * @method array             topkadd(string $key, ...$items)
- * @method array             topklist(string $key, bool $withScores = false)
-=======
  * @method array             topkinfo(string $key)
+ * @method array             topklist(string $key, bool $withCount = false)
  * @method Status            topkreserve(string $key, int $topK, int $width = 8, int $depth = 7, float $decay = 0.9)
->>>>>>> 12673ef5
  * @method string            xadd(string $key, array $dictionary, string $id = '*', array $options = null)
  * @method int               xdel(string $key, string ...$id)
  * @method int               xlen(string $key)
