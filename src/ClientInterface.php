<?php

/*
 * This file is part of the Predis package.
 *
 * (c) 2009-2020 Daniele Alessandri
 * (c) 2021-2023 Till Krüss
 *
 * For the full copyright and license information, please view the LICENSE
 * file that was distributed with this source code.
 */

namespace Predis;

use Predis\Command\Argument\Geospatial\ByInterface;
use Predis\Command\Argument\Geospatial\FromInterface;
use Predis\Command\Argument\Search\AggregateArguments;
use Predis\Command\Argument\Search\AlterArguments;
use Predis\Command\Argument\Search\CreateArguments;
use Predis\Command\Argument\Search\DropArguments;
use Predis\Command\Argument\Search\ExplainArguments;
use Predis\Command\Argument\Search\ProfileArguments;
use Predis\Command\Argument\Search\SchemaFields\FieldInterface;
use Predis\Command\Argument\Search\SearchArguments;
use Predis\Command\Argument\Search\SugAddArguments;
use Predis\Command\Argument\Search\SugGetArguments;
use Predis\Command\Argument\Search\SynUpdateArguments;
use Predis\Command\Argument\Server\LimitOffsetCount;
use Predis\Command\Argument\Server\To;
use Predis\Command\Argument\TimeSeries\AddArguments;
use Predis\Command\Argument\TimeSeries\AlterArguments as TSAlterArguments;
use Predis\Command\Argument\TimeSeries\CreateArguments as TSCreateArguments;
use Predis\Command\Argument\TimeSeries\DecrByArguments;
use Predis\Command\Argument\TimeSeries\GetArguments;
use Predis\Command\Argument\TimeSeries\IncrByArguments;
use Predis\Command\Argument\TimeSeries\InfoArguments;
use Predis\Command\Argument\TimeSeries\MGetArguments;
use Predis\Command\Argument\TimeSeries\MRangeArguments;
use Predis\Command\Argument\TimeSeries\RangeArguments;
use Predis\Command\CommandInterface;
use Predis\Command\Container\ACL;
use Predis\Command\Container\CLIENT;
use Predis\Command\Container\FUNCTIONS;
use Predis\Command\Container\Json\JSONDEBUG;
use Predis\Command\Container\Search\FTCONFIG;
use Predis\Command\Container\Search\FTCURSOR;
use Predis\Command\FactoryInterface;
<<<<<<< HEAD
use Predis\Command\Redis\Container\ACL;
use Predis\Command\Redis\Container\FunctionContainer;
use Predis\Command\Redis\Container\Json\JSONDEBUG;
use Predis\Command\Redis\Container\Search\FTCONFIG;
use Predis\Command\Redis\Container\Search\FTCURSOR;
use Predis\Command\Redis\Container\XGROUP;
use Predis\Command\Redis\Container\XINFO;
=======
>>>>>>> 9318232e
use Predis\Configuration\OptionsInterface;
use Predis\Connection\ConnectionInterface;
use Predis\Response\Status;

/**
 * Interface defining a client able to execute commands against Redis.
 *
 * All the commands exposed by the client generally have the same signature as
 * described by the Redis documentation, but some of them offer an additional
 * and more friendly interface to ease programming which is described in the
 * following list of methods:
 *
 * @method int               copy(string $source, string $destination, int $db = -1, bool $replace = false)
 * @method int               del(string[]|string $keyOrKeys, string ...$keys = null)
 * @method string|null       dump(string $key)
 * @method int               exists(string $key)
 * @method int               expire(string $key, int $seconds, string $expireOption = '')
 * @method int               expireat(string $key, int $timestamp, string $expireOption = '')
 * @method int               expiretime(string $key)
 * @method array             keys(string $pattern)
 * @method int               move(string $key, int $db)
 * @method mixed             object($subcommand, string $key)
 * @method int               persist(string $key)
 * @method int               pexpire(string $key, int $milliseconds, string $option = null)
 * @method int               pexpireat(string $key, int $timestamp, string $option = null)
 * @method int               pttl(string $key)
 * @method string|null       randomkey()
 * @method mixed             rename(string $key, string $target)
 * @method int               renamenx(string $key, string $target)
 * @method array             scan($cursor, array $options = null)
 * @method array             sort(string $key, array $options = null)
 * @method array             sort_ro(string $key, ?string $byPattern = null, ?LimitOffsetCount $limit = null, array $getPatterns = [], ?string $sorting = null, bool $alpha = false)
 * @method int               ttl(string $key)
 * @method mixed             type(string $key)
 * @method int               append(string $key, $value)
 * @method mixed             bfadd(string $key, $item)
 * @method mixed             bfexists(string $key, $item)
 * @method array             bfinfo(string $key, string $modifier = '')
 * @method array             bfinsert(string $key, int $capacity = -1, float $error = -1, int $expansion = -1, bool $noCreate = false, bool $nonScaling = false, string ...$item)
 * @method Status            bfloadchunk(string $key, int $iterator, $data)
 * @method array             bfmadd(string $key, ...$item)
 * @method array             bfmexists(string $key, ...$item)
 * @method Status            bfreserve(string $key, float $errorRate, int $capacity, int $expansion = -1, bool $nonScaling = false)
 * @method array             bfscandump(string $key, int $iterator)
 * @method int               bitcount(string $key, $start = null, $end = null, string $index = 'byte')
 * @method int               bitop($operation, $destkey, $key)
 * @method array|null        bitfield(string $key, $subcommand, ...$subcommandArg)
 * @method int               bitpos(string $key, $bit, $start = null, $end = null, string $index = 'byte')
 * @method array             blmpop(int $timeout, array $keys, string $modifier = 'left', int $count = 1)
 * @method array             bzpopmax(array $keys, int $timeout)
 * @method array             bzpopmin(array $keys, int $timeout)
 * @method array             bzmpop(int $timeout, array $keys, string $modifier = 'min', int $count = 1)
 * @method mixed             cfadd(string $key, $item)
 * @method mixed             cfaddnx(string $key, $item)
 * @method int               cfcount(string $key, $item)
 * @method mixed             cfdel(string $key, $item)
 * @method mixed             cfexists(string $key, $item)
 * @method Status            cfloadchunk(string $key, int $iterator, $data)
 * @method int               cfmexists(string $key, ...$item)
 * @method array             cfinfo(string $key)
 * @method array             cfinsert(string $key, int $capacity = -1, bool $noCreate = false, string ...$item)
 * @method array             cfinsertnx(string $key, int $capacity = -1, bool $noCreate = false, string ...$item)
 * @method Status            cfreserve(string $key, int $capacity, int $bucketSize = -1, int $maxIterations = -1, int $expansion = -1)
 * @method array             cfscandump(string $key, int $iterator)
 * @method array             cmsincrby(string $key, string|int...$itemIncrementDictionary)
 * @method array             cmsinfo(string $key)
 * @method Status            cmsinitbydim(string $key, int $width, int $depth)
 * @method Status            cmsinitbyprob(string $key, float $errorRate, float $probability)
 * @method Status            cmsmerge(string $destination, array $sources, array $weights = [])
 * @method array             cmsquery(string $key, string ...$item)
 * @method int               decr(string $key)
 * @method int               decrby(string $key, int $decrement)
 * @method Status            failover(?To $to = null, bool $abort = false, int $timeout = -1)
 * @method mixed             fcall(string $function, array $keys, ...$args)
 * @method mixed             fcall_ro(string $function, array $keys, ...$args)
 * @method array             ftaggregate(string $index, string $query, ?AggregateArguments $arguments = null)
 * @method Status            ftaliasadd(string $alias, string $index)
 * @method Status            ftaliasdel(string $alias)
 * @method Status            ftaliasupdate(string $alias, string $index)
 * @method Status            ftalter(string $index, FieldInterface[] $schema, ?AlterArguments $arguments = null)
 * @method Status            ftcreate(string $index, FieldInterface[] $schema, ?CreateArguments $arguments = null)
 * @method int               ftdictadd(string $dict, ...$term)
 * @method int               ftdictdel(string $dict, ...$term)
 * @method array             ftdictdump(string $dict)
 * @method Status            ftdropindex(string $index, ?DropArguments $arguments = null)
 * @method string            ftexplain(string $index, string $query, ?ExplainArguments $arguments = null)
 * @method array             ftinfo(string $index)
 * @method array             ftprofile(string $index, ProfileArguments $arguments)
 * @method array             ftsearch(string $index, string $query, ?SearchArguments $arguments = null)
 * @method array             ftspellcheck(string $index, string $query, ?SearchArguments $arguments = null)
 * @method int               ftsugadd(string $key, string $string, float $score, ?SugAddArguments $arguments = null)
 * @method int               ftsugdel(string $key, string $string)
 * @method array             ftsugget(string $key, string $prefix, ?SugGetArguments $arguments = null)
 * @method int               ftsuglen(string $key)
 * @method array             ftsyndump(string $index)
 * @method Status            ftsynupdate(string $index, string $synonymGroupId, ?SynUpdateArguments $arguments = null, string ...$terms)
 * @method array             fttagvals(string $index, string $fieldName)
 * @method string|null       get(string $key)
 * @method int               getbit(string $key, $offset)
 * @method int|null          getex(string $key, $modifier = '', $value = false)
 * @method string            getrange(string $key, $start, $end)
 * @method string            getdel(string $key)
 * @method string|null       getset(string $key, $value)
 * @method int               incr(string $key)
 * @method int               incrby(string $key, int $increment)
 * @method string            incrbyfloat(string $key, int|float $increment)
 * @method array             mget(string[]|string $keyOrKeys, string ...$keys = null)
 * @method mixed             mset(array $dictionary)
 * @method int               msetnx(array $dictionary)
 * @method Status            psetex(string $key, $milliseconds, $value)
 * @method Status            set(string $key, $value, $expireResolution = null, $expireTTL = null, $flag = null)
 * @method int               setbit(string $key, $offset, $value)
 * @method Status            setex(string $key, $seconds, $value)
 * @method int               setnx(string $key, $value)
 * @method int               setrange(string $key, $offset, $value)
 * @method int               strlen(string $key)
 * @method int               hdel(string $key, array $fields)
 * @method int               hexists(string $key, string $field)
 * @method string|null       hget(string $key, string $field)
 * @method array             hgetall(string $key)
 * @method int               hincrby(string $key, string $field, int $increment)
 * @method string            hincrbyfloat(string $key, string $field, int|float $increment)
 * @method array             hkeys(string $key)
 * @method int               hlen(string $key)
 * @method array             hmget(string $key, array $fields)
 * @method mixed             hmset(string $key, array $dictionary)
 * @method array             hrandfield(string $key, int $count = 1, bool $withValues = false)
 * @method array             hscan(string $key, $cursor, array $options = null)
 * @method int               hset(string $key, string $field, string $value)
 * @method int               hsetnx(string $key, string $field, string $value)
 * @method array             hvals(string $key)
 * @method int               hstrlen(string $key, string $field)
 * @method array             jsonarrappend(string $key, string $path = '$', ...$value)
 * @method array             jsonarrindex(string $key, string $path, string $value, int $start = 0, int $stop = 0)
 * @method array             jsonarrinsert(string $key, string $path, int $index, string ...$value)
 * @method array             jsonarrlen(string $key, string $path = '$')
 * @method array             jsonarrpop(string $key, string $path = '$', int $index = -1)
 * @method int               jsonclear(string $key, string $path = '$')
 * @method array             jsonarrtrim(string $key, string $path, int $start, int $stop)
 * @method int               jsondel(string $key, string $path = '$')
 * @method int               jsonforget(string $key, string $path = '$')
<<<<<<< HEAD
 * @method string            jsonget(string $key, string $indent = '', string $newline = '', string $space = '', string ...$paths)
 * @method string            jsonnumincrby(string $key, string $path, int $value)
=======
 * @method mixed             jsonget(string $key, string $indent = '', string $newline = '', string $space = '', string ...$paths)
 * @method mixed             jsonnumincrby(string $key, string $path, int $value)
>>>>>>> 9318232e
 * @method Status            jsonmerge(string $key, string $path, string $value)
 * @method array             jsonmget(array $keys, string $path)
 * @method Status            jsonmset(string ...$keyPathValue)
 * @method array             jsonobjkeys(string $key, string $path = '$')
 * @method array             jsonobjlen(string $key, string $path = '$')
 * @method array             jsonresp(string $key, string $path = '$')
 * @method string            jsonset(string $key, string $path, string $value, ?string $subcommand = null)
 * @method array             jsonstrappend(string $key, string $path, string $value)
 * @method array             jsonstrlen(string $key, string $path = '$')
 * @method array             jsontoggle(string $key, string $path)
 * @method array             jsontype(string $key, string $path = '$')
 * @method string            blmove(string $source, string $destination, string $where, string $to, int $timeout)
 * @method array|null        blpop(array|string $keys, int|float $timeout)
 * @method array|null        brpop(array|string $keys, int|float $timeout)
 * @method string|null       brpoplpush(string $source, string $destination, int|float $timeout)
 * @method mixed             lcs(string $key1, string $key2, bool $len = false, bool $idx = false, int $minMatchLen = 0, bool $withMatchLen = false)
 * @method string|null       lindex(string $key, int $index)
 * @method int               linsert(string $key, $whence, $pivot, $value)
 * @method int               llen(string $key)
 * @method string            lmove(string $source, string $destination, string $where, string $to)
 * @method array|null        lmpop(array $keys, string $modifier = 'left', int $count = 1)
 * @method string|null       lpop(string $key)
 * @method int               lpush(string $key, array $values)
 * @method int               lpushx(string $key, array $values)
 * @method string[]          lrange(string $key, int $start, int $stop)
 * @method int               lrem(string $key, int $count, string $value)
 * @method mixed             lset(string $key, int $index, string $value)
 * @method mixed             ltrim(string $key, int $start, int $stop)
 * @method string|null       rpop(string $key)
 * @method string|null       rpoplpush(string $source, string $destination)
 * @method int               rpush(string $key, array $values)
 * @method int               rpushx(string $key, array $values)
 * @method int               sadd(string $key, array $members)
 * @method int               scard(string $key)
 * @method string[]          sdiff(array|string $keys)
 * @method int               sdiffstore(string $destination, array|string $keys)
 * @method string[]          sinter(array|string $keys)
 * @method int               sintercard(array $keys, int $limit = 0)
 * @method int               sinterstore(string $destination, array|string $keys)
 * @method int               sismember(string $key, string $member)
 * @method string[]          smembers(string $key)
 * @method array             smismember(string $key, string ...$members)
 * @method int               smove(string $source, string $destination, string $member)
 * @method string|array|null spop(string $key, int $count = null)
 * @method string|null       srandmember(string $key, int $count = null)
 * @method int               srem(string $key, array|string $member)
 * @method array             sscan(string $key, int $cursor, array $options = null)
 * @method array             ssubscribe(string ...$shardChannels)
 * @method array             subscribe(string ...$channels)
 * @method string[]          sunion(array|string $keys)
 * @method int               sunionstore(string $destination, array|string $keys)
 * @method array             sunsubscribe(?string ...$shardChannels = null)
 * @method int               touch(string[]|string $keyOrKeys, string ...$keys = null)
 * @method Status            tdigestadd(string $key, float ...$value)
 * @method array             tdigestbyrank(string $key, int ...$rank)
 * @method array             tdigestbyrevrank(string $key, int ...$reverseRank)
 * @method array             tdigestcdf(string $key, int ...$value)
 * @method Status            tdigestcreate(string $key, int $compression = 0)
 * @method array             tdigestinfo(string $key)
 * @method mixed             tdigestmax(string $key)
 * @method Status            tdigestmerge(string $destinationKey, array $sourceKeys, int $compression = 0, bool $override = false)
 * @method string[]          tdigestquantile(string $key, float ...$quantile)
 * @method mixed             tdigestmin(string $key)
 * @method array             tdigestrank(string $key, float ...$value)
 * @method Status            tdigestreset(string $key)
 * @method array             tdigestrevrank(string $key, float ...$value)
 * @method string            tdigesttrimmed_mean(string $key, float $lowCutQuantile, float $highCutQuantile)
 * @method array             topkadd(string $key, ...$items)
 * @method array             topkincrby(string $key, ...$itemIncrement)
 * @method array             topkinfo(string $key)
 * @method array             topklist(string $key, bool $withCount = false)
 * @method array             topkquery(string $key, ...$items)
 * @method Status            topkreserve(string $key, int $topK, int $width = 8, int $depth = 7, float $decay = 0.9)
 * @method int               tsadd(string $key, int $timestamp, float $value, ?AddArguments $arguments = null)
 * @method Status            tsalter(string $key, ?TSAlterArguments $arguments = null)
 * @method Status            tscreate(string $key, ?TSCreateArguments $arguments = null)
 * @method Status            tscreaterule(string $sourceKey, string $destKey, string $aggregator, int $bucketDuration, int $alignTimestamp = 0)
 * @method int               tsdecrby(string $key, float $value, ?DecrByArguments $arguments = null)
 * @method int               tsdel(string $key, int $fromTimestamp, int $toTimestamp)
 * @method Status            tsdeleterule(string $sourceKey, string $destKey)
 * @method array             tsget(string $key, GetArguments $arguments = null)
 * @method int               tsincrby(string $key, float $value, ?IncrByArguments $arguments = null)
 * @method array             tsinfo(string $key, ?InfoArguments $arguments = null)
 * @method array             tsmadd(mixed ...$keyTimestampValue)
 * @method array             tsmget(MGetArguments $arguments, string ...$filterExpression)
 * @method array             tsmrange($fromTimestamp, $toTimestamp, MRangeArguments $arguments)
 * @method array             tsmrevrange($fromTimestamp, $toTimestamp, MRangeArguments $arguments)
 * @method array             tsqueryindex(string ...$filterExpression)
 * @method array             tsrange(string $key, $fromTimestamp, $toTimestamp, ?RangeArguments $arguments = null)
 * @method array             tsrevrange(string $key, $fromTimestamp, $toTimestamp, ?RangeArguments $arguments = null)
 * @method string            xadd(string $key, array $dictionary, string $id = '*', array $options = null)
 * @method int               xdel(string $key, string ...$id)
 * @method int               xlen(string $key)
 * @method array             xrevrange(string $key, string $end, string $start, ?int $count = null)
 * @method array             xrange(string $key, string $start, string $end, ?int $count = null)
 * @method string            xtrim(string $key, array|string $strategy, string $threshold, array $options = null)
 * @method int               zadd(string $key, array $membersAndScoresDictionary)
 * @method int               zcard(string $key)
 * @method string            zcount(string $key, int|string $min, int|string $max)
 * @method array             zdiff(array $keys, bool $withScores = false)
 * @method int               zdiffstore(string $destination, array $keys)
 * @method string            zincrby(string $key, int $increment, string $member)
 * @method int               zintercard(array $keys, int $limit = 0)
 * @method int               zinterstore(string $destination, array $keys, int[] $weights = [], string $aggregate = 'sum')
 * @method array             zinter(array $keys, int[] $weights = [], string $aggregate = 'sum', bool $withScores = false)
 * @method array             zmpop(array $keys, string $modifier = 'min', int $count = 1)
 * @method array             zmscore(string $key, string ...$member)
 * @method array             zpopmin(string $key, int $count = 1)
 * @method array             zpopmax(string $key, int $count = 1)
 * @method mixed             zrandmember(string $key, int $count = 1, bool $withScores = false)
 * @method array             zrange(string $key, int|string $start, int|string $stop, array $options = null)
 * @method array             zrangebyscore(string $key, int|string $min, int|string $max, array $options = null)
 * @method int               zrangestore(string $destination, string $source, int|string $min, int|string $max, string|bool $by = false, bool $reversed = false, bool $limit = false, int $offset = 0, int $count = 0)
 * @method int|null          zrank(string $key, string $member)
 * @method int               zrem(string $key, string ...$member)
 * @method int               zremrangebyrank(string $key, int|string $start, int|string $stop)
 * @method int               zremrangebyscore(string $key, int|string $min, int|string $max)
 * @method array             zrevrange(string $key, int|string $start, int|string $stop, array $options = null)
 * @method array             zrevrangebyscore(string $key, int|string $max, int|string $min, array $options = null)
 * @method int|null          zrevrank(string $key, string $member)
 * @method array             zunion(array $keys, int[] $weights = [], string $aggregate = 'sum', bool $withScores = false)
 * @method int               zunionstore(string $destination, array $keys, int[] $weights = [], string $aggregate = 'sum')
 * @method string|null       zscore(string $key, string $member)
 * @method array             zscan(string $key, int $cursor, array $options = null)
 * @method array             zrangebylex(string $key, string $start, string $stop, array $options = null)
 * @method array             zrevrangebylex(string $key, string $start, string $stop, array $options = null)
 * @method int               zremrangebylex(string $key, string $min, string $max)
 * @method int               zlexcount(string $key, string $min, string $max)
 * @method int               pexpiretime(string $key)
 * @method int               pfadd(string $key, array $elements)
 * @method mixed             pfmerge(string $destinationKey, array|string $sourceKeys)
 * @method int               pfcount(string[]|string $keyOrKeys, string ...$keys = null)
 * @method mixed             pubsub($subcommand, $argument)
 * @method int               publish($channel, $message)
 * @method mixed             discard()
 * @method array|null        exec()
 * @method mixed             multi()
 * @method mixed             unwatch()
 * @method array             unsubscribe(string ...$channels)
 * @method mixed             watch(string $key)
 * @method mixed             eval(string $script, int $numkeys, string ...$keyOrArg = null)
 * @method mixed             eval_ro(string $script, array $keys, ...$argument)
 * @method mixed             evalsha(string $script, int $numkeys, string ...$keyOrArg = null)
 * @method mixed             evalsha_ro(string $sha1, array $keys, ...$argument)
 * @method mixed             script($subcommand, $argument = null)
 * @method mixed             auth(string $password)
 * @method string            echo(string $message)
 * @method mixed             ping(string $message = null)
 * @method mixed             select(int $database)
 * @method mixed             bgrewriteaof()
 * @method mixed             bgsave()
 * @method mixed             config($subcommand, $argument = null)
 * @method int               dbsize()
 * @method mixed             flushall()
 * @method mixed             flushdb()
 * @method array             info(string ...$section = null)
 * @method int               lastsave()
 * @method mixed             save()
 * @method mixed             slaveof(string $host, int $port)
 * @method mixed             slowlog($subcommand, $argument = null)
 * @method int               spublish(string $shardChannel, string $message)
 * @method array             time()
 * @method array             command($subcommand, $argument = null)
 * @method int               geoadd(string $key, $longitude, $latitude, $member)
 * @method array             geohash(string $key, array $members)
 * @method array             geopos(string $key, array $members)
 * @method string|null       geodist(string $key, $member1, $member2, $unit = null)
 * @method array             georadius(string $key, $longitude, $latitude, $radius, $unit, array $options = null)
 * @method array             georadiusbymember(string $key, $member, $radius, $unit, array $options = null)
 * @method array             geosearch(string $key, FromInterface $from, ByInterface $by, ?string $sorting = null, int $count = -1, bool $any = false, bool $withCoord = false, bool $withDist = false, bool $withHash = false)
 * @method int               geosearchstore(string $destination, string $source, FromInterface $from, ByInterface $by, ?string $sorting = null, int $count = -1, bool $any = false, bool $storeDist = false)
 *
 * Container commands
<<<<<<< HEAD
 * @property FunctionContainer $function
 * @property FTCONFIG          $ftconfig
 * @property FTCURSOR          $ftcursor
 * @property JSONDEBUG         $jsondebug
 * @property ACL               $acl
 * @property XGROUP            $xgroup
 * @property XINFO             $xinfo
=======
 * @property CLIENT    $client
 * @property FUNCTIONS $function
 * @property FTCONFIG  $ftconfig
 * @property FTCURSOR  $ftcursor
 * @property JSONDEBUG $jsondebug
 * @property ACL       $acl
>>>>>>> 9318232e
 */
interface ClientInterface
{
    /**
     * Returns the command factory used by the client.
     *
     * @return FactoryInterface
     */
    public function getCommandFactory();

    /**
     * Returns the client options specified upon initialization.
     *
     * @return OptionsInterface
     */
    public function getOptions();

    /**
     * Opens the underlying connection to the server.
     */
    public function connect();

    /**
     * Closes the underlying connection from the server.
     */
    public function disconnect();

    /**
     * Returns the underlying connection instance.
     *
     * @return ConnectionInterface
     */
    public function getConnection();

    /**
     * Creates a new instance of the specified Redis command.
     *
     * @param string $method    Command ID.
     * @param array  $arguments Arguments for the command.
     *
     * @return CommandInterface
     */
    public function createCommand($method, $arguments = []);

    /**
     * Executes the specified Redis command.
     *
     * @param CommandInterface $command Command instance.
     *
     * @return mixed
     */
    public function executeCommand(CommandInterface $command);

    /**
     * Creates a Redis command with the specified arguments and sends a request
     * to the server.
     *
     * @param string $method    Command ID.
     * @param array  $arguments Arguments for the command.
     *
     * @return mixed
     */
    public function __call($method, $arguments);
}<|MERGE_RESOLUTION|>--- conflicted
+++ resolved
@@ -45,16 +45,6 @@
 use Predis\Command\Container\Search\FTCONFIG;
 use Predis\Command\Container\Search\FTCURSOR;
 use Predis\Command\FactoryInterface;
-<<<<<<< HEAD
-use Predis\Command\Redis\Container\ACL;
-use Predis\Command\Redis\Container\FunctionContainer;
-use Predis\Command\Redis\Container\Json\JSONDEBUG;
-use Predis\Command\Redis\Container\Search\FTCONFIG;
-use Predis\Command\Redis\Container\Search\FTCURSOR;
-use Predis\Command\Redis\Container\XGROUP;
-use Predis\Command\Redis\Container\XINFO;
-=======
->>>>>>> 9318232e
 use Predis\Configuration\OptionsInterface;
 use Predis\Connection\ConnectionInterface;
 use Predis\Response\Status;
@@ -196,13 +186,8 @@
  * @method array             jsonarrtrim(string $key, string $path, int $start, int $stop)
  * @method int               jsondel(string $key, string $path = '$')
  * @method int               jsonforget(string $key, string $path = '$')
-<<<<<<< HEAD
- * @method string            jsonget(string $key, string $indent = '', string $newline = '', string $space = '', string ...$paths)
- * @method string            jsonnumincrby(string $key, string $path, int $value)
-=======
  * @method mixed             jsonget(string $key, string $indent = '', string $newline = '', string $space = '', string ...$paths)
  * @method mixed             jsonnumincrby(string $key, string $path, int $value)
->>>>>>> 9318232e
  * @method Status            jsonmerge(string $key, string $path, string $value)
  * @method array             jsonmget(array $keys, string $path)
  * @method Status            jsonmset(string ...$keyPathValue)
@@ -376,22 +361,12 @@
  * @method int               geosearchstore(string $destination, string $source, FromInterface $from, ByInterface $by, ?string $sorting = null, int $count = -1, bool $any = false, bool $storeDist = false)
  *
  * Container commands
-<<<<<<< HEAD
- * @property FunctionContainer $function
- * @property FTCONFIG          $ftconfig
- * @property FTCURSOR          $ftcursor
- * @property JSONDEBUG         $jsondebug
- * @property ACL               $acl
- * @property XGROUP            $xgroup
- * @property XINFO             $xinfo
-=======
  * @property CLIENT    $client
  * @property FUNCTIONS $function
  * @property FTCONFIG  $ftconfig
  * @property FTCURSOR  $ftcursor
  * @property JSONDEBUG $jsondebug
  * @property ACL       $acl
->>>>>>> 9318232e
  */
 interface ClientInterface
 {
