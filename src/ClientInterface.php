<?php

/*
 * This file is part of the Predis package.
 *
 * (c) 2009-2020 Daniele Alessandri
 * (c) 2021-2023 Till Krüss
 *
 * For the full copyright and license information, please view the LICENSE
 * file that was distributed with this source code.
 */

namespace Predis;

use Predis\Command\Argument\Geospatial\ByInterface;
use Predis\Command\Argument\Geospatial\FromInterface;
use Predis\Command\Argument\Server\To;
use Predis\Command\CommandInterface;
use Predis\Command\FactoryInterface;
use Predis\Configuration\OptionsInterface;
use Predis\Connection\ConnectionInterface;
use Predis\Response\Status;

/**
 * Interface defining a client able to execute commands against Redis.
 *
 * All the commands exposed by the client generally have the same signature as
 * described by the Redis documentation, but some of them offer an additional
 * and more friendly interface to ease programming which is described in the
 * following list of methods:
 *
 * @method int               copy(string $source, string $destination, int $db = -1, bool $replace = false)
 * @method int               del(string[]|string $keyOrKeys, string ...$keys = null)
 * @method string|null       dump(string $key)
 * @method int               exists(string $key)
 * @method int               expire(string $key, int $seconds)
 * @method int               expireat(string $key, int $timestamp)
 * @method int               expiretime(string $key)
 * @method array             keys(string $pattern)
 * @method int               move(string $key, int $db)
 * @method mixed             object($subcommand, string $key)
 * @method int               persist(string $key)
 * @method int               pexpire(string $key, int $milliseconds)
 * @method int               pexpireat(string $key, int $timestamp)
 * @method int               pttl(string $key)
 * @method string|null       randomkey()
 * @method mixed             rename(string $key, string $target)
 * @method int               renamenx(string $key, string $target)
 * @method array             scan($cursor, array $options = null)
 * @method array             sort(string $key, array $options = null)
 * @method int               ttl(string $key)
 * @method mixed             type(string $key)
 * @method int               append(string $key, $value)
 * @method int               bfadd(string $key, $item)
 * @method int               bfexists(string $key, $item)
 * @method array             bfinfo(string $key, string $modifier = '')
 * @method array             bfinsert(string $key, int $capacity = -1, float $error = -1, int $expansion = -1, bool $noCreate = false, bool $nonScaling = false, string ...$item)
 * @method Status            bfloadchunk(string $key, int $iterator, $data)
 * @method array             bfmadd(string $key, ...$item)
 * @method array             bfmexists(string $key, ...$item)
 * @method Status            bfreserve(string $key, float $errorRate, int $capacity, int $expansion = -1, bool $nonScaling = false)
 * @method array             bfscandump(string $key, int $iterator)
 * @method int               bitcount(string $key, $start = null, $end = null)
 * @method int               bitop($operation, $destkey, $key)
 * @method array|null        bitfield(string $key, $subcommand, ...$subcommandArg)
 * @method int               bitpos(string $key, $bit, $start = null, $end = null)
 * @method array             blmpop(int $timeout, array $keys, string $modifier = 'left', int $count = 1)
 * @method array             bzpopmax(array $keys, int $timeout)
 * @method array             bzpopmin(array $keys, int $timeout)
 * @method array             bzmpop(int $timeout, array $keys, string $modifier = 'min', int $count = 1)
 * @method int               cfadd(string $key, $item)
 * @method int               cfexists(string $key, $item)
 * @method int               decr(string $key)
 * @method int               decrby(string $key, int $decrement)
 * @method Status            failover(?To $to = null, bool $abort = false, int $timeout = -1)
 * @method string|null       get(string $key)
 * @method int               getbit(string $key, $offset)
 * @method int|null          getex(string $key, $modifier = '', $value = false)
 * @method string            getrange(string $key, $start, $end)
 * @method string            getdel(string $key)
 * @method string|null       getset(string $key, $value)
 * @method int               incr(string $key)
 * @method int               incrby(string $key, int $increment)
 * @method string            incrbyfloat(string $key, int|float $increment)
 * @method array             mget(string[]|string $keyOrKeys, string ...$keys = null)
 * @method mixed             mset(array $dictionary)
 * @method int               msetnx(array $dictionary)
 * @method Status            psetex(string $key, $milliseconds, $value)
 * @method Status            set(string $key, $value, $expireResolution = null, $expireTTL = null, $flag = null)
 * @method int               setbit(string $key, $offset, $value)
 * @method Status            setex(string $key, $seconds, $value)
 * @method int               setnx(string $key, $value)
 * @method int               setrange(string $key, $offset, $value)
 * @method int               strlen(string $key)
 * @method int               hdel(string $key, array $fields)
 * @method int               hexists(string $key, string $field)
 * @method string|null       hget(string $key, string $field)
 * @method array             hgetall(string $key)
 * @method int               hincrby(string $key, string $field, int $increment)
 * @method string            hincrbyfloat(string $key, string $field, int|float $increment)
 * @method array             hkeys(string $key)
 * @method int               hlen(string $key)
 * @method array             hmget(string $key, array $fields)
 * @method mixed             hmset(string $key, array $dictionary)
 * @method array             hrandfield(string $key, int $count = 1, bool $withValues = false)
 * @method array             hscan(string $key, $cursor, array $options = null)
 * @method int               hset(string $key, string $field, string $value)
 * @method int               hsetnx(string $key, string $field, string $value)
 * @method array             hvals(string $key)
 * @method int               hstrlen(string $key, string $field)
<<<<<<< HEAD
 * @method array             jsonarrappend(string $key, string $path = '$', ...$value)
 * @method string            jsonget(string $key, string $indent = '', string $newline = '', string $space = '', string ...$paths)
 * @method string            jsonset(string $key, string $path, string $value, ?string $subcommand = null)
=======
 * @method int               jsondel(string $key, string $path = '$')
 * @method string            jsonget(string $key, string $indent = '', string $newline = '', string $space = '', string ...$paths)
 * @method string            jsonnumincrby(string $key, string $path, int $value)
 * @method array             jsonmget(array $keys, string $path)
 * @method array             jsonobjkeys(string $key, string $path = '$')
 * @method array             jsonobjlen(string $key, string $path = '$')
 * @method string            jsonset(string $key, string $path, string $value, ?string $subcommand = null)
 * @method array             jsonstrappend(string $key, string $path, string $value)
 * @method array             jsonstrlen(string $key, string $path = '$')
>>>>>>> 1ee19613
 * @method string            blmove(string $source, string $destination, string $where, string $to, int $timeout)
 * @method array|null        blpop(array|string $keys, int|float $timeout)
 * @method array|null        brpop(array|string $keys, int|float $timeout)
 * @method string|null       brpoplpush(string $source, string $destination, int|float $timeout)
 * @method mixed             lcs(string $key1, string $key2, bool $len = false, bool $idx = false, int $minMatchLen = 0, bool $withMatchLen = false)
 * @method string|null       lindex(string $key, int $index)
 * @method int               linsert(string $key, $whence, $pivot, $value)
 * @method int               llen(string $key)
 * @method string            lmove(string $source, string $destination, string $where, string $to)
 * @method array|null        lmpop(array $keys, string $modifier = 'left', int $count = 1)
 * @method string|null       lpop(string $key)
 * @method int               lpush(string $key, array $values)
 * @method int               lpushx(string $key, array $values)
 * @method string[]          lrange(string $key, int $start, int $stop)
 * @method int               lrem(string $key, int $count, string $value)
 * @method mixed             lset(string $key, int $index, string $value)
 * @method mixed             ltrim(string $key, int $start, int $stop)
 * @method string|null       rpop(string $key)
 * @method string|null       rpoplpush(string $source, string $destination)
 * @method int               rpush(string $key, array $values)
 * @method int               rpushx(string $key, array $values)
 * @method int               sadd(string $key, array $members)
 * @method int               scard(string $key)
 * @method string[]          sdiff(array|string $keys)
 * @method int               sdiffstore(string $destination, array|string $keys)
 * @method string[]          sinter(array|string $keys)
 * @method int               sintercard(array $keys, int $limit = 0)
 * @method int               sinterstore(string $destination, array|string $keys)
 * @method int               sismember(string $key, string $member)
 * @method string[]          smembers(string $key)
 * @method array             smismember(string $key, string ...$members)
 * @method int               smove(string $source, string $destination, string $member)
 * @method string|array|null spop(string $key, int $count = null)
 * @method string|null       srandmember(string $key, int $count = null)
 * @method int               srem(string $key, array|string $member)
 * @method array             sscan(string $key, int $cursor, array $options = null)
 * @method string[]          sunion(array|string $keys)
 * @method int               sunionstore(string $destination, array|string $keys)
 * @method int               touch(string[]|string $keyOrKeys, string ...$keys = null)
 * @method string            xadd(string $key, array $dictionary, string $id = '*', array $options = null)
 * @method int               xdel(string $key, string ...$id)
 * @method int               xlen(string $key)
 * @method array             xrevrange(string $key, string $end, string $start, ?int $count = null)
 * @method array             xrange(string $key, string $start, string $end, ?int $count = null)
 * @method string            xtrim(string $key, array|string $strategy, string $threshold, array $options = null)
 * @method int               zadd(string $key, array $membersAndScoresDictionary)
 * @method int               zcard(string $key)
 * @method string            zcount(string $key, int|string $min, int|string $max)
 * @method array             zdiff(array $keys, bool $withScores = false)
 * @method int               zdiffstore(string $destination, array $keys)
 * @method string            zincrby(string $key, int $increment, string $member)
 * @method int               zintercard(array $keys, int $limit = 0)
 * @method int               zinterstore(string $destination, array $keys, int[] $weights = [], string $aggregate = 'sum')
 * @method array             zinter(array $keys, int[] $weights = [], string $aggregate = 'sum', bool $withScores = false)
 * @method array             zmpop(array $keys, string $modifier = 'min', int $count = 1)
 * @method array             zmscore(string $key, string ...$member)
 * @method array             zpopmin(string $key, int $count = 1)
 * @method array             zpopmax(string $key, int $count = 1)
 * @method mixed             zrandmember(string $key, int $count = 1, bool $withScores = false)
 * @method array             zrange(string $key, int|string $start, int|string $stop, array $options = null)
 * @method array             zrangebyscore(string $key, int|string $min, int|string $max, array $options = null)
 * @method int               zrangestore(string $destination, string $source, int|string $min, int|string $max, string|bool $by = false, bool $reversed = false, bool $limit = false, int $offset = 0, int $count = 0)
 * @method int|null          zrank(string $key, string $member)
 * @method int               zrem(string $key, string ...$member)
 * @method int               zremrangebyrank(string $key, int|string $start, int|string $stop)
 * @method int               zremrangebyscore(string $key, int|string $min, int|string $max)
 * @method array             zrevrange(string $key, int|string $start, int|string $stop, array $options = null)
 * @method array             zrevrangebyscore(string $key, int|string $max, int|string $min, array $options = null)
 * @method int|null          zrevrank(string $key, string $member)
 * @method array             zunion(array $keys, int[] $weights = [], string $aggregate = 'sum', bool $withScores = false)
 * @method int               zunionstore(string $destination, array $keys, int[] $weights = [], string $aggregate = 'sum')
 * @method string|null       zscore(string $key, string $member)
 * @method array             zscan(string $key, int $cursor, array $options = null)
 * @method array             zrangebylex(string $key, string $start, string $stop, array $options = null)
 * @method array             zrevrangebylex(string $key, string $start, string $stop, array $options = null)
 * @method int               zremrangebylex(string $key, string $min, string $max)
 * @method int               zlexcount(string $key, string $min, string $max)
 * @method int               pexpiretime(string $key)
 * @method int               pfadd(string $key, array $elements)
 * @method mixed             pfmerge(string $destinationKey, array|string $sourceKeys)
 * @method int               pfcount(string[]|string $keyOrKeys, string ...$keys = null)
 * @method mixed             pubsub($subcommand, $argument)
 * @method int               publish($channel, $message)
 * @method mixed             discard()
 * @method array|null        exec()
 * @method mixed             multi()
 * @method mixed             unwatch()
 * @method mixed             watch(string $key)
 * @method mixed             eval(string $script, int $numkeys, string ...$keyOrArg = null)
 * @method mixed             eval_ro(string $script, array $keys, ...$argument)
 * @method mixed             evalsha(string $script, int $numkeys, string ...$keyOrArg = null)
 * @method mixed             evalsha_ro(string $sha1, array $keys, ...$argument)
 * @method mixed             script($subcommand, $argument = null)
 * @method mixed             auth(string $password)
 * @method string            echo(string $message)
 * @method mixed             ping(string $message = null)
 * @method mixed             select(int $database)
 * @method mixed             bgrewriteaof()
 * @method mixed             bgsave()
 * @method mixed             client($subcommand, $argument = null)
 * @method mixed             config($subcommand, $argument = null)
 * @method int               dbsize()
 * @method mixed             flushall()
 * @method mixed             flushdb()
 * @method array             info($section = null)
 * @method int               lastsave()
 * @method mixed             save()
 * @method mixed             slaveof(string $host, int $port)
 * @method mixed             slowlog($subcommand, $argument = null)
 * @method array             time()
 * @method array             command()
 * @method int               geoadd(string $key, $longitude, $latitude, $member)
 * @method array             geohash(string $key, array $members)
 * @method array             geopos(string $key, array $members)
 * @method string|null       geodist(string $key, $member1, $member2, $unit = null)
 * @method array             georadius(string $key, $longitude, $latitude, $radius, $unit, array $options = null)
 * @method array             georadiusbymember(string $key, $member, $radius, $unit, array $options = null)
 * @method array             geosearch(string $key, FromInterface $from, ByInterface $by, ?string $sorting = null, int $count = -1, bool $any = false, bool $withCoord = false, bool $withDist = false, bool $withHash = false)
 * @method int               geosearchstore(string $destination, string $source, FromInterface $from, ByInterface $by, ?string $sorting = null, int $count = -1, bool $any = false, bool $storeDist = false)
 */
interface ClientInterface
{
    /**
     * Returns the command factory used by the client.
     *
     * @return FactoryInterface
     */
    public function getCommandFactory();

    /**
     * Returns the client options specified upon initialization.
     *
     * @return OptionsInterface
     */
    public function getOptions();

    /**
     * Opens the underlying connection to the server.
     */
    public function connect();

    /**
     * Closes the underlying connection from the server.
     */
    public function disconnect();

    /**
     * Returns the underlying connection instance.
     *
     * @return ConnectionInterface
     */
    public function getConnection();

    /**
     * Creates a new instance of the specified Redis command.
     *
     * @param string $method    Command ID.
     * @param array  $arguments Arguments for the command.
     *
     * @return CommandInterface
     */
    public function createCommand($method, $arguments = []);

    /**
     * Executes the specified Redis command.
     *
     * @param CommandInterface $command Command instance.
     *
     * @return mixed
     */
    public function executeCommand(CommandInterface $command);

    /**
     * Creates a Redis command with the specified arguments and sends a request
     * to the server.
     *
     * @param string $method    Command ID.
     * @param array  $arguments Arguments for the command.
     *
     * @return mixed
     */
    public function __call($method, $arguments);
}<|MERGE_RESOLUTION|>--- conflicted
+++ resolved
@@ -108,11 +108,7 @@
  * @method int               hsetnx(string $key, string $field, string $value)
  * @method array             hvals(string $key)
  * @method int               hstrlen(string $key, string $field)
-<<<<<<< HEAD
  * @method array             jsonarrappend(string $key, string $path = '$', ...$value)
- * @method string            jsonget(string $key, string $indent = '', string $newline = '', string $space = '', string ...$paths)
- * @method string            jsonset(string $key, string $path, string $value, ?string $subcommand = null)
-=======
  * @method int               jsondel(string $key, string $path = '$')
  * @method string            jsonget(string $key, string $indent = '', string $newline = '', string $space = '', string ...$paths)
  * @method string            jsonnumincrby(string $key, string $path, int $value)
@@ -122,7 +118,6 @@
  * @method string            jsonset(string $key, string $path, string $value, ?string $subcommand = null)
  * @method array             jsonstrappend(string $key, string $path, string $value)
  * @method array             jsonstrlen(string $key, string $path = '$')
->>>>>>> 1ee19613
  * @method string            blmove(string $source, string $destination, string $where, string $to, int $timeout)
  * @method array|null        blpop(array|string $keys, int|float $timeout)
  * @method array|null        brpop(array|string $keys, int|float $timeout)
