<?php

/*
 * This file is part of the Predis package.
 *
 * (c) 2009-2020 Daniele Alessandri
 * (c) 2021-2023 Till Krüss
 *
 * For the full copyright and license information, please view the LICENSE
 * file that was distributed with this source code.
 */

namespace Predis;

use Predis\Command\Argument\Geospatial\ByInterface;
use Predis\Command\Argument\Geospatial\FromInterface;
use Predis\Command\Argument\Server\To;
use Predis\Command\CommandInterface;
use Predis\Command\FactoryInterface;
use Predis\Configuration\OptionsInterface;
use Predis\Connection\ConnectionInterface;
use Predis\Response\Status;

/**
 * Interface defining a client able to execute commands against Redis.
 *
 * All the commands exposed by the client generally have the same signature as
 * described by the Redis documentation, but some of them offer an additional
 * and more friendly interface to ease programming which is described in the
 * following list of methods:
 *
 * @method int               copy(string $source, string $destination, int $db = -1, bool $replace = false)
 * @method int               del(string[]|string $keyOrKeys, string ...$keys = null)
 * @method string|null       dump(string $key)
 * @method int               exists(string $key)
 * @method int               expire(string $key, int $seconds)
 * @method int               expireat(string $key, int $timestamp)
 * @method int               expiretime(string $key)
 * @method array             keys(string $pattern)
 * @method int               move(string $key, int $db)
 * @method mixed             object($subcommand, string $key)
 * @method int               persist(string $key)
 * @method int               pexpire(string $key, int $milliseconds)
 * @method int               pexpireat(string $key, int $timestamp)
 * @method int               pttl(string $key)
 * @method string|null       randomkey()
 * @method mixed             rename(string $key, string $target)
 * @method int               renamenx(string $key, string $target)
 * @method array             scan($cursor, array $options = null)
 * @method array             sort(string $key, array $options = null)
 * @method int               ttl(string $key)
 * @method mixed             type(string $key)
 * @method int               append(string $key, $value)
 * @method int               bfadd(string $key, $item)
 * @method int               bfexists(string $key, $item)
 * @method array             bfinfo(string $key, string $modifier = '')
 * @method array             bfinsert(string $key, int $capacity = -1, float $error = -1, int $expansion = -1, bool $noCreate = false, bool $nonScaling = false, string ...$item)
 * @method Status            bfloadchunk(string $key, int $iterator, $data)
 * @method array             bfmadd(string $key, ...$item)
 * @method array             bfmexists(string $key, ...$item)
 * @method Status            bfreserve(string $key, float $errorRate, int $capacity, int $expansion = -1, bool $nonScaling = false)
 * @method array             bfscandump(string $key, int $iterator)
 * @method int               bitcount(string $key, $start = null, $end = null)
 * @method int               bitop($operation, $destkey, $key)
 * @method array|null        bitfield(string $key, $subcommand, ...$subcommandArg)
 * @method int               bitpos(string $key, $bit, $start = null, $end = null)
 * @method array             blmpop(int $timeout, array $keys, string $modifier = 'left', int $count = 1)
 * @method array             bzpopmax(array $keys, int $timeout)
 * @method array             bzpopmin(array $keys, int $timeout)
 * @method array             bzmpop(int $timeout, array $keys, string $modifier = 'min', int $count = 1)
 * @method int               cfadd(string $key, $item)
 * @method int               cfaddnx(string $key, $item)
<<<<<<< HEAD
 * @method int               cfdel(string $key, $item)
=======
 * @method int               cfcount(string $key, $item)
>>>>>>> eb4c5c34
 * @method int               cfexists(string $key, $item)
 * @method int               decr(string $key)
 * @method int               decrby(string $key, int $decrement)
 * @method Status            failover(?To $to = null, bool $abort = false, int $timeout = -1)
 * @method string|null       get(string $key)
 * @method int               getbit(string $key, $offset)
 * @method int|null          getex(string $key, $modifier = '', $value = false)
 * @method string            getrange(string $key, $start, $end)
 * @method string            getdel(string $key)
 * @method string|null       getset(string $key, $value)
 * @method int               incr(string $key)
 * @method int               incrby(string $key, int $increment)
 * @method string            incrbyfloat(string $key, int|float $increment)
 * @method array             mget(string[]|string $keyOrKeys, string ...$keys = null)
 * @method mixed             mset(array $dictionary)
 * @method int               msetnx(array $dictionary)
 * @method Status            psetex(string $key, $milliseconds, $value)
 * @method Status            set(string $key, $value, $expireResolution = null, $expireTTL = null, $flag = null)
 * @method int               setbit(string $key, $offset, $value)
 * @method Status            setex(string $key, $seconds, $value)
 * @method int               setnx(string $key, $value)
 * @method int               setrange(string $key, $offset, $value)
 * @method int               strlen(string $key)
 * @method int               hdel(string $key, array $fields)
 * @method int               hexists(string $key, string $field)
 * @method string|null       hget(string $key, string $field)
 * @method array             hgetall(string $key)
 * @method int               hincrby(string $key, string $field, int $increment)
 * @method string            hincrbyfloat(string $key, string $field, int|float $increment)
 * @method array             hkeys(string $key)
 * @method int               hlen(string $key)
 * @method array             hmget(string $key, array $fields)
 * @method mixed             hmset(string $key, array $dictionary)
 * @method array             hrandfield(string $key, int $count = 1, bool $withValues = false)
 * @method array             hscan(string $key, $cursor, array $options = null)
 * @method int               hset(string $key, string $field, string $value)
 * @method int               hsetnx(string $key, string $field, string $value)
 * @method array             hvals(string $key)
 * @method int               hstrlen(string $key, string $field)
 * @method array             jsonarrappend(string $key, string $path = '$', ...$value)
 * @method array             jsonarrindex(string $key, string $path, string $value, int $start = 0, int $stop = 0)
 * @method array             jsonarrinsert(string $key, string $path, int $index, string ...$value)
 * @method array             jsonarrlen(string $key, string $path = '$')
 * @method array             jsonarrpop(string $key, string $path = '$', int $index = -1)
 * @method int               jsonclear(string $key, string $path = '$')
 * @method array             jsonarrtrim(string $key, string $path, int $start, int $stop)
 * @method int               jsondel(string $key, string $path = '$')
 * @method int               jsonforget(string $key, string $path = '$')
 * @method string            jsonget(string $key, string $indent = '', string $newline = '', string $space = '', string ...$paths)
 * @method string            jsonnumincrby(string $key, string $path, int $value)
 * @method array             jsonmget(array $keys, string $path)
 * @method array             jsonobjkeys(string $key, string $path = '$')
 * @method array             jsonobjlen(string $key, string $path = '$')
 * @method array             jsonresp(string $key, string $path = '$')
 * @method string            jsonset(string $key, string $path, string $value, ?string $subcommand = null)
 * @method array             jsonstrappend(string $key, string $path, string $value)
 * @method array             jsonstrlen(string $key, string $path = '$')
 * @method array             jsontoggle(string $key, string $path)
 * @method array             jsontype(string $key, string $path = '$')
 * @method string            blmove(string $source, string $destination, string $where, string $to, int $timeout)
 * @method array|null        blpop(array|string $keys, int|float $timeout)
 * @method array|null        brpop(array|string $keys, int|float $timeout)
 * @method string|null       brpoplpush(string $source, string $destination, int|float $timeout)
 * @method mixed             lcs(string $key1, string $key2, bool $len = false, bool $idx = false, int $minMatchLen = 0, bool $withMatchLen = false)
 * @method string|null       lindex(string $key, int $index)
 * @method int               linsert(string $key, $whence, $pivot, $value)
 * @method int               llen(string $key)
 * @method string            lmove(string $source, string $destination, string $where, string $to)
 * @method array|null        lmpop(array $keys, string $modifier = 'left', int $count = 1)
 * @method string|null       lpop(string $key)
 * @method int               lpush(string $key, array $values)
 * @method int               lpushx(string $key, array $values)
 * @method string[]          lrange(string $key, int $start, int $stop)
 * @method int               lrem(string $key, int $count, string $value)
 * @method mixed             lset(string $key, int $index, string $value)
 * @method mixed             ltrim(string $key, int $start, int $stop)
 * @method string|null       rpop(string $key)
 * @method string|null       rpoplpush(string $source, string $destination)
 * @method int               rpush(string $key, array $values)
 * @method int               rpushx(string $key, array $values)
 * @method int               sadd(string $key, array $members)
 * @method int               scard(string $key)
 * @method string[]          sdiff(array|string $keys)
 * @method int               sdiffstore(string $destination, array|string $keys)
 * @method string[]          sinter(array|string $keys)
 * @method int               sintercard(array $keys, int $limit = 0)
 * @method int               sinterstore(string $destination, array|string $keys)
 * @method int               sismember(string $key, string $member)
 * @method string[]          smembers(string $key)
 * @method array             smismember(string $key, string ...$members)
 * @method int               smove(string $source, string $destination, string $member)
 * @method string|array|null spop(string $key, int $count = null)
 * @method string|null       srandmember(string $key, int $count = null)
 * @method int               srem(string $key, array|string $member)
 * @method array             sscan(string $key, int $cursor, array $options = null)
 * @method string[]          sunion(array|string $keys)
 * @method int               sunionstore(string $destination, array|string $keys)
 * @method int               touch(string[]|string $keyOrKeys, string ...$keys = null)
 * @method string            xadd(string $key, array $dictionary, string $id = '*', array $options = null)
 * @method int               xdel(string $key, string ...$id)
 * @method int               xlen(string $key)
 * @method array             xrevrange(string $key, string $end, string $start, ?int $count = null)
 * @method array             xrange(string $key, string $start, string $end, ?int $count = null)
 * @method string            xtrim(string $key, array|string $strategy, string $threshold, array $options = null)
 * @method int               zadd(string $key, array $membersAndScoresDictionary)
 * @method int               zcard(string $key)
 * @method string            zcount(string $key, int|string $min, int|string $max)
 * @method array             zdiff(array $keys, bool $withScores = false)
 * @method int               zdiffstore(string $destination, array $keys)
 * @method string            zincrby(string $key, int $increment, string $member)
 * @method int               zintercard(array $keys, int $limit = 0)
 * @method int               zinterstore(string $destination, array $keys, int[] $weights = [], string $aggregate = 'sum')
 * @method array             zinter(array $keys, int[] $weights = [], string $aggregate = 'sum', bool $withScores = false)
 * @method array             zmpop(array $keys, string $modifier = 'min', int $count = 1)
 * @method array             zmscore(string $key, string ...$member)
 * @method array             zpopmin(string $key, int $count = 1)
 * @method array             zpopmax(string $key, int $count = 1)
 * @method mixed             zrandmember(string $key, int $count = 1, bool $withScores = false)
 * @method array             zrange(string $key, int|string $start, int|string $stop, array $options = null)
 * @method array             zrangebyscore(string $key, int|string $min, int|string $max, array $options = null)
 * @method int               zrangestore(string $destination, string $source, int|string $min, int|string $max, string|bool $by = false, bool $reversed = false, bool $limit = false, int $offset = 0, int $count = 0)
 * @method int|null          zrank(string $key, string $member)
 * @method int               zrem(string $key, string ...$member)
 * @method int               zremrangebyrank(string $key, int|string $start, int|string $stop)
 * @method int               zremrangebyscore(string $key, int|string $min, int|string $max)
 * @method array             zrevrange(string $key, int|string $start, int|string $stop, array $options = null)
 * @method array             zrevrangebyscore(string $key, int|string $max, int|string $min, array $options = null)
 * @method int|null          zrevrank(string $key, string $member)
 * @method array             zunion(array $keys, int[] $weights = [], string $aggregate = 'sum', bool $withScores = false)
 * @method int               zunionstore(string $destination, array $keys, int[] $weights = [], string $aggregate = 'sum')
 * @method string|null       zscore(string $key, string $member)
 * @method array             zscan(string $key, int $cursor, array $options = null)
 * @method array             zrangebylex(string $key, string $start, string $stop, array $options = null)
 * @method array             zrevrangebylex(string $key, string $start, string $stop, array $options = null)
 * @method int               zremrangebylex(string $key, string $min, string $max)
 * @method int               zlexcount(string $key, string $min, string $max)
 * @method int               pexpiretime(string $key)
 * @method int               pfadd(string $key, array $elements)
 * @method mixed             pfmerge(string $destinationKey, array|string $sourceKeys)
 * @method int               pfcount(string[]|string $keyOrKeys, string ...$keys = null)
 * @method mixed             pubsub($subcommand, $argument)
 * @method int               publish($channel, $message)
 * @method mixed             discard()
 * @method array|null        exec()
 * @method mixed             multi()
 * @method mixed             unwatch()
 * @method mixed             watch(string $key)
 * @method mixed             eval(string $script, int $numkeys, string ...$keyOrArg = null)
 * @method mixed             eval_ro(string $script, array $keys, ...$argument)
 * @method mixed             evalsha(string $script, int $numkeys, string ...$keyOrArg = null)
 * @method mixed             evalsha_ro(string $sha1, array $keys, ...$argument)
 * @method mixed             script($subcommand, $argument = null)
 * @method mixed             auth(string $password)
 * @method string            echo(string $message)
 * @method mixed             ping(string $message = null)
 * @method mixed             select(int $database)
 * @method mixed             bgrewriteaof()
 * @method mixed             bgsave()
 * @method mixed             client($subcommand, $argument = null)
 * @method mixed             config($subcommand, $argument = null)
 * @method int               dbsize()
 * @method mixed             flushall()
 * @method mixed             flushdb()
 * @method array             info($section = null)
 * @method int               lastsave()
 * @method mixed             save()
 * @method mixed             slaveof(string $host, int $port)
 * @method mixed             slowlog($subcommand, $argument = null)
 * @method array             time()
 * @method array             command()
 * @method int               geoadd(string $key, $longitude, $latitude, $member)
 * @method array             geohash(string $key, array $members)
 * @method array             geopos(string $key, array $members)
 * @method string|null       geodist(string $key, $member1, $member2, $unit = null)
 * @method array             georadius(string $key, $longitude, $latitude, $radius, $unit, array $options = null)
 * @method array             georadiusbymember(string $key, $member, $radius, $unit, array $options = null)
 * @method array             geosearch(string $key, FromInterface $from, ByInterface $by, ?string $sorting = null, int $count = -1, bool $any = false, bool $withCoord = false, bool $withDist = false, bool $withHash = false)
 * @method int               geosearchstore(string $destination, string $source, FromInterface $from, ByInterface $by, ?string $sorting = null, int $count = -1, bool $any = false, bool $storeDist = false)
 */
interface ClientInterface
{
    /**
     * Returns the command factory used by the client.
     *
     * @return FactoryInterface
     */
    public function getCommandFactory();

    /**
     * Returns the client options specified upon initialization.
     *
     * @return OptionsInterface
     */
    public function getOptions();

    /**
     * Opens the underlying connection to the server.
     */
    public function connect();

    /**
     * Closes the underlying connection from the server.
     */
    public function disconnect();

    /**
     * Returns the underlying connection instance.
     *
     * @return ConnectionInterface
     */
    public function getConnection();

    /**
     * Creates a new instance of the specified Redis command.
     *
     * @param string $method    Command ID.
     * @param array  $arguments Arguments for the command.
     *
     * @return CommandInterface
     */
    public function createCommand($method, $arguments = []);

    /**
     * Executes the specified Redis command.
     *
     * @param CommandInterface $command Command instance.
     *
     * @return mixed
     */
    public function executeCommand(CommandInterface $command);

    /**
     * Creates a Redis command with the specified arguments and sends a request
     * to the server.
     *
     * @param string $method    Command ID.
     * @param array  $arguments Arguments for the command.
     *
     * @return mixed
     */
    public function __call($method, $arguments);
}<|MERGE_RESOLUTION|>--- conflicted
+++ resolved
@@ -70,11 +70,8 @@
  * @method array             bzmpop(int $timeout, array $keys, string $modifier = 'min', int $count = 1)
  * @method int               cfadd(string $key, $item)
  * @method int               cfaddnx(string $key, $item)
-<<<<<<< HEAD
+ * @method int               cfcount(string $key, $item)
  * @method int               cfdel(string $key, $item)
-=======
- * @method int               cfcount(string $key, $item)
->>>>>>> eb4c5c34
  * @method int               cfexists(string $key, $item)
  * @method int               decr(string $key)
  * @method int               decrby(string $key, int $decrement)
