<?php

/*
 * This file is part of the Predis package.
 *
 * (c) 2009-2020 Daniele Alessandri
 * (c) 2021-2023 Till Krüss
 *
 * For the full copyright and license information, please view the LICENSE
 * file that was distributed with this source code.
 */

namespace Predis\Command\Redis;

use Predis\Command\Command as RedisCommand;

/**
 * @see https://redis.io/commands/?name=function
 *
 * Container command corresponds to any FUNCTION *.
 * Represents any FUNCTION command with subcommand as first argument.
 */
class FUNCTIONS extends RedisCommand
{
    public function getId()
    {
        return 'FUNCTION';
    }

    public function setArguments(array $arguments)
    {
        switch ($arguments[0]) {
            case 'FLUSH':
                $this->setFlushArguments($arguments);
                break;

            case 'LIST':
                $this->setListArguments($arguments);
                break;

            case 'LOAD':
                $this->setLoadArguments($arguments);
                break;

            case 'RESTORE':
                $this->setRestoreArguments($arguments);
                break;

            default:
                parent::setArguments($arguments);
        }

        $this->filterArguments();
    }

    /**
     * @param  array $arguments
     * @return void
     */
    private function setFlushArguments(array $arguments): void
    {
        $processedArguments = [$arguments[0]];

        if (array_key_exists(1, $arguments) && null !== $arguments[1]) {
            $processedArguments[] = strtoupper($arguments[1]);
        }

        parent::setArguments($processedArguments);
    }

    /**
     * @param  array $arguments
     * @return void
     */
    private function setListArguments(array $arguments): void
    {
        $processedArguments = [$arguments[0]];

        if (array_key_exists(1, $arguments) && null !== $arguments[1]) {
            array_push($processedArguments, 'LIBRARYNAME', $arguments[1]);
        }

        if (array_key_exists(2, $arguments) && true === $arguments[2]) {
            $processedArguments[] = 'WITHCODE';
        }

        parent::setArguments($processedArguments);
    }

    /**
     * @param  array $arguments
     * @return void
     */
    private function setLoadArguments(array $arguments): void
    {
        if (count($arguments) <= 2) {
            parent::setArguments($arguments);

            return;
        }

        $processedArguments = [$arguments[0]];
        $replace = array_pop($arguments);

        if (is_bool($replace) && $replace) {
            $processedArguments[] = 'REPLACE';
        } elseif (!is_bool($replace)) {
            $processedArguments[] = $replace;
        }

        $processedArguments[] = $arguments[1];

        parent::setArguments($processedArguments);
    }

    /**
     * @param  array $arguments
     * @return void
     */
    private function setRestoreArguments(array $arguments): void
    {
<<<<<<< HEAD
        $strategy = $this->strategyResolver->resolve('functions', strtolower($arguments[0]));
        $arguments = $strategy->processArguments($arguments);
=======
        $processedArguments = [$arguments[0], $arguments[1]];
>>>>>>> 7225b0af

        if (array_key_exists(2, $arguments) && null !== $arguments[2]) {
            $processedArguments[] = strtoupper($arguments[2]);
        }

        parent::setArguments($processedArguments);
    }
}<|MERGE_RESOLUTION|>--- conflicted
+++ resolved
@@ -119,12 +119,7 @@
      */
     private function setRestoreArguments(array $arguments): void
     {
-<<<<<<< HEAD
-        $strategy = $this->strategyResolver->resolve('functions', strtolower($arguments[0]));
-        $arguments = $strategy->processArguments($arguments);
-=======
         $processedArguments = [$arguments[0], $arguments[1]];
->>>>>>> 7225b0af
 
         if (array_key_exists(2, $arguments) && null !== $arguments[2]) {
             $processedArguments[] = strtoupper($arguments[2]);
