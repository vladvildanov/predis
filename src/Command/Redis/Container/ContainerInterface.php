--- conflicted
+++ resolved
@@ -18,13 +18,8 @@
      * Creates Redis container command with subcommand as virtual method name
      * and sends a request to the server.
      *
-<<<<<<< HEAD
-     * @param        $subcommandID
-     * @param        $arguments
-=======
      * @param  string $subcommandID
      * @param  array  $arguments
->>>>>>> a711ef96
      * @return mixed
      */
     public function __call(string $subcommandID, array $arguments);
