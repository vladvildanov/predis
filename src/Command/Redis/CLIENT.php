--- conflicted
+++ resolved
@@ -36,13 +36,10 @@
             case 'LIST':
                 $this->setListArguments($arguments);
                 break;
-<<<<<<< HEAD
-=======
             case 'NOEVICT':
                 $arguments[0] = 'NO-EVICT';
                 $this->setNoTouchArguments($arguments);
                 break;
->>>>>>> 98f4d819
             case 'NOTOUCH':
                 $arguments[0] = 'NO-TOUCH';
                 $this->setNoTouchArguments($arguments);
