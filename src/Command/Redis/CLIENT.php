<?php

/*
 * This file is part of the Predis package.
 *
 * (c) 2009-2020 Daniele Alessandri
 * (c) 2021-2023 Till Krüss
 *
 * For the full copyright and license information, please view the LICENSE
 * file that was distributed with this source code.
 */

namespace Predis\Command\Redis;

use Predis\Command\Command as RedisCommand;

/**
 * @see http://redis.io/commands/client-list
 * @see http://redis.io/commands/client-kill
 * @see http://redis.io/commands/client-getname
 * @see http://redis.io/commands/client-setname
 */
class CLIENT extends RedisCommand
{
    /**
     * {@inheritdoc}
     */
    public function getId()
    {
        return 'CLIENT';
    }

    public function setArguments(array $arguments)
    {
        switch ($arguments[0]) {
            case 'LIST':
                $this->setListArguments($arguments);
                break;
<<<<<<< HEAD
=======
            case 'NOEVICT':
                $arguments[0] = 'NO-EVICT';
                $this->setNoTouchArguments($arguments);
                break;
>>>>>>> 2ae9af62
            case 'NOTOUCH':
                $arguments[0] = 'NO-TOUCH';
                $this->setNoTouchArguments($arguments);
                break;
            case 'SETINFO':
                $this->setSetInfoArguments($arguments);
                break;
            default:
                parent::setArguments($arguments);
        }
    }

    private function setListArguments(array $arguments): void
    {
        $processedArguments = [$arguments[0]];

        if (array_key_exists(1, $arguments) && null !== $arguments[1]) {
            array_push($processedArguments, 'TYPE', strtoupper($arguments[1]));
        }

        if (array_key_exists(2, $arguments)) {
            array_push($processedArguments, 'ID', $arguments[2]);
        }

        if (count($arguments) > 3) {
            for ($i = 3, $iMax = count($arguments); $i < $iMax; $i++) {
                $processedArguments[] = $arguments[$i];
            }
        }

        parent::setArguments($processedArguments);
    }

    private function setNoTouchArguments(array $arguments): void
    {
        $processedArguments = [$arguments[0]];

        if (array_key_exists(1, $arguments) && null !== $arguments[1]) {
            $modifier = ($arguments[1]) ? 'ON' : 'OFF';
            $processedArguments[] = $modifier;
        }

        parent::setArguments($processedArguments);
    }

    private function setSetInfoArguments(array $arguments): void
    {
        $processedArguments = [$arguments[0]];

        if (
            array_key_exists(1, $arguments)
            && null !== $arguments[1]
            && array_key_exists(2, $arguments)
            && null !== $arguments[2]
        ) {
            array_push($processedArguments, strtoupper($arguments[1]), $arguments[2]);
        }

        parent::setArguments($processedArguments);
    }

    /**
     * {@inheritdoc}
     */
    public function parseResponse($data)
    {
        $args = array_change_key_case($this->getArguments(), CASE_UPPER);

        switch (strtoupper($args[0])) {
            case 'LIST':
                return $this->parseClientList($data);
            case 'KILL':
            case 'GETNAME':
            case 'SETNAME':
            default:
                return $data;
        } // @codeCoverageIgnore
    }

    /**
     * Parses the response to CLIENT LIST and returns a structured list.
     *
     * @param string $data Response buffer.
     *
     * @return array
     */
    protected function parseClientList($data)
    {
        $clients = [];

        foreach (explode("\n", $data, -1) as $clientData) {
            $client = [];

            foreach (explode(' ', $clientData) as $kv) {
                @[$k, $v] = explode('=', $kv);
                $client[$k] = $v;
            }

            $clients[] = $client;
        }

        return $clients;
    }

    /**
     * @param                          $data
     * @return array|mixed|string|null
     */
    public function parseResp3Response($data)
    {
        return $this->parseResponse($data);
    }
}<|MERGE_RESOLUTION|>--- conflicted
+++ resolved
@@ -36,13 +36,10 @@
             case 'LIST':
                 $this->setListArguments($arguments);
                 break;
-<<<<<<< HEAD
-=======
             case 'NOEVICT':
                 $arguments[0] = 'NO-EVICT';
                 $this->setNoTouchArguments($arguments);
                 break;
->>>>>>> 2ae9af62
             case 'NOTOUCH':
                 $arguments[0] = 'NO-TOUCH';
                 $this->setNoTouchArguments($arguments);
