<?php

/*
 * This file is part of the Predis package.
 *
 * (c) 2009-2020 Daniele Alessandri
 * (c) 2021-2023 Till Krüss
 *
 * For the full copyright and license information, please view the LICENSE
 * file that was distributed with this source code.
 */

namespace Predis\Command\Redis;

use Predis\Command\Command as RedisCommand;

/**
 * @see http://redis.io/commands/info
 */
class INFO extends RedisCommand
{
    /**
     * {@inheritdoc}
     */
    public function getId()
    {
        return 'INFO';
    }

    /**
     * {@inheritdoc}
     */
    public function parseResponse($data)
    {
        if (empty($data) || !$lines = preg_split('/\r?\n/', $data)) {
            return [];
        }

        if (strpos($lines[0], '#') === 0) {
            return $this->parseNewResponseFormat($lines);
        } else {
            return $this->parseOldResponseFormat($lines);
        }
    }

    /**
     * {@inheritdoc}
     */
    public function parseNewResponseFormat($lines)
    {
        $info = [];
        $current = null;

        foreach ($lines as $row) {
            if ($row === '') {
                continue;
            }

            if (preg_match('/^# (\w+)$/', $row, $matches)) {
                $info[$matches[1]] = [];
                $current = &$info[$matches[1]];
                continue;
            }

            [$k, $v] = $this->parseRow($row);
            $current[$k] = $v;
        }

        return $info;
    }

    /**
     * {@inheritdoc}
     */
    public function parseOldResponseFormat($lines)
    {
        $info = [];

        foreach ($lines as $row) {
            if (strpos($row, ':') === false) {
                continue;
            }

            [$k, $v] = $this->parseRow($row);
            $info[$k] = $v;
        }

        return $info;
    }

    /**
     * Parses a single row of the response and returns the key-value pair.
     *
     * @param string $row Single row of the response.
     *
     * @return array
     */
    protected function parseRow($row)
    {
<<<<<<< HEAD
        if (preg_match('/^module:name/', $row)) {
            return $this->parseModuleRow($row);
        }

        list($k, $v) = explode(':', $row, 2);
=======
        [$k, $v] = explode(':', $row, 2);
>>>>>>> 0a8e0c2f

        if (preg_match('/^db\d+$/', $k)) {
            $v = $this->parseDatabaseStats($v);
        }

        return [$k, $v];
    }

    /**
     * Extracts the statistics of each logical DB from the string buffer.
     *
     * @param string $str Response buffer.
     *
     * @return array
     */
    protected function parseDatabaseStats($str)
    {
        $db = [];

        foreach (explode(',', $str) as $dbvar) {
            [$dbvk, $dbvv] = explode('=', $dbvar);
            $db[trim($dbvk)] = $dbvv;
        }

        return $db;
    }

    /**
     * Parsing module rows because of different format.
     *
     * @param string $row
     * @return array
     */
    protected function parseModuleRow(string $row): array
    {
        [$moduleKeyword, $moduleData] = explode(':', $row);
        $explodedData = explode(',', $moduleData);
        $parsedData = [];

        foreach ($explodedData as $moduleDataRow) {
            [$k, $v] = explode('=', $moduleDataRow);

            if ($k === 'name') {
                $parsedData[0] = $v;
                continue;
            }

            $parsedData[1][$k] = $v;
        }

        return $parsedData;
    }
}<|MERGE_RESOLUTION|>--- conflicted
+++ resolved
@@ -97,15 +97,11 @@
      */
     protected function parseRow($row)
     {
-<<<<<<< HEAD
         if (preg_match('/^module:name/', $row)) {
             return $this->parseModuleRow($row);
         }
 
-        list($k, $v) = explode(':', $row, 2);
-=======
         [$k, $v] = explode(':', $row, 2);
->>>>>>> 0a8e0c2f
 
         if (preg_match('/^db\d+$/', $k)) {
             $v = $this->parseDatabaseStats($v);
@@ -136,7 +132,7 @@
     /**
      * Parsing module rows because of different format.
      *
-     * @param string $row
+     * @param  string $row
      * @return array
      */
     protected function parseModuleRow(string $row): array
