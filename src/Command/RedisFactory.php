<?php

/*
 * This file is part of the Predis package.
 *
 * (c) 2009-2020 Daniele Alessandri
 * (c) 2021-2023 Till Krüss
 *
 * For the full copyright and license information, please view the LICENSE
 * file that was distributed with this source code.
 */

namespace Predis\Command;

use Predis\Command\Resolver\CommandResolverInterface;

/**
 * Command factory for mainline Redis servers.
 *
 * This factory is intended to handle standard commands implemented by mainline
 * Redis servers. By default it maps a command ID to a specific command handler
 * class in the Predis\Command\Redis namespace but this can be overridden for
 * any command ID simply by defining a new command handler class implementing
 * Predis\Command\CommandInterface.
 */
class RedisFactory extends Factory
{
    /**
     * @var CommandResolverInterface
     */
    private $commandResolver;

    public function __construct(CommandResolverInterface $commandResolver)
    {
        $this->commands = [
            'ECHO' => 'Predis\Command\Redis\ECHO_',
            'EVAL' => 'Predis\Command\Redis\EVAL_',
            'OBJECT' => 'Predis\Command\Redis\OBJECT_',
<<<<<<< HEAD
        );
=======
        ];

>>>>>>> 1ee19613
        $this->commandResolver = $commandResolver;
    }

    /**
     * {@inheritdoc}
     */
    public function getCommandClass(string $commandID): ?string
    {
        $commandID = strtoupper($commandID);

        if (isset($this->commands[$commandID]) || array_key_exists($commandID, $this->commands)) {
            return $this->commands[$commandID];
        }

        $commandClass = $this->commandResolver->resolve($commandID);

        if (null === $commandClass) {
            return null;
        }

        $this->commands[$commandID] = $commandClass;
<<<<<<< HEAD
=======

>>>>>>> 1ee19613
        return $commandClass;
    }

    /**
     * {@inheritdoc}
     */
    public function undefine(string $commandID): void
    {
        // NOTE: we explicitly associate `NULL` to the command ID in the map
        // instead of the parent's `unset()` because our subclass tries to load
        // a predefined class from the Predis\Command\Redis namespace when no
        // explicit mapping is defined, see RedisFactory::getCommandClass() for
        // details of the implementation of this mechanism.
        $this->commands[strtoupper($commandID)] = null;
    }
}<|MERGE_RESOLUTION|>--- conflicted
+++ resolved
@@ -36,12 +36,8 @@
             'ECHO' => 'Predis\Command\Redis\ECHO_',
             'EVAL' => 'Predis\Command\Redis\EVAL_',
             'OBJECT' => 'Predis\Command\Redis\OBJECT_',
-<<<<<<< HEAD
-        );
-=======
         ];
 
->>>>>>> 1ee19613
         $this->commandResolver = $commandResolver;
     }
 
@@ -63,10 +59,7 @@
         }
 
         $this->commands[$commandID] = $commandClass;
-<<<<<<< HEAD
-=======
 
->>>>>>> 1ee19613
         return $commandClass;
     }
 
