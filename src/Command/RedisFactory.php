--- conflicted
+++ resolved
@@ -36,12 +36,8 @@
             'ECHO' => 'Predis\Command\Redis\ECHO_',
             'EVAL' => 'Predis\Command\Redis\EVAL_',
             'OBJECT' => 'Predis\Command\Redis\OBJECT_',
-<<<<<<< HEAD
-        );
-=======
         ];
 
->>>>>>> 729598e3
         $this->commandResolver = $commandResolver;
     }
 
@@ -63,10 +59,7 @@
         }
 
         $this->commands[$commandID] = $commandClass;
-<<<<<<< HEAD
-=======
 
->>>>>>> 729598e3
         return $commandClass;
     }
 
