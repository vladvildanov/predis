<?php

/*
 * This file is part of the Predis package.
 *
 * (c) 2009-2020 Daniele Alessandri
 * (c) 2021-2023 Till Krüss
 *
 * For the full copyright and license information, please view the LICENSE
 * file that was distributed with this source code.
 */

namespace Predis\Command;

<<<<<<< HEAD
use Predis\Command\Redis\FUNCTIONS;
=======
use Predis\Command\Resolver\CommandResolverInterface;
>>>>>>> 02fadf8d

/**
 * Command factory for mainline Redis servers.
 *
 * This factory is intended to handle standard commands implemented by mainline
 * Redis servers. By default it maps a command ID to a specific command handler
 * class in the Predis\Command\Redis namespace but this can be overridden for
 * any command ID simply by defining a new command handler class implementing
 * Predis\Command\CommandInterface.
 */
class RedisFactory extends Factory
{
    /**
     * @var CommandResolverInterface
     */
    private $commandResolver;

    public function __construct(CommandResolverInterface $commandResolver)
    {
        $this->commands = [
            'ECHO' => 'Predis\Command\Redis\ECHO_',
            'EVAL' => 'Predis\Command\Redis\EVAL_',
            'OBJECT' => 'Predis\Command\Redis\OBJECT_',
            // Class name corresponds to PHP reserved word "function", added mapping to bypass restrictions
            'FUNCTION' => FUNCTIONS::class,
        ];

        $this->commandResolver = $commandResolver;
    }

    /**
     * {@inheritdoc}
     */
    public function getCommandClass(string $commandID): ?string
    {
        $commandID = strtoupper($commandID);

        if (isset($this->commands[$commandID]) || array_key_exists($commandID, $this->commands)) {
            return $this->commands[$commandID];
        }

        $commandClass = $this->commandResolver->resolve($commandID);

        if (null === $commandClass) {
            return null;
        }

        $this->commands[$commandID] = $commandClass;

        return $commandClass;
    }

    /**
     * {@inheritdoc}
     */
    public function undefine(string $commandID): void
    {
        // NOTE: we explicitly associate `NULL` to the command ID in the map
        // instead of the parent's `unset()` because our subclass tries to load
        // a predefined class from the Predis\Command\Redis namespace when no
        // explicit mapping is defined, see RedisFactory::getCommandClass() for
        // details of the implementation of this mechanism.
        $this->commands[strtoupper($commandID)] = null;
    }
}<|MERGE_RESOLUTION|>--- conflicted
+++ resolved
@@ -12,11 +12,9 @@
 
 namespace Predis\Command;
 
-<<<<<<< HEAD
 use Predis\Command\Redis\FUNCTIONS;
-=======
+
 use Predis\Command\Resolver\CommandResolverInterface;
->>>>>>> 02fadf8d
 
 /**
  * Command factory for mainline Redis servers.
