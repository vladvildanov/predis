--- conflicted
+++ resolved
@@ -25,27 +25,20 @@
  */
 class RedisFactory extends Factory
 {
-<<<<<<< HEAD
     /**
      * @var CommandResolverInterface
      */
     private $commandResolver;
 
     public function __construct(CommandResolverInterface $commandResolver)
-=======
-    public function __construct()
->>>>>>> 0a8e0c2f
     {
         $this->commands = [
             'ECHO' => 'Predis\Command\Redis\ECHO_',
             'EVAL' => 'Predis\Command\Redis\EVAL_',
             'OBJECT' => 'Predis\Command\Redis\OBJECT_',
-<<<<<<< HEAD
-        );
+        ];
+
         $this->commandResolver = $commandResolver;
-=======
-        ];
->>>>>>> 0a8e0c2f
     }
 
     /**
@@ -66,6 +59,7 @@
         }
 
         $this->commands[$commandID] = $commandClass;
+
         return $commandClass;
     }
 
