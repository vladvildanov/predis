<?php

/*
 * This file is part of the Predis package.
 *
 * (c) 2009-2020 Daniele Alessandri
 * (c) 2021-2023 Till Krüss
 *
 * For the full copyright and license information, please view the LICENSE
 * file that was distributed with this source code.
 */

namespace Predis\Command;

use Predis\Command\Resolver\CommandResolverInterface;

/**
 * Command factory for mainline Redis servers.
 *
 * This factory is intended to handle standard commands implemented by mainline
 * Redis servers. By default it maps a command ID to a specific command handler
 * class in the Predis\Command\Redis namespace but this can be overridden for
 * any command ID simply by defining a new command handler class implementing
 * Predis\Command\CommandInterface.
 */
class RedisFactory extends Factory
{
    /**
     * @var CommandResolverInterface
     */
    private $commandResolver;

    public function __construct(CommandResolverInterface $commandResolver)
    {
        $this->commands = [
            'ECHO' => 'Predis\Command\Redis\ECHO_',
            'EVAL' => 'Predis\Command\Redis\EVAL_',
            'OBJECT' => 'Predis\Command\Redis\OBJECT_',
<<<<<<< HEAD
        );
=======
        ];

>>>>>>> c57fe5e2
        $this->commandResolver = $commandResolver;
    }

    /**
     * {@inheritdoc}
     */
    public function getCommandClass(string $commandID): ?string
    {
        $commandID = strtoupper($commandID);

        if (isset($this->commands[$commandID]) || array_key_exists($commandID, $this->commands)) {
            return $this->commands[$commandID];
        }

        $commandClass = $this->commandResolver->resolve($commandID);

        if (null === $commandClass) {
            return null;
        }

        $this->commands[$commandID] = $commandClass;
<<<<<<< HEAD
=======

>>>>>>> c57fe5e2
        return $commandClass;
    }

    /**
     * {@inheritdoc}
     */
    public function undefine(string $commandID): void
    {
        // NOTE: we explicitly associate `NULL` to the command ID in the map
        // instead of the parent's `unset()` because our subclass tries to load
        // a predefined class from the Predis\Command\Redis namespace when no
        // explicit mapping is defined, see RedisFactory::getCommandClass() for
        // details of the implementation of this mechanism.
        $this->commands[strtoupper($commandID)] = null;
    }
}<|MERGE_RESOLUTION|>--- conflicted
+++ resolved
@@ -36,12 +36,8 @@
             'ECHO' => 'Predis\Command\Redis\ECHO_',
             'EVAL' => 'Predis\Command\Redis\EVAL_',
             'OBJECT' => 'Predis\Command\Redis\OBJECT_',
-<<<<<<< HEAD
-        );
-=======
         ];
 
->>>>>>> c57fe5e2
         $this->commandResolver = $commandResolver;
     }
 
@@ -63,10 +59,7 @@
         }
 
         $this->commands[$commandID] = $commandClass;
-<<<<<<< HEAD
-=======
 
->>>>>>> c57fe5e2
         return $commandClass;
     }
 
