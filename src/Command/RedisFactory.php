<?php

/*
 * This file is part of the Predis package.
 *
 * (c) 2009-2020 Daniele Alessandri
 * (c) 2021-2023 Till Krüss
 *
 * For the full copyright and license information, please view the LICENSE
 * file that was distributed with this source code.
 */

namespace Predis\Command;

use Predis\Command\Resolver\CommandResolverInterface;

/**
 * Command factory for mainline Redis servers.
 *
 * This factory is intended to handle standard commands implemented by mainline
 * Redis servers. By default it maps a command ID to a specific command handler
 * class in the Predis\Command\Redis namespace but this can be overridden for
 * any command ID simply by defining a new command handler class implementing
 * Predis\Command\CommandInterface.
 */
class RedisFactory extends Factory
{
    /**
     * @var CommandResolverInterface
     */
    private $commandResolver;

    public function __construct(CommandResolverInterface $commandResolver)
    {
        $this->commands = [
            'ECHO' => 'Predis\Command\Redis\ECHO_',
            'EVAL' => 'Predis\Command\Redis\EVAL_',
            'OBJECT' => 'Predis\Command\Redis\OBJECT_',
<<<<<<< HEAD
        );
=======
        ];

>>>>>>> f8797aaa
        $this->commandResolver = $commandResolver;
    }

    /**
     * {@inheritdoc}
     */
    public function getCommandClass(string $commandID): ?string
    {
        $commandID = strtoupper($commandID);

        if (isset($this->commands[$commandID]) || array_key_exists($commandID, $this->commands)) {
            return $this->commands[$commandID];
        }

        $commandClass = $this->commandResolver->resolve($commandID);

        if (null === $commandClass) {
            return null;
        }

        $this->commands[$commandID] = $commandClass;
<<<<<<< HEAD
=======

>>>>>>> f8797aaa
        return $commandClass;
    }

    /**
     * {@inheritdoc}
     */
    public function undefine(string $commandID): void
    {
        // NOTE: we explicitly associate `NULL` to the command ID in the map
        // instead of the parent's `unset()` because our subclass tries to load
        // a predefined class from the Predis\Command\Redis namespace when no
        // explicit mapping is defined, see RedisFactory::getCommandClass() for
        // details of the implementation of this mechanism.
        $this->commands[strtoupper($commandID)] = null;
    }
}<|MERGE_RESOLUTION|>--- conflicted
+++ resolved
@@ -36,12 +36,8 @@
             'ECHO' => 'Predis\Command\Redis\ECHO_',
             'EVAL' => 'Predis\Command\Redis\EVAL_',
             'OBJECT' => 'Predis\Command\Redis\OBJECT_',
-<<<<<<< HEAD
-        );
-=======
         ];
 
->>>>>>> f8797aaa
         $this->commandResolver = $commandResolver;
     }
 
@@ -63,10 +59,7 @@
         }
 
         $this->commands[$commandID] = $commandClass;
-<<<<<<< HEAD
-=======
 
->>>>>>> f8797aaa
         return $commandClass;
     }
 
