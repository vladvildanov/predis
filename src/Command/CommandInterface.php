--- conflicted
+++ resolved
@@ -65,18 +65,17 @@
     public function parseResponse($data);
 
     /**
-<<<<<<< HEAD
-     * Returns key arguments if it exists.
-     *
-     * @return array|null
-     */
-    public function getKeys(): ?array;
-=======
      * Parses RESP3 protocol response and returns a PHP object.
      *
      * @param  mixed $data
      * @return mixed
      */
     public function parseResp3Response($data);
->>>>>>> 2ae9af62
+
+    /**
+     * Returns key arguments if it exists.
+     *
+     * @return array|null
+     */
+    public function getKeys(): ?array;
 }