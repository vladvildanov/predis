<?php

/*
 * This file is part of the Predis package.
 *
 * (c) 2009-2020 Daniele Alessandri
 * (c) 2021-2023 Till Krüss
 *
 * For the full copyright and license information, please view the LICENSE
 * file that was distributed with this source code.
 */

namespace Predis\Command\Argument\Search;

use Predis\Command\Argument\ArrayableArgument;

class CommonArguments implements ArrayableArgument
{
    /**
     * @var array
     */
    protected $arguments = [];

    /**
     * Adds default language for documents within an index.
     *
     * @param  string $defaultLanguage
     * @return $this
     */
    public function language(string $defaultLanguage = 'english'): self
    {
        $this->arguments[] = 'LANGUAGE';
        $this->arguments[] = $defaultLanguage;

        return $this;
    }

    /**
     * Selects the dialect version under which to execute the query.
     * If not specified, the query will execute under the default dialect version
     * set during module initial loading or via FT.CONFIG SET command.
     *
     * @param  string $dialect
     * @return $this
     */
    public function dialect(string $dialect): self
    {
        $this->arguments[] = 'DIALECT';
        $this->arguments[] = $dialect;

        return $this;
    }

    /**
<<<<<<< HEAD
     * Does not try to use stemming for query expansion but searches the query terms verbatim.
     *
     * @return $this
     */
    public function verbatim(): self
    {
        $this->arguments[] = 'VERBATIM';

        return $this;
    }

    /**
     * Overrides the timeout parameter of the module.
     *
     * @param  int   $timeout
     * @return $this
     */
    public function timeout(int $timeout): self
    {
        $this->arguments[] = 'TIMEOUT';
        $this->arguments[] = $timeout;
=======
     * If set, does not scan and index.
     *
     * @return $this
     */
    public function skipInitialScan(): self
    {
        $this->arguments[] = 'SKIPINITIALSCAN';
>>>>>>> 684bb34c

        return $this;
    }

    /**
     * Adds an arbitrary, binary safe payload that is exposed to custom scoring functions.
     *
<<<<<<< HEAD
     * @param  int   $offset
     * @param  int   $num
     * @return $this
     */
    public function limit(int $offset, int $num): self
    {
        array_push($this->arguments, 'LIMIT', $offset, $num);
=======
     * @param  string $payload
     * @return $this
     */
    public function payload(string $payload): self
    {
        $this->arguments[] = 'PAYLOAD';
        $this->arguments[] = $payload;
>>>>>>> 684bb34c

        return $this;
    }

    /**
<<<<<<< HEAD
     * Adds filter expression into index.
     *
     * @param  string $filter
     * @return $this
     */
    public function filter(string $filter): self
    {
        $this->arguments[] = 'FILTER';
        $this->arguments[] = $filter;
=======
     * Also returns the relative internal score of each document.
     *
     * @return $this
     */
    public function withScores(): self
    {
        $this->arguments[] = 'WITHSCORES';
>>>>>>> 684bb34c

        return $this;
    }

    /**
<<<<<<< HEAD
     * Defines one or more value parameters. Each parameter has a name and a value.
     *
     * Example: ['name1', 'value1', 'name2', 'value2'...]
     *
     * @param  array $nameValuesDictionary
     * @return $this
     */
    public function params(array $nameValuesDictionary): self
    {
        $this->arguments[] = 'PARAMS';
        $this->arguments[] = count($nameValuesDictionary);
        $this->arguments = array_merge($this->arguments, $nameValuesDictionary);
=======
     * Retrieves optional document payloads.
     *
     * @return $this
     */
    public function withPayloads(): self
    {
        $this->arguments[] = 'WITHPAYLOADS';
>>>>>>> 684bb34c

        return $this;
    }

    /**
     * {@inheritDoc}
     */
    public function toArray(): array
    {
        return $this->arguments;
    }
}<|MERGE_RESOLUTION|>--- conflicted
+++ resolved
@@ -52,7 +52,56 @@
     }
 
     /**
-<<<<<<< HEAD
+     * If set, does not scan and index.
+     *
+     * @return $this
+     */
+    public function skipInitialScan(): self
+    {
+        $this->arguments[] = 'SKIPINITIALSCAN';
+
+        return $this;
+    }
+
+    /**
+     * Adds an arbitrary, binary safe payload that is exposed to custom scoring functions.
+     *
+     * @param  string $payload
+     * @return $this
+     */
+    public function payload(string $payload): self
+    {
+        $this->arguments[] = 'PAYLOAD';
+        $this->arguments[] = $payload;
+
+        return $this;
+    }
+
+    /**
+     * Also returns the relative internal score of each document.
+     *
+     * @return $this
+     */
+    public function withScores(): self
+    {
+        $this->arguments[] = 'WITHSCORES';
+
+        return $this;
+    }
+
+    /**
+     * Retrieves optional document payloads.
+     *
+     * @return $this
+     */
+    public function withPayloads(): self
+    {
+        $this->arguments[] = 'WITHPAYLOADS';
+
+        return $this;
+    }
+
+    /**
      * Does not try to use stemming for query expansion but searches the query terms verbatim.
      *
      * @return $this
@@ -74,15 +123,6 @@
     {
         $this->arguments[] = 'TIMEOUT';
         $this->arguments[] = $timeout;
-=======
-     * If set, does not scan and index.
-     *
-     * @return $this
-     */
-    public function skipInitialScan(): self
-    {
-        $this->arguments[] = 'SKIPINITIALSCAN';
->>>>>>> 684bb34c
 
         return $this;
     }
@@ -90,7 +130,6 @@
     /**
      * Adds an arbitrary, binary safe payload that is exposed to custom scoring functions.
      *
-<<<<<<< HEAD
      * @param  int   $offset
      * @param  int   $num
      * @return $this
@@ -98,21 +137,11 @@
     public function limit(int $offset, int $num): self
     {
         array_push($this->arguments, 'LIMIT', $offset, $num);
-=======
-     * @param  string $payload
-     * @return $this
-     */
-    public function payload(string $payload): self
-    {
-        $this->arguments[] = 'PAYLOAD';
-        $this->arguments[] = $payload;
->>>>>>> 684bb34c
 
         return $this;
     }
 
     /**
-<<<<<<< HEAD
      * Adds filter expression into index.
      *
      * @param  string $filter
@@ -122,21 +151,11 @@
     {
         $this->arguments[] = 'FILTER';
         $this->arguments[] = $filter;
-=======
-     * Also returns the relative internal score of each document.
-     *
-     * @return $this
-     */
-    public function withScores(): self
-    {
-        $this->arguments[] = 'WITHSCORES';
->>>>>>> 684bb34c
 
         return $this;
     }
 
     /**
-<<<<<<< HEAD
      * Defines one or more value parameters. Each parameter has a name and a value.
      *
      * Example: ['name1', 'value1', 'name2', 'value2'...]
@@ -149,15 +168,6 @@
         $this->arguments[] = 'PARAMS';
         $this->arguments[] = count($nameValuesDictionary);
         $this->arguments = array_merge($this->arguments, $nameValuesDictionary);
-=======
-     * Retrieves optional document payloads.
-     *
-     * @return $this
-     */
-    public function withPayloads(): self
-    {
-        $this->arguments[] = 'WITHPAYLOADS';
->>>>>>> 684bb34c
 
         return $this;
     }
