--- conflicted
+++ resolved
@@ -40,25 +40,6 @@
         $getKeyFromAllArguments = [$this, 'getKeyFromAllArguments'];
 
         return [
-<<<<<<< HEAD
-=======
-            /* commands operating on the key space */
-            'EXISTS' => $getKeyFromAllArguments,
-            'DEL' => $getKeyFromAllArguments,
-            'TYPE' => $getKeyFromFirstArgument,
-            'EXPIRE' => $getKeyFromFirstArgument,
-            'EXPIREAT' => $getKeyFromFirstArgument,
-            'PERSIST' => $getKeyFromFirstArgument,
-            'PEXPIRE' => $getKeyFromFirstArgument,
-            'PEXPIREAT' => $getKeyFromFirstArgument,
-            'TTL' => $getKeyFromFirstArgument,
-            'PTTL' => $getKeyFromFirstArgument,
-            'SORT' => [$this, 'getKeyFromSortCommand'],
-            'DUMP' => $getKeyFromFirstArgument,
-            'RESTORE' => $getKeyFromFirstArgument,
-            'FLUSHDB' => [$this, 'getFakeKey'],
-
->>>>>>> 2ae9af62
             /* commands operating on string values */
             'APPEND' => $getKeyFromFirstArgument,
             'DECR' => $getKeyFromFirstArgument,
