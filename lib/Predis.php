<?php
namespace Predis;

class PredisException extends \Exception { }
class ClientException extends PredisException { }
class ServerException extends PredisException { }
class MalformedServerResponse extends ServerException { }

/* ------------------------------------------------------------------------- */

class Client {
    // TODO: command arguments should be sanitized or checked for bad arguments 
    //       (e.g. CRLF in keys for inline commands)

    private $_connection, $_registeredCommands;

    public function __construct($host = Connection::DEFAULT_HOST, $port = Connection::DEFAULT_PORT) {
<<<<<<< HEAD
        $this->_pipelining = false;
        $this->_registeredCommands = self::initializeDefaultCommands();

        $this->setConnection($this->createConnection(
            func_num_args() === 1 && is_array($host) || @stripos('redis://') === 0
                ? $host
                : array('host' => $host, 'port' => $port)
        ));
=======
        $this->_registeredCommands = self::initializeDefaultCommands();
        $this->_connection = new Connection($host, $port);
>>>>>>> 8480019b
    }

    public function __destruct() {
        $this->_connection->disconnect();
    }

    public static function create(/* arguments */) {
        $argv = func_get_args();
        $argc = func_num_args();

        if ($argc == 1) {
            return new Client($argv[0]);
        }
        else if ($argc > 1) {
            $client  = new Client();
            $cluster = new ConnectionCluster();
            foreach ($argv as $parameters) {
                // TODO: this is a bit dirty...
                $cluster->add($client->createConnection($parameters));
            }
            $client->setConnection($cluster);
            return $client;
        }
        else {
            return new Client();
        }
    }

    private function createConnection($parameters) {
        $params     = new ConnectionParameters($parameters);
        $connection = new Connection($params);

        if ($params->password !== null) {
            $connection->pushInitCommand($this->createCommandInstance(
                'auth', array($params->password)
            ));
        }
        if ($params->database !== null) {
            $connection->pushInitCommand($this->createCommandInstance(
                'select', array($params->database)
            ));
        }

        return $connection;
    }

    private function setConnection(IConnection $connection) {
        $this->_connection = $connection;
    }

    public function connect() {
        $this->_connection->connect();
    }

    public function disconnect() {
        $this->_connection->disconnect();
    }

    public function isConnected() {
        return $this->_connection->isConnected();
    }

    public function getConnection() {
        return $this->_connection;
    }

    public function __call($method, $arguments) {
        $command = $this->createCommandInstance($method, $arguments);
        return $this->executeCommand($command);
    }

    public function createCommandInstance($method, $arguments) {
        $commandClass = $this->_registeredCommands[$method];

        if ($commandClass === null) {
            throw new ClientException("'$method' is not a registered Redis command");
        }

        $command = new $commandClass();
        $command->setArgumentsArray($arguments);
        return $command;
    }

    public function executeCommand(Command $command) {
        $this->_connection->writeCommand($command);
        if ($command->closesConnection()) {
            return $this->_connection->disconnect();
        }
        return $this->_connection->readResponse($command);
    }

    public function rawCommand($rawCommandData, $closesConnection = false) {
        // TODO: rather than check the type of a connection instance, we should 
        //       check if it does respond to the rawCommand method.
        if (is_a($this->_connection, '\Predis\ConnectionCluster')) {
            throw new ClientException('Cannot send raw commands when connected to a cluster of Redis servers');
        }
        return $this->_connection->rawCommand($rawCommandData, $closesConnection);
    }

    public function pipeline(\Closure $pipelineBlock = null) {
        $pipeline = new CommandPipeline($this);
        return $pipelineBlock !== null ? $pipeline->execute($pipelineBlock) : $pipeline;
    }

    public function registerCommands(Array $commands) {
        foreach ($commands as $command => $aliases) {
            $this->registerCommand($command, $aliases);
        }
    }

    public function registerCommand($command, $aliases) {
        $commandReflection = new \ReflectionClass($command);

        if (!$commandReflection->isSubclassOf('\Predis\Command')) {
            throw new ClientException("Cannot register '$command' as it is not a valid Redis command");
        }

        if (is_array($aliases)) {
            foreach ($aliases as $alias) {
                $this->_registeredCommands[$alias] = $command;
            }
        }
        else {
            $this->_registeredCommands[$aliases] = $command;
        }
    }

    private static function initializeDefaultCommands() {
        // NOTE: we don't use \Predis\Client::registerCommands for performance reasons.
        return array(
            /* miscellaneous commands */
            'ping'      => '\Predis\Commands\Ping',
            'echo'      => '\Predis\Commands\DoEcho',
            'auth'      => '\Predis\Commands\Auth',

            /* connection handling */
            'quit'      => '\Predis\Commands\Quit',

            /* commands operating on string values */
            'set'                     => '\Predis\Commands\Set',
            'setnx'                   => '\Predis\Commands\SetPreserve',
                'setPreserve'         => '\Predis\Commands\SetPreserve',
            'mset'                    => '\Predis\Commands\SetMultiple',  
                'setMultiple'         => '\Predis\Commands\SetMultiple',
            'msetnx'                  => '\Predis\Commands\SetMultiplePreserve',
                'setMultiplePreserve' => '\Predis\Commands\SetMultiplePreserve',
            'get'                     => '\Predis\Commands\Get',
            'mget'                    => '\Predis\Commands\GetMultiple',
                'getMultiple'         => '\Predis\Commands\GetMultiple',
            'getset'                  => '\Predis\Commands\GetSet',
                'getSet'              => '\Predis\Commands\GetSet',
            'incr'                    => '\Predis\Commands\Increment',
                'increment'           => '\Predis\Commands\Increment',
            'incrby'                  => '\Predis\Commands\IncrementBy',
                'incrementBy'         => '\Predis\Commands\IncrementBy',
            'incr'                    => '\Predis\Commands\Decrement',
                'decrement'           => '\Predis\Commands\Decrement',
            'decrby'                  => '\Predis\Commands\DecrementBy',
                'decrementBy'         => '\Predis\Commands\DecrementBy',
            'exists'                  => '\Predis\Commands\Exists',
            'del'                     => '\Predis\Commands\Delete',
                'delete'              => '\Predis\Commands\Delete',
            'type'                    => '\Predis\Commands\Type',

            /* commands operating on the key space */
            'keys'               => '\Predis\Commands\Keys',
            'randomkey'          => '\Predis\Commands\RandomKey',
                'randomKey'      => '\Predis\Commands\RandomKey',
            'rename'             => '\Predis\Commands\Rename',
            'renamenx'           => '\Predis\Commands\RenamePreserve',
                'renamePreserve' => '\Predis\Commands\RenamePreserve',
            'expire'             => '\Predis\Commands\Expire',
            'expireat'           => '\Predis\Commands\ExpireAt',
                'expireAt'       => '\Predis\Commands\ExpireAt',
            'dbsize'             => '\Predis\Commands\DatabaseSize',
                'databaseSize'   => '\Predis\Commands\DatabaseSize',
            'ttl'                => '\Predis\Commands\TimeToLive',
                'timeToLive'     => '\Predis\Commands\TimeToLive',

            /* commands operating on lists */
            'rpush'            => '\Predis\Commands\ListPushTail',
                'pushTail'     => '\Predis\Commands\ListPushTail',
            'lpush'            => '\Predis\Commands\ListPushHead',
                'pushHead'     => '\Predis\Commands\ListPushHead',
            'llen'             => '\Predis\Commands\ListLength',
                'listLength'   => '\Predis\Commands\ListLength',
            'lrange'           => '\Predis\Commands\ListRange',
                'listRange'    => '\Predis\Commands\ListRange',
            'ltrim'            => '\Predis\Commands\ListTrim',
                'listTrim'     => '\Predis\Commands\ListTrim',
            'lindex'           => '\Predis\Commands\ListIndex',
                'listIndex'    => '\Predis\Commands\ListIndex',
            'lset'             => '\Predis\Commands\ListSet',
                'listSet'      => '\Predis\Commands\ListSet',
            'lrem'             => '\Predis\Commands\ListRemove',
                'listRemove'   => '\Predis\Commands\ListRemove',
            'lpop'             => '\Predis\Commands\ListPopFirst',
                'popFirst'     => '\Predis\Commands\ListPopFirst',
            'rpop'             => '\Predis\Commands\ListPopLast',
                'popLast'      => '\Predis\Commands\ListPopLast',
            'rpoplpush'        => '\Predis\Commands\ListPushTailPopFirst',
                'listPopLastPushHead'  => '\Predis\Commands\ListPopLastPushHead',

            /* commands operating on sets */
            'sadd'                      => '\Predis\Commands\SetAdd', 
                'setAdd'                => '\Predis\Commands\SetAdd',
            'srem'                      => '\Predis\Commands\SetRemove', 
                'setRemove'             => '\Predis\Commands\SetRemove',
            'spop'                      => '\Predis\Commands\SetPop',
                'setPop'                => '\Predis\Commands\SetPop',
            'smove'                     => '\Predis\Commands\SetMove', 
                'setMove'               => '\Predis\Commands\SetMove',
            'scard'                     => '\Predis\Commands\SetCardinality', 
                'setCardinality'        => '\Predis\Commands\SetCardinality',
            'sismember'                 => '\Predis\Commands\SetIsMember', 
                'setIsMember'           => '\Predis\Commands\SetIsMember',
            'sinter'                    => '\Predis\Commands\SetIntersection', 
                'setIntersection'       => '\Predis\Commands\SetIntersection',
            'sinterstore'               => '\Predis\Commands\SetIntersectionStore', 
                'setIntersectionStore'  => '\Predis\Commands\SetIntersectionStore',
            'sunion'                    => '\Predis\Commands\SetUnion', 
                'setUnion'              => '\Predis\Commands\SetUnion',
            'sunionstore'               => '\Predis\Commands\SetUnionStore', 
                'setUnionStore'         => '\Predis\Commands\SetUnionStore',
            'sdiff'                     => '\Predis\Commands\SetDifference', 
                'setDifference'         => '\Predis\Commands\SetDifference',
            'sdiffstore'                => '\Predis\Commands\SetDifferenceStore', 
                'setDifferenceStore'    => '\Predis\Commands\SetDifferenceStore',
            'smembers'                  => '\Predis\Commands\SetMembers', 
                'setMembers'            => '\Predis\Commands\SetMembers',
            'srandmember'               => '\Predis\Commands\SetRandomMember', 
                'setRandomMember'       => '\Predis\Commands\SetRandomMember',

            /* commands operating on sorted sets */
            'zadd'                          => '\Predis\Commands\ZSetAdd', 
                'zsetAdd'                   => '\Predis\Commands\ZSetAdd',
            'zrem'                          => '\Predis\Commands\ZSetRemove', 
                'zsetRemove'                => '\Predis\Commands\ZSetRemove',
            'zrange'                        => '\Predis\Commands\ZSetRange', 
                'zsetRange'                 => '\Predis\Commands\ZSetRange',
            'zrevrange'                     => '\Predis\Commands\ZSetReverseRange', 
                'zsetReverseRange'          => '\Predis\Commands\ZSetReverseRange',
            'zrangebyscore'                 => '\Predis\Commands\ZSetRangeByScore', 
                'zsetRangeByScore'          => '\Predis\Commands\ZSetRangeByScore',
            'zcard'                         => '\Predis\Commands\ZSetCardinality', 
                'zsetCardinality'           => '\Predis\Commands\ZSetCardinality',
            'zscore'                        => '\Predis\Commands\ZSetScore', 
                'zsetScore'                 => '\Predis\Commands\ZSetScore',
            'zremrangebyscore'              => '\Predis\Commands\ZSetRemoveRangeByScore', 
                'zsetRemoveRangeByScore'    => '\Predis\Commands\ZSetRemoveRangeByScore',

            /* multiple databases handling commands */
            'select'                => '\Predis\Commands\SelectDatabase', 
                'selectDatabase'    => '\Predis\Commands\SelectDatabase',
            'move'                  => '\Predis\Commands\MoveKey', 
                'moveKey'           => '\Predis\Commands\MoveKey',
            'flushdb'               => '\Predis\Commands\FlushDatabase', 
                'flushDatabase'     => '\Predis\Commands\FlushDatabase',
            'flushall'              => '\Predis\Commands\FlushAll', 
                'flushDatabases'    => '\Predis\Commands\FlushAll',

            /* sorting */
            'sort'                  => '\Predis\Commands\Sort',

            /* remote server control commands */
            'info'                  => '\Predis\Commands\Info',
            'slaveof'               => '\Predis\Commands\SlaveOf', 
                'slaveOf'           => '\Predis\Commands\SlaveOf',

            /* persistence control commands */
            'save'                  => '\Predis\Commands\Save',
            'bgsave'                => '\Predis\Commands\BackgroundSave', 
                'backgroundSave'    => '\Predis\Commands\BackgroundSave',
            'lastsave'              => '\Predis\Commands\LastSave', 
                'lastSave'          => '\Predis\Commands\LastSave',
            'shutdown'              => '\Predis\Commands\Shutdown'
        );
    }
}

/* ------------------------------------------------------------------------- */

abstract class Command {
    private $_arguments;

    public abstract function getCommandId();

    public abstract function serializeRequest($command, $arguments);

    public function canBeHashed() {
        return true;
    }

    public function closesConnection() {
        return false;
    }

    protected function filterArguments(Array $arguments) {
        return $arguments;
    }

    public function setArguments(/* arguments */) {
        $this->_arguments = $this->filterArguments(func_get_args());
    }

    public function setArgumentsArray(Array $arguments) {
        $this->_arguments = $this->filterArguments($arguments);
    }

    protected function getArguments() {
        return $this->_arguments !== null ? $this->_arguments : array();
    }

    public function getArgument($index = 0) {
        return $this->_arguments !== null ? $this->_arguments[$index] : null;
    }

    public function parseResponse($data) {
        return $data;
    }

    public final function __invoke() {
        return $this->serializeRequest($this->getCommandId(), $this->getArguments());
    }
}

abstract class InlineCommand extends Command {
    public function serializeRequest($command, $arguments) {
        if (isset($arguments[0]) && is_array($arguments[0])) {
            $arguments[0] = implode($arguments[0], ' ');
        }
        return $command . ' ' . implode($arguments, ' ') . Response::NEWLINE;
    }
}

abstract class BulkCommand extends Command {
    public function serializeRequest($command, $arguments) {
        $data = array_pop($arguments);
        if (is_array($data)) {
            $data = implode($data, ' ');
        }
        return $command . ' ' . implode($arguments, ' ') . ' ' . strlen($data) . 
            Response::NEWLINE . $data . Response::NEWLINE;
    }
}

abstract class MultiBulkCommand extends Command {
    public function serializeRequest($command, $arguments) {
        $buffer   = array();
        $cmd_args = null;

        if (count($arguments) === 1 && is_array($arguments[0])) {
            $cmd_args = array();
            foreach ($arguments[0] as $k => $v) {
                $cmd_args[] = $k;
                $cmd_args[] = $v;
            }
        }
        else {
            $cmd_args = $arguments;
        }

        $buffer[] = '*' . ((string) count($cmd_args) + 1) . Response::NEWLINE;
        $buffer[] = '$' . strlen($command) . Response::NEWLINE . $command . Response::NEWLINE;
        foreach ($cmd_args as $argument) {
            $buffer[] = '$' . strlen($argument) . Response::NEWLINE . $argument . Response::NEWLINE;
        }

        return implode('', $buffer);
    }
}

/* ------------------------------------------------------------------------- */

class Response {
    const NEWLINE = "\r\n";
    const OK      = 'OK';
    const ERROR   = 'ERR';
    const NULL    = 'nil';

    private static $_prefixHandlers;

    private static function initializePrefixHandlers() {
        return array(
            // status
            '+' => function($socket) {
                $status = rtrim(fgets($socket), Response::NEWLINE);
                return $status === Response::OK ? true : $status;
            }, 

            // error
            '-' => function($socket) {
                $errorMessage = rtrim(fgets($socket), Response::NEWLINE);
                throw new ServerException(substr($errorMessage, 4));
            }, 

            // bulk
            '$' => function($socket) {
                $dataLength = rtrim(fgets($socket), Response::NEWLINE);

                if (!is_numeric($dataLength)) {
                    throw new ClientException("Cannot parse '$dataLength' as data length");
                }

                if ($dataLength > 0) {
                    $value = stream_get_contents($socket, $dataLength);
                    fread($socket, 2);
                    return $value;
                }
                else if ($dataLength == 0) {
                    // TODO: I just have a doubt here...
                    fread($socket, 2);
                }

                return null;
            }, 

            // multibulk
            '*' => function($socket) {
                $rawLength = rtrim(fgets($socket), Response::NEWLINE);
                if (!is_numeric($rawLength)) {
                    throw new ClientException("Cannot parse '$rawLength' as data length");
                }

                $listLength = (int) $rawLength;
                if ($listLength === -1) {
                    return null;
                }

                $list = array();

                if ($listLength > 0) {
                    for ($i = 0; $i < $listLength; $i++) {
                        $handler = Response::getPrefixHandler(fgetc($socket));
                        $list[] = $handler($socket);
                    }
                }

                return $list;
            }, 

            // integer
            ':' => function($socket) {
                $number = rtrim(fgets($socket), Response::NEWLINE);
                if (is_numeric($number)) {
                    return (int) $number;
                }
                else {
                    if ($number !== Response::NULL) {
                        throw new ClientException("Cannot parse '$number' as numeric response");
                    }
                    return null;
                }
            }
        );
    }

    public static function getPrefixHandler($prefix) {
        if (self::$_prefixHandlers == null) {
            self::$_prefixHandlers = self::initializePrefixHandlers();
        }

        $handler = self::$_prefixHandlers[$prefix];
        if ($handler === null) {
            throw new MalformedServerResponse("Unknown prefix '$prefix'");
        }
        return $handler;
    }
}

class CommandPipeline {
    private $_redisClient, $_pipelineBuffer, $_returnValues, $_running;

    public function __construct(Client $redisClient) {
        $this->_redisClient    = $redisClient;
        $this->_pipelineBuffer = array();
        $this->_returnValues   = array();
    }

    public function __call($method, $arguments) {
        $command = $this->_redisClient->createCommandInstance($method, $arguments);
        $this->recordCommand($command);
    }

    private function recordCommand(Command $command) {
        $this->_pipelineBuffer[] = $command;
    }

    private function getRecordedCommands() {
        return $this->_pipelineBuffer;
    }

    public function flushPipeline() {
        if (count($this->_pipelineBuffer) === 0) {
            return;
        }

        $connection = $this->_redisClient->getConnection();
        $commands   = &$this->getRecordedCommands();

        foreach ($commands as $command) {
            $connection->writeCommand($command);
        }
        foreach ($commands as $command) {
            $this->_returnValues[] = $connection->readResponse($command);
        }

        $this->_pipelineBuffer = array();
    }

    private function setRunning($bool) {
        // TODO: I am honest when I say that I don't like this approach.
        if ($bool == true && $this->_running == true) {
            throw new ClientException("This pipeline is already opened");
        }

        $this->_running = $bool;
    }

    public function execute(\Closure $block = null) {
        $this->setRunning(true);
        $pipelineBlockException = null;

        try {
            if ($block !== null) {
                $block($this);
            }
            $this->flushPipeline();
        }
        catch (\Exception $exception) {
            $pipelineBlockException = $exception;
        }

        $this->setRunning(false);

        if ($pipelineBlockException !== null) {
            throw $pipelineBlockException;
        }

        return $this->_returnValues;
    }
}

/* ------------------------------------------------------------------------- */

class ConnectionParameters {
    private $_parameters;

    public function __construct($parameters) {
        $this->_parameters = is_array($parameters) 
            ? self::filterConnectionParams($parameters) 
            : self::parseURI($parameters);
    }

    private static function parseURI($uri) {
        $parsed = @parse_url($uri);

        if ($parsed == false || $parsed['scheme'] != 'redis' || $parsed['host'] == null) {
            throw new ClientException("Invalid URI: $uri");
        }

        if (array_key_exists('query', $parsed)) {
            $details = array();
            foreach (explode('&', $parsed['query']) as $kv) {
                list($k, $v) = explode('=', $kv);
                switch ($k) {
                    case 'database':
                        $details['database'] = $v;
                        break;
                    case 'password':
                        $details['password'] = $v;
                        break;
                }
            }
            $parsed = array_merge($parsed, $details);
        }

        return self::filterConnectionParams($parsed);
    }

    private static function getParamOrDefault(Array $parameters, $param, $default = null) {
        return array_key_exists($param, $parameters) ? $parameters[$param] : $default;
    }

    private static function filterConnectionParams($parameters) {
        return array(
            'host' => self::getParamOrDefault($parameters, 'host', Connection::DEFAULT_HOST), 
            'port' => (int) self::getParamOrDefault($parameters, 'port', Connection::DEFAULT_PORT), 
            'database' => self::getParamOrDefault($parameters, 'database'), 
            'password' => self::getParamOrDefault($parameters, 'password')
        );
    }

    public function __get($parameter) {
        return $this->_parameters[$parameter];
    }
}

interface IConnection {
    public function connect();
    public function disconnect();
    public function isConnected();
    public function writeCommand(Command $command);
    public function readResponse(Command $command);
}

class Connection implements IConnection {
    const DEFAULT_HOST = '127.0.0.1';
    const DEFAULT_PORT = 6379;
    const CONNECTION_TIMEOUT = 2;
    const READ_WRITE_TIMEOUT = 5;

    private $_params, $_socket, $_initCmds;

    public function __construct(ConnectionParameters $parameters) {
        $this->_params   = $parameters;
        $this->_initCmds = array();
    }

    public function __destruct() {
        $this->disconnect();
    }

    public function isConnected() {
        return is_resource($this->_socket);
    }

    public function connect() {
        if ($this->isConnected()) {
            throw new ClientException('Connection already estabilished');
        }
        $uri = sprintf('tcp://%s:%d/', $this->_params->host, $this->_params->port);
        $this->_socket = @stream_socket_client($uri, $errno, $errstr, self::CONNECTION_TIMEOUT);
        if (!$this->_socket) {
            throw new ClientException(trim($errstr), $errno);
        }
        stream_set_timeout($this->_socket, self::READ_WRITE_TIMEOUT);

        if (count($this->_initCmds) > 0){
            $this->sendInitializationCommands();
        }
    }

    public function disconnect() {
        if ($this->isConnected()) {
            fclose($this->_socket);
        }
    }

    public function pushInitCommand(Command $command){
        $this->_initCmds[] = $command;
    }

    private function sendInitializationCommands() {
        foreach ($this->_initCmds as $command) {
            $this->writeCommand($command);
        }
        foreach ($this->_initCmds as $command) {
            $this->readResponse($command);
        }
    }

    public function writeCommand(Command $command) {
        fwrite($this->getSocket(), $command());
    }

    public function readResponse(Command $command) {
        $socket   = $this->getSocket();
        $handler  = Response::getPrefixHandler(fgetc($socket));
        $response = $command->parseResponse($handler($socket));
        return $response;
    }

    public function rawCommand($rawCommandData, $closesConnection = false) {
        $socket = $this->getSocket();
        fwrite($socket, $rawCommandData);
        if ($closesConnection) {
            return;
        }
        $handler = Response::getPrefixHandler(fgetc($socket));
        return $handler($socket);
    }

    public function getSocket() {
        if (!$this->isConnected()) {
            $this->connect();
        }
        return $this->_socket;
    }

    public function __toString() {
        return sprintf('tcp://%s:%d/', $this->_params->host, $this->_params->port);
    }
}

class ConnectionCluster implements IConnection  {
    // TODO: storing a temporary map of commands hashes to hashring items (that 
    //       is, connections) could offer a notable speedup, but I am wondering 
    //       about the increased memory footprint.
    // TODO: find a clean way to handle connection failures of single nodes.

    private $_pool, $_ring;

    public function __construct() {
        $this->_pool = array();
        $this->_ring = new Utilities\HashRing();
    }

    public function __destruct() {
        $this->disconnect();
    }

    public function isConnected() {
        foreach ($this->_pool as $connection) {
            if ($connection->isConnected()) {
                return true;
            }
        }
        return false;
    }

    public function connect() {
        foreach ($this->_pool as $connection) {
            $connection->connect();
        }
    }

    public function disconnect() {
        foreach ($this->_pool as $connection) {
            $connection->disconnect();
        }
    }

    public function add(Connection $connection) {
        $this->_pool[] = $connection;
        $this->_ring->add($connection);
    }

    private function getConnectionFromRing(Command $command) {
        return $this->_ring->get($this->computeHash($command));
    }

    private function computeHash(Command $command) {
        return crc32($command->getArgument(0));
    }

    private function getConnection(Command $command) {
        return $command->canBeHashed() 
            ? $this->getConnectionFromRing($command) 
            : $this->getConnectionById(0);
    }

    public function getConnectionById($id = null) {
        return $this->_pool[$id === null ? 0 : $id];
    }

    public function writeCommand(Command $command) {
        $this->getConnection($command)->writeCommand($command);
    }

    public function readResponse(Command $command) {
        return $this->getConnection($command)->readResponse($command);
    }
}

/* ------------------------------------------------------------------------- */

namespace Predis\Utilities;

class HashRing {
    const DEFAULT_REPLICAS = 128;
    private $_ring, $_ringKeys, $_replicas;

    public function __construct($replicas = self::DEFAULT_REPLICAS) {
        $this->_replicas = $replicas;
        $this->_ring     = array();
        $this->_ringKeys = array();
    }

    public function add($node) {
        $nodeHash = (string) $node;
        for ($i = 0; $i < $this->_replicas; $i++) {
            $key = crc32($nodeHash . ':' . $i);
            $this->_ring[$key] = $node;
        }
        ksort($this->_ring, SORT_NUMERIC);
        $this->_ringKeys = array_keys($this->_ring);
    }

    public function remove($node) {
        $nodeHash = (string) $node;
        for ($i = 0; $i < $this->_replicas; $i++) {
            $key = crc32($nodeHash . ':' . $i);
            unset($this->_ring[$key]);
            $this->_ringKeys = array_filter($this->_ringKeys, function($rk) use($key) {
                return $rk !== $key;
            });
        }
    }

    public function get($key) {
        return $this->_ring[$this->getNodeKey($key)];
    }

    private function getNodeKey($key) {
        $upper = count($this->_ringKeys) - 1;
        $lower = 0;
        $index = 0;

        while ($lower <= $upper) {
            $index = ($lower + $upper) / 2;
            $item  = $this->_ringKeys[$index];
            if ($item === $key) {
                return $index;
            }
            else if ($item > $key) {
                $upper = $index - 1;
            }
            else {
                $lower = $index + 1;
            }
        }
        return $this->_ringKeys[$upper];
    }
}

/* ------------------------------------------------------------------------- */

namespace Predis\Commands;

/* miscellaneous commands */
class Ping extends  \Predis\InlineCommand {
    public function canBeHashed()  { return false; }
    public function getCommandId() { return 'PING'; }
    public function parseResponse($data) {
        return $data === 'PONG' ? true : false;
    }
}

class DoEcho extends \Predis\BulkCommand {
    public function canBeHashed()  { return false; }
    public function getCommandId() { return 'ECHO'; }
}

class Auth extends \Predis\InlineCommand {
    public function canBeHashed()  { return false; }
    public function getCommandId() { return 'AUTH'; }
}

/* connection handling */
class Quit extends \Predis\InlineCommand {
    public function canBeHashed()  { return false; }
    public function getCommandId() { return 'QUIT'; }
    public function closesConnection() { return true; }
}

/* commands operating on string values */
class Set extends \Predis\BulkCommand {
    public function getCommandId() { return 'SET'; }
}

class SetPreserve extends \Predis\BulkCommand {
    public function getCommandId() { return 'SETNX'; }
    public function parseResponse($data) { return (bool) $data; }
}

class SetMultiple extends \Predis\MultiBulkCommand {
    public function canBeHashed()  { return false; }
    public function getCommandId() { return 'MSET'; }
}

class SetMultiplePreserve extends \Predis\MultiBulkCommand {
    public function canBeHashed()  { return false; }
    public function getCommandId() { return 'MSETNX'; }
    public function parseResponse($data) { return (bool) $data; }
}

class Get extends \Predis\InlineCommand {
    public function getCommandId() { return 'GET'; }
}

class GetMultiple extends \Predis\InlineCommand {
    public function canBeHashed()  { return false; }
    public function getCommandId() { return 'MGET'; }
}

class GetSet extends \Predis\BulkCommand {
    public function getCommandId() { return 'GETSET'; }
}

class Increment extends \Predis\InlineCommand {
    public function getCommandId() { return 'INCR'; }
}

class IncrementBy extends \Predis\InlineCommand {
    public function getCommandId() { return 'INCRBY'; }
}

class Decrement extends \Predis\InlineCommand {
    public function getCommandId() { return 'DECR'; }
}

class DecrementBy extends \Predis\InlineCommand {
    public function getCommandId() { return 'DECRBY'; }
}

class Exists extends \Predis\InlineCommand {
    public function getCommandId() { return 'EXISTS'; }
    public function parseResponse($data) { return (bool) $data; }
}

class Delete extends \Predis\InlineCommand {
    public function getCommandId() { return 'DEL'; }
    public function parseResponse($data) { return (bool) $data; }
}

class Type extends \Predis\InlineCommand {
    public function getCommandId() { return 'TYPE'; }
}

/* commands operating on the key space */
class Keys extends \Predis\InlineCommand {
    public function canBeHashed()  { return false; }
    public function getCommandId() { return 'KEYS'; }
    public function parseResponse($data) { 
        // TODO: is this behaviour correct?
        return strlen($data) > 0 ? explode(' ', $data) : array();
    }
}

class RandomKey extends \Predis\InlineCommand {
    public function canBeHashed()  { return false; }
    public function getCommandId() { return 'RANDOMKEY'; }
    public function parseResponse($data) { return $data !== '' ? $data : null; }
}

class Rename extends \Predis\InlineCommand {
    // TODO: doesn't RENAME break the hash-based client-side sharding?
    public function canBeHashed()  { return false; }
    public function getCommandId() { return 'RENAME'; }
}

class RenamePreserve extends \Predis\InlineCommand {
    public function canBeHashed()  { return false; }
    public function getCommandId() { return 'RENAMENX'; }
    public function parseResponse($data) { return (bool) $data; }
}

class Expire extends \Predis\InlineCommand {
    public function getCommandId() { return 'EXPIRE'; }
    public function parseResponse($data) { return (bool) $data; }
}

class ExpireAt extends \Predis\InlineCommand {
    public function getCommandId() { return 'EXPIREAT'; }
    public function parseResponse($data) { return (bool) $data; }
}

class DatabaseSize extends \Predis\InlineCommand {
    public function canBeHashed()  { return false; }
    public function getCommandId() { return 'DBSIZE'; }
}

class TimeToLive extends \Predis\InlineCommand {
    public function getCommandId() { return 'TTL'; }
}

/* commands operating on lists */
class ListPushTail extends \Predis\BulkCommand {
    public function getCommandId() { return 'RPUSH'; }
}

class ListPushHead extends \Predis\BulkCommand {
    public function getCommandId() { return 'LPUSH'; }
}

class ListLength extends \Predis\InlineCommand {
    public function getCommandId() { return 'LLEN'; }
}

class ListRange extends \Predis\InlineCommand {
    public function getCommandId() { return 'LRANGE'; }
}

class ListTrim extends \Predis\InlineCommand {
    public function getCommandId() { return 'LTRIM'; }
}

class ListIndex extends \Predis\InlineCommand {
    public function getCommandId() { return 'LINDEX'; }
}

class ListSet extends \Predis\BulkCommand {
    public function getCommandId() { return 'LSET'; }
}

class ListRemove extends \Predis\BulkCommand {
    public function getCommandId() { return 'LREM'; }
}

class ListPopLastPushHead extends \Predis\BulkCommand {
    public function getCommandId() { return 'RPOPLPUSH'; }
}

class ListPopFirst extends \Predis\InlineCommand {
    public function getCommandId() { return 'LPOP'; }
}

class ListPopLast extends \Predis\InlineCommand {
    public function getCommandId() { return 'RPOP'; }
}

/* commands operating on sets */
class SetAdd extends \Predis\BulkCommand {
    public function getCommandId() { return 'SADD'; }
    public function parseResponse($data) { return (bool) $data; }
}

class SetRemove extends \Predis\BulkCommand {
    public function getCommandId() { return 'SREM'; }
    public function parseResponse($data) { return (bool) $data; }
}

class SetPop  extends \Predis\InlineCommand {
    public function getCommandId() { return 'SPOP'; }
}

class SetMove extends \Predis\BulkCommand {
    public function canBeHashed()  { return false; }
    public function getCommandId() { return 'SMOVE'; }
    public function parseResponse($data) { return (bool) $data; }
}

class SetCardinality extends \Predis\InlineCommand {
    public function getCommandId() { return 'SCARD'; }
}

class SetIsMember extends \Predis\BulkCommand {
    public function getCommandId() { return 'SISMEMBER'; }
    public function parseResponse($data) { return (bool) $data; }
}

class SetIntersection extends \Predis\InlineCommand {
    public function getCommandId() { return 'SINTER'; }
}

class SetIntersectionStore extends \Predis\InlineCommand {
    public function getCommandId() { return 'SINTERSTORE'; }
}

class SetUnion extends \Predis\InlineCommand {
    public function getCommandId() { return 'SUNION'; }
}

class SetUnionStore extends \Predis\InlineCommand {
    public function getCommandId() { return 'SUNIONSTORE'; }
}

class SetDifference extends \Predis\InlineCommand {
    public function getCommandId() { return 'SDIFF'; }
}

class SetDifferenceStore extends \Predis\InlineCommand {
    public function getCommandId() { return 'SDIFFSTORE'; }
}

class SetMembers extends \Predis\InlineCommand {
    public function getCommandId() { return 'SMEMBERS'; }
}

class SetRandomMember extends \Predis\InlineCommand {
    public function getCommandId() { return 'SRANDMEMBER'; }
}

/* commands operating on sorted sets */
class ZSetAdd extends \Predis\BulkCommand {
    public function getCommandId() { return 'ZADD'; }
    public function parseResponse($data) { return (bool) $data; }
}

class ZSetRemove extends \Predis\BulkCommand {
    public function getCommandId() { return 'ZREM'; }
    public function parseResponse($data) { return (bool) $data; }
}

class ZSetRange extends \Predis\InlineCommand {
    public function getCommandId() { return 'ZRANGE'; }
}

class ZSetReverseRange extends \Predis\InlineCommand {
    public function getCommandId() { return 'ZREVRANGE'; }
}

class ZSetRangeByScore extends \Predis\InlineCommand {
    public function getCommandId() { return 'ZRANGEBYSCORE'; }
}

class ZSetCardinality extends \Predis\InlineCommand {
    public function getCommandId() { return 'ZCARD'; }
}

class ZSetScore extends \Predis\BulkCommand {
    public function getCommandId() { return 'ZSCORE'; }
}

class ZSetRemoveRangeByScore extends \Predis\InlineCommand {
    public function getCommandId() { return 'ZREMRANGEBYSCORE'; }
}

/* multiple databases handling commands */
class SelectDatabase extends \Predis\InlineCommand {
    public function canBeHashed()  { return false; }
    public function getCommandId() { return 'SELECT'; }
}

class MoveKey extends \Predis\InlineCommand {
    public function canBeHashed()  { return false; }
    public function getCommandId() { return 'MOVE'; }
    public function parseResponse($data) { return (bool) $data; }
}

class FlushDatabase extends \Predis\InlineCommand {
    public function canBeHashed()  { return false; }
    public function getCommandId() { return 'FLUSHDB'; }
}

class FlushAll extends \Predis\InlineCommand {
    public function canBeHashed()  { return false; }
    public function getCommandId() { return 'FLUSHALL'; }
}

/* sorting */
class Sort extends \Predis\InlineCommand {
    public function getCommandId() { return 'SORT'; }
    public function filterArguments($arguments) {
        if (count($arguments) === 1) {
            return $arguments;
        }

        // TODO: add more parameters checks
        $query = array($arguments[0]);
        $sortParams = $arguments[1];

        if (isset($sortParams['by'])) {
            $query[] = 'BY ' . $sortParams['by'];
        }
        if (isset($sortParams['get'])) {
            $query[] = 'GET ' . $sortParams['get'];
        }
        if (isset($sortParams['limit']) && is_array($sortParams['limit'])) {
            $query[] = 'LIMIT ' . $sortParams['limit'][0] . ' ' . $sortParams['limit'][1];
        }
        if (isset($sortParams['sort'])) {
            $query[] = strtoupper($sortParams['sort']);
        }
        if (isset($sortParams['alpha']) && $sortParams['alpha'] == true) {
            $query[] = 'ALPHA';
        }
        if (isset($sortParams['store']) && $sortParams['store'] == true) {
            $query[] = 'STORE ' . $sortParams['store'];
        }

        return $query;
    }
}

/* persistence control commands */
class Save extends \Predis\InlineCommand {
    public function canBeHashed()  { return false; }
    public function getCommandId() { return 'SAVE'; }
}

class BackgroundSave extends \Predis\InlineCommand {
    public function canBeHashed()  { return false; }
    public function getCommandId() { return 'BGSAVE'; }
}

class LastSave extends \Predis\InlineCommand {
    public function canBeHashed()  { return false; }
    public function getCommandId() { return 'LASTSAVE'; }
}

class Shutdown extends \Predis\InlineCommand {
    public function canBeHashed()  { return false; }
    public function getCommandId() { return 'SHUTDOWN'; }
    public function closesConnection() { return true; }
}

/* remote server control commands */
class Info extends \Predis\InlineCommand {
    public function canBeHashed()  { return false; }
    public function getCommandId() { return 'INFO'; }
    public function parseResponse($data) {
        $info      = array();
        $infoLines = explode("\r\n", $data, -1);
        foreach ($infoLines as $row) {
            list($k, $v) = explode(':', $row);
            if (!preg_match('/^db\d+$/', $k)) {
                $info[$k] = $v;
            }
            else {
                $db = array();
                foreach (explode(',', $v) as $dbvar) {
                    list($dbvk, $dbvv) = explode('=', $dbvar);
                    $db[trim($dbvk)] = $dbvv;
                }
                $info[$k] = $db;
            }
        }
        return $info;
    }
}

class SlaveOf extends \Predis\InlineCommand {
    public function canBeHashed()  { return false; }
    public function getCommandId() { return 'SLAVEOF'; }
    public function filterArguments($arguments) {
        return count($arguments) === 0 ? array('NO ONE') : $arguments;
    }
}
?><|MERGE_RESOLUTION|>--- conflicted
+++ resolved
@@ -15,19 +15,12 @@
     private $_connection, $_registeredCommands;
 
     public function __construct($host = Connection::DEFAULT_HOST, $port = Connection::DEFAULT_PORT) {
-<<<<<<< HEAD
-        $this->_pipelining = false;
         $this->_registeredCommands = self::initializeDefaultCommands();
-
         $this->setConnection($this->createConnection(
             func_num_args() === 1 && is_array($host) || @stripos('redis://') === 0
                 ? $host
                 : array('host' => $host, 'port' => $port)
         ));
-=======
-        $this->_registeredCommands = self::initializeDefaultCommands();
-        $this->_connection = new Connection($host, $port);
->>>>>>> 8480019b
     }
 
     public function __destruct() {
