--- conflicted
+++ resolved
@@ -20,12 +20,10 @@
     <groups>
         <exclude>
             <group>relay-incompatible</group>
+            <group>realm-webdis</group>
             <group>realm-stack</group>
             <group>ext-curl</group>
-<<<<<<< HEAD
-=======
             <group>ext-phpiredis</group>
->>>>>>> df14e11c
             <group>cluster</group>
         </exclude>
     </groups>
