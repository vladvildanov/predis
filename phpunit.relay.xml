--- conflicted
+++ resolved
@@ -28,10 +28,7 @@
             <group>realm-stack</group>
             <group>ext-curl</group>
             <group>cluster</group>
-<<<<<<< HEAD
-=======
             <group>gears</group>
->>>>>>> 98f4d819
         </exclude>
     </groups>
 
