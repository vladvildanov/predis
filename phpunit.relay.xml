--- conflicted
+++ resolved
@@ -22,11 +22,7 @@
             <group>relay-incompatible</group>
             <group>realm-stack</group>
             <group>ext-curl</group>
-<<<<<<< HEAD
-=======
-            <group>ext-phpiredis</group>
             <group>cluster</group>
->>>>>>> df14e11c
         </exclude>
     </groups>
 
